--- conflicted
+++ resolved
@@ -117,6 +117,7 @@
 
 
 def has_recomputable_ops(fx_g: fx.GraphModule) -> bool:
+    found = False
     for node in fx_g.graph.nodes:
         if must_recompute(node):
             return True
@@ -413,7 +414,7 @@
     primal_inputs = list(filter(_is_primal, joint_module.graph.nodes))
     fwd_seed_offset_inputs = list(filter(_is_fwd_seed_offset, joint_module.graph.nodes))
     inputs = primal_inputs + fwd_seed_offset_inputs
-    fwd_outputs, _bwd_outputs = _extract_fwd_bwd_outputs(
+    fwd_outputs, bwd_outputs = _extract_fwd_bwd_outputs(
         joint_module, num_fwd_outputs=num_fwd_outputs
     )
     forward_only_graph = _extract_graph_with_inputs_outputs(
@@ -1168,7 +1169,7 @@
                         heapq.heappush(fusible, (node_info.get_fw_order(user), user))
 
     try:
-        _cut_value, partition = nx.minimum_cut(nx_graph, "source", "sink")
+        cut_value, partition = nx.minimum_cut(nx_graph, "source", "sink")
     except Exception:
         print("Failed to compute min-cut on following graph:")
         print("\n".join(nx.readwrite.edgelist.generate_edgelist(nx_graph)))
@@ -1683,7 +1684,7 @@
         with no_dispatch():
             (
                 expected_runtime,
-                _saved_node_idxs,
+                saved_node_idxs,
                 recomputable_node_idxs,
             ) = _optimize_runtime_with_given_memory(
                 memories_banned_nodes, runtimes_banned_nodes, max(memory_budget, 0)
@@ -1898,22 +1899,10 @@
     bw_module = reordering_to_mimic_autograd_engine(bw_module)
 
     if AOT_PARTITIONER_DEBUG:
-<<<<<<< HEAD
-        from torch._inductor.fx_utils import get_node_storage
-
-        storages = {get_node_storage(node) for node in saved_values}  # noqa: F841
-=======
->>>>>>> f568d488
         print(
             "Theoretical Activations Stored: ",
             sum(_size_of(i) for i in saved_values) / 1e9,
         )
-<<<<<<< HEAD
-        sorted_sizes = sorted(  # noqa: F841
-            [(_size_of(i), str(i)) for i in saved_values]
-        )
-=======
->>>>>>> f568d488
         fw_module_nodes = {
             node.name for node in fw_module.graph.nodes if node.op == "call_function"
         }
