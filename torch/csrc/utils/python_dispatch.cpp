#include <torch/csrc/jit/frontend/function_schema_parser.h>
#include <torch/csrc/utils/python_dispatch.h>

#include <ATen/ATen.h>
#include <ATen/FuncTorchTLS.h>
#include <ATen/FunctionalTensorWrapper.h>
#include <ATen/TensorSubclassLikeUtils.h>
#include <ATen/core/NestedIntSymNodeImpl.h>
#include <ATen/core/PythonOpRegistrationTrampoline.h>
#include <ATen/core/dispatch/Dispatcher.h>

#include <ATen/functorch/BatchedTensorImpl.h>
#include <torch/library.h>

#include <c10/core/SafePyObject.h>
#include <torch/csrc/PyInterpreter.h>
#include <torch/csrc/autograd/python_variable.h>
#include <torch/csrc/jit/python/pybind_utils.h>
#include <torch/csrc/utils/tensor_new.h>

#include <c10/util/flat_hash_map.h>
#include <pybind11/operators.h>
#include <pybind11/stl.h>
#include <torch/csrc/utils/pybind.h>
#include <torch/csrc/utils/python_raii.h>

#include <torch/csrc/inductor/aoti_eager/kernel_holder.h>

#include <iostream>
#include <utility>

namespace py = pybind11;

namespace torch::impl::dispatch {

// NB: I'd like to index this on OperatorHandle, but I can't, as I can't
// guarantee that the main interpreter has finish doing all registrations before
// the other interpreters start banging on it
static ska::flat_hash_map<
    c10::OperatorName,
    ska::flat_hash_map<c10::DispatchKey, std::shared_ptr<c10::SafePyObject>>>
    python_registrations_;

static torch::Library::Kind parseKind(const std::string& k) {
  static std::unordered_map<std::string, torch::Library::Kind> kind_map = {
      {"DEF", torch::Library::DEF},
      {"IMPL", torch::Library::IMPL},
      {"FRAGMENT", torch::Library::FRAGMENT},
  };
  auto it = kind_map.find(k);
  TORCH_CHECK(it != kind_map.end(), "could not parse ", k);
  return it->second;
}
static c10::AliasAnalysisKind parseAliasAnalysisKind(const std::string& k) {
  static std::unordered_map<std::string, c10::AliasAnalysisKind> key_map = {
      {"CONSERVATIVE", c10::AliasAnalysisKind::CONSERVATIVE},
      {"FROM_SCHEMA", c10::AliasAnalysisKind::FROM_SCHEMA},
      {"PURE_FUNCTION", c10::AliasAnalysisKind::PURE_FUNCTION},
      {"", c10::AliasAnalysisKind::FROM_SCHEMA}, // default
  };
  auto it = key_map.find(k);
  TORCH_CHECK(it != key_map.end(), "could not parse ", k);
  return it->second;
}

template <typename Func>
inline torch::CppFunction dispatch_str(const char* key, Func&& raw_f) {
  auto mb_key = std::string(key).empty()
      ? c10::nullopt
      : c10::make_optional(c10::parseDispatchKey(key));
  if (mb_key) {
    return torch::dispatch(*mb_key, std::forward<Func>(raw_f));
  } else {
    torch::CppFunction f(std::forward<Func>(raw_f));
    return f;
  }
}

struct EnableHermeticPyObject {
  EnableHermeticPyObject()
      : old_(c10::impl::HermeticPyObjectTLS::get_state()),
        old_excluded_python_(
            c10::impl::tls_is_dispatch_key_excluded(at::DispatchKey::Python)),
        old_python_(
            c10::impl::tls_is_dispatch_key_included(at::DispatchKey::Python)),
        old_python_snapshot_(c10::impl::tls_is_dispatch_key_included(
            at::DispatchKey::PythonTLSSnapshot)) {
    c10::impl::HermeticPyObjectTLS::set_state(true);
    c10::impl::tls_set_dispatch_key_excluded(at::DispatchKey::Python, true);
    c10::impl::tls_set_dispatch_key_included(at::DispatchKey::Python, false);
    c10::impl::tls_set_dispatch_key_included(
        at::DispatchKey::PythonTLSSnapshot, false);
  }
  ~EnableHermeticPyObject() {
    c10::impl::HermeticPyObjectTLS::set_state(old_);
    c10::impl::tls_set_dispatch_key_excluded(
        at::DispatchKey::Python, old_excluded_python_);
    c10::impl::tls_set_dispatch_key_included(
        at::DispatchKey::Python, old_python_);
    c10::impl::tls_set_dispatch_key_included(
        at::DispatchKey::PythonTLSSnapshot, old_python_snapshot_);
  }
  bool old_;
  bool old_excluded_python_;
  bool old_python_;
  bool old_python_snapshot_;
};

<<<<<<< HEAD
PythonKernelHolder::PythonKernelHolder(
    py::object func,
    c10::DispatchKey dispatch_key)
    : func_(func.release().ptr(), getPyInterpreter()),
      dispatch_key_(dispatch_key) {}
=======
class PythonKernelHolder : public c10::OperatorKernel {
  c10::SafePyObject func_;
  c10::DispatchKey dispatch_key_;
  // If "with_keyset", then we expect a keyset as the first arg.
  bool with_keyset_;

 public:
  PythonKernelHolder(
      py::object func,
      c10::DispatchKey dispatch_key,
      bool with_keyset = false)
      : func_(func.release().ptr(), getPyInterpreter()),
        dispatch_key_(dispatch_key),
        with_keyset_(with_keyset) {}

  void operator()(
      const c10::OperatorHandle& op,
      c10::DispatchKeySet keyset,
      torch::jit::Stack* stack) {
    // Figure out if we can handle it hermetically, or if we have
    // to double dispatch

    // If Torch Dispatch Mode is active, use its PyInterpreter for dispatch
    const auto mode_stack_len = c10::impl::TorchDispatchModeTLS::stack_len();
    if (mode_stack_len > 0) {
      const auto& cur_torch_dispatch_mode_state =
          c10::impl::TorchDispatchModeTLS::get_stack_at(mode_stack_len - 1);
      cur_torch_dispatch_mode_state->pyinterpreter()
          ->python_op_registration_trampoline(
              op, dispatch_key_, keyset, stack, with_keyset_);
      return;
    }
>>>>>>> b2f6cfd9

void PythonKernelHolder::operator()(
    const c10::OperatorHandle& op,
    c10::DispatchKeySet keyset,
    torch::jit::Stack* stack) {
  // Figure out if we can handle it hermetically, or if we have
  // to double dispatch

  // If Torch Dispatch Mode is active, use its PyInterpreter for dispatch
  const auto mode_stack_len = c10::impl::TorchDispatchModeTLS::stack_len();
  if (mode_stack_len > 0) {
    const auto& cur_torch_dispatch_mode_state =
        c10::impl::TorchDispatchModeTLS::get_stack_at(mode_stack_len - 1);
    cur_torch_dispatch_mode_state->pyinterpreter()
        ->python_op_registration_trampoline(op, dispatch_key_, stack);
    return;
  }

  const auto& schema = op.schema();
  const auto num_arguments = schema.arguments().size();

  // Otherwise, find a PyInterpreter on a Tensor IF if has Python key (which
  // means it's a nontrivial tensor subclass)
  for (const auto& ivalue : torch::jit::last(*stack, num_arguments)) {
    if (ivalue.isTensor()) {
      auto* interpreter =
          ivalue.unsafeToTensorImpl()->pyobj_slot()->pyobj_interpreter();
      if (interpreter &&
          ivalue.unsafeToTensorImpl()->key_set().has(at::DispatchKey::Python)) {
        (*interpreter)
            ->python_op_registration_trampoline(op, dispatch_key_, stack);
        return;
      }
    } else if (ivalue.isTensorList() || ivalue.isOptionalTensorList()) {
      // NB: use toListRef as it doesn't induce refcount bumps
      // (toTensorListRef is not a thing)
      for (const auto& nv : ivalue.toListRef()) {
        if (nv.isNone()) {
          continue;
        }
        auto* interpreter =
            nv.unsafeToTensorImpl()->pyobj_slot()->pyobj_interpreter();
        if (interpreter &&
            nv.unsafeToTensorImpl()->key_set().has(at::DispatchKey::Python)) {
          (*interpreter)
              ->python_op_registration_trampoline(
                  op, dispatch_key_, keyset, stack, with_keyset_);
          return;
        }
<<<<<<< HEAD
=======
      } else if (ivalue.isTensorList() || ivalue.isOptionalTensorList()) {
        // NB: use toListRef as it doesn't induce refcount bumps
        // (toTensorListRef is not a thing)
        for (const auto& nv : ivalue.toListRef()) {
          if (nv.isNone()) {
            continue;
          }
          auto* interpreter =
              nv.unsafeToTensorImpl()->pyobj_slot()->pyobj_interpreter();
          if (interpreter &&
              nv.unsafeToTensorImpl()->key_set().has(at::DispatchKey::Python)) {
            (*interpreter)
                ->python_op_registration_trampoline(
                    op, dispatch_key_, keyset, stack, with_keyset_);
            return;
          }
        }
>>>>>>> b2f6cfd9
      }
    }
  }

  // Nothing requires the operator to be homed to a specific interpreter, so
  // run it on the current interpreter

  auto arguments = torch::jit::pop(*stack, op.schema().arguments().size());
  py::gil_scoped_acquire g;
  // Jan 2024: We're slated to get rid of multipy, so stop forcing hermetic
  // mode unconditionally in all situations when you're using multipy.
  // Eventually just delete this entirely.  (Note that you may break multipy
  // anyway this way with dispatcher registered functions that require
  // hermetic to be off.)
#if defined(USE_DEPLOY)
  EnableHermeticPyObject g2;
#endif
<<<<<<< HEAD
  auto args_kwargs = parseIValuesToPyArgsKwargs(op, arguments);
  auto obj = py::reinterpret_steal<py::object>(PyObject_Call(
      func_.ptr(getPyInterpreter()),
      args_kwargs.first.ptr(),
      args_kwargs.second.ptr()));
  if (!obj) {
    throw python_error();
=======
    auto args_kwargs = parseIValuesToPyArgsKwargs(op, arguments);
    auto func =
        py::reinterpret_borrow<py::object>(func_.ptr(getPyInterpreter()));
    auto obj = with_keyset_
        ? func(keyset, *args_kwargs.first, **args_kwargs.second)
        : func(*args_kwargs.first, **args_kwargs.second);
    if (!obj) {
      throw python_error();
    }
    pushPyOutToStack(op, stack, obj, "PythonKernelHolder");
>>>>>>> b2f6cfd9
  }
  pushPyOutToStack(op, stack, obj, "PythonKernelHolder");
}

static torch::_RegisterOrVerify register_or_verify() {
  if (isMainPyInterpreter()) {
    return torch::_RegisterOrVerify::REGISTER;
  } else {
    return torch::_RegisterOrVerify::VERIFY;
  }
}

static py::object ophandle_call_boxed(
    const c10::OperatorHandle& handle,
    py::args args,
    const py::kwargs& kwargs) {
  auto stack = torch::jit::createStackForSchema(
      handle.schema(),
      std::move(args),
      kwargs,
      /*self=*/c10::nullopt);
  {
    pybind11::gil_scoped_release no_gil_guard;
    handle.callBoxed(stack);
  }
  return torch::jit::createPyObjectForStack(std::move(stack));
}

// A small RAII guard that lets you explicitly *remove* a key from the TLS
// exclude set.
class SetExcludeDispatchKeyGuard {
 public:
  SetExcludeDispatchKeyGuard(at::DispatchKey k, bool set_excluded)
      : k(k), old(c10::impl::tls_is_dispatch_key_excluded(k)) {
    c10::impl::tls_set_dispatch_key_excluded(k, set_excluded);
  }
  ~SetExcludeDispatchKeyGuard() {
    c10::impl::tls_set_dispatch_key_excluded(k, old);
  }
  SetExcludeDispatchKeyGuard(const SetExcludeDispatchKeyGuard&) = delete;
  SetExcludeDispatchKeyGuard operator=(const SetExcludeDispatchKeyGuard&) =
      delete;
  SetExcludeDispatchKeyGuard(SetExcludeDispatchKeyGuard&&) = delete;
  SetExcludeDispatchKeyGuard operator=(SetExcludeDispatchKeyGuard&&) = delete;

 private:
  at::DispatchKey k;
  bool old;
};

void initDispatchBindings(PyObject* module) {
  auto m = py::handle(module).cast<py::module>();

  py::class_<c10::OperatorHandle>(m, "_DispatchOperatorHandle")
      .def("schema", &c10::OperatorHandle::schema)
      .def("debug", &c10::OperatorHandle::debug)
      .def(
          "redispatch_boxed",
          [](py::object self,
             c10::DispatchKeySet keyset,
             py::args args,
             const py::kwargs& kwargs) {
            auto& handle = self.cast<c10::OperatorHandle&>();
            auto stack = torch::jit::createStackForSchema(
                handle.schema(),
                std::move(args),
                kwargs,
                /*self=*/c10::nullopt);
            {
              pybind11::gil_scoped_release no_gil_guard;
              handle.redispatchBoxed(keyset, &stack);
            }
            return torch::jit::createPyObjectForStack(std::move(stack));
          });

  m.def("_dispatch_call_boxed", &ophandle_call_boxed);

  // TODO: figure out how to do chaining
  py::class_<torch::Library>(m, "_DispatchModule")
      .def(
          "reset",
          [](const py::object& self) {
            TORCH_INTERNAL_ASSERT(isMainPyInterpreter());
            self.cast<torch::Library&>().reset();
            return;
          },
          "")
      // Some of these APIs are only for testing and do not work in multipy
      // environment
      .def(
          "def_",
          [](py::object self, const char* schema, const char* alias) {
            TORCH_INTERNAL_ASSERT(isMainPyInterpreter());
            self.cast<torch::Library&>().def(
                torch::schema(schema, parseAliasAnalysisKind(alias)));
            return self;
          },
          "",
          py::arg("schema"),
          py::arg("alias") = "")
      // Simulated "legacy" def where alias analysis kind is not set.
      // Ordinarily this can only be exercised from RegisterOperators() API
      // but I am not going to bind that here
      .def(
          "def_legacy",
          [](py::object self, const char* schema) {
            TORCH_INTERNAL_ASSERT(isMainPyInterpreter());
            self.cast<torch::Library&>().def(torch::jit::parseSchema(schema));
            return self;
          },
          "",
          py::arg("schema"))
      // We can't conveniently turn Python functions into valid functions
      // in the dispatcher.  So instead we provide a bunch of precanned
      // functions for testing purposes.  You're NOT intended to actually
      // call these functions; they're just here so we can actually register
      // something
      //
      // Mangling scheme: args_rets.  One character per.
      //  t = Tensor
      .def(
          "def_name_t_t",
          [](py::object self,
             const char* name,
             const char* dispatch,
             const char* debug) {
            TORCH_INTERNAL_ASSERT(isMainPyInterpreter());
            self.cast<torch::Library&>().def(
                name, dispatch_str(dispatch, [](const at::Tensor& a) {
                        return a;
                      }).debug(debug));
            return self;
          },
          "",
          py::arg("name"),
          py::arg("dispatch") = "",
          py::arg("debug") = "default_def_name_t_t")
      .def(
          "def_schema_t_t",
          [](py::object self,
             const char* schema,
             const char* dispatch,
             const char* alias,
             const char* debug) {
            TORCH_INTERNAL_ASSERT(isMainPyInterpreter());
            self.cast<torch::Library&>().def(
                torch::schema(schema, parseAliasAnalysisKind(alias)),
                dispatch_str(dispatch, [](const at::Tensor& a) {
                  return a;
                }).debug(debug));
            return self;
          },
          "",
          py::arg("name"),
          py::arg("dispatch") = "",
          py::arg("alias") = "",
          py::arg("debug") = "default_def_schema_t_t")
      // TODO: maybe consider deduplicating the definitions here, it's getting
      // pretty long
      .def(
          "impl_t_t",
          [](py::object self,
             const char* name,
             const char* dispatch,
             const char* debug) {
            TORCH_INTERNAL_ASSERT(isMainPyInterpreter());
            self.cast<torch::Library&>().impl(
                name, dispatch_str(dispatch, [](const at::Tensor& a) {
                        return a;
                      }).debug(debug));
            return self;
          },
          "",
          py::arg("name"),
          py::arg("dispatch") = "",
          py::arg("debug") = "impl_t_t")
      .def(
          "impl_with_aoti_compile",
          [](const py::object& self,
             const char* ns,
             const char* op_name,
             const char* op_overload_name,
             c10::DispatchKey dispatch,
             py::object fall_back_func) {
            HANDLE_TH_ERRORS
            // Add the namespace if the op_name does not contain it
            std::string reg_op_name(op_name);
            if (reg_op_name.find("::") == std::string::npos) {
              reg_op_name = std::string(ns).append("::").append(op_name);
            }

            // Appends the overload name
            if (op_overload_name != nullptr) {
              std::string str_op_overload_name(op_overload_name);
              if (!str_op_overload_name.empty()) {
                reg_op_name.append(".").append(str_op_overload_name);
              }
            }

            auto& lib = self.cast<torch::Library&>();
            lib.impl(
                reg_op_name.c_str(),
                torch::dispatch(
                    dispatch,
                    CppFunction::makeFromBoxedFunctor(
                        std::make_unique<
                            torch::inductor::AOTIPythonKernelHolder>(
                            fall_back_func,
                            dispatch,
                            ns,
                            op_name,
                            op_overload_name))),
                register_or_verify());
            python_registrations_[lib._resolve(op_name)].insert_or_assign(
                dispatch,
                std::make_shared<c10::SafePyObject>(
                    fall_back_func.release().ptr(), getPyInterpreter()));
            END_HANDLE_TH_ERRORS_PYBIND
          },
          "",
          py::arg("ns"),
          py::arg("op_name"),
          py::arg("op_overload_name"),
          py::arg("dispatch"),
          py::arg("fall_back_func"))
      .def(
          "impl",
          [](const py::object& self,
             const char* name,
             // TODO: empty string no longer works
             c10::DispatchKey dispatch,
             py::object func,
             bool with_keyset) {
            HANDLE_TH_ERRORS
            auto& lib = self.cast<torch::Library&>();
            if (func.is(py::module::import("torch.library")
                            .attr("fallthrough_kernel"))) {
              lib.impl(
                  name,
                  torch::dispatch(dispatch, CppFunction::makeFallthrough()),
                  register_or_verify());
            } else {
              lib.impl(
                  name,
                  torch::dispatch(
                      dispatch,
                      CppFunction::makeFromBoxedFunctor(
                          std::make_unique<PythonKernelHolder>(
                              func, dispatch, with_keyset))),
                  register_or_verify());
              python_registrations_[lib._resolve(name)].insert_or_assign(
                  dispatch,
                  std::make_shared<c10::SafePyObject>(
                      func.release().ptr(), getPyInterpreter()));
            }
            END_HANDLE_TH_ERRORS_PYBIND
          },
          "",
          py::arg("name"),
          py::arg("dispatch"),
          py::arg("func"),
          py::arg("with_keyset") = false)
      .def(
          "define",
          [](const py::object& self,
             const char* schema,
             const char* alias_analysis,
             const std::vector<at::Tag>& tags) {
            auto parsed_schema =
                torch::schema(schema, parseAliasAnalysisKind(alias_analysis));
            self.cast<torch::Library&>().def(
                std::move(parsed_schema), tags, register_or_verify());
            // TODO: this is dumb, had to make a second copy
            return torch::schema(schema, parseAliasAnalysisKind(alias_analysis))
                .name();
          },
          "",
          py::arg("schema"),
          py::arg("alias_analysis") = "",
          py::arg("tags") = std::vector<at::Tag>())
      .def(
          "fallback_fallthrough",
          [](py::object self, const char* dispatch) {
            TORCH_INTERNAL_ASSERT(isMainPyInterpreter());
            self.cast<torch::Library&>().fallback(
                dispatch_str(dispatch, CppFunction::makeFallthrough()));
            return self;
          },
          "",
          py::arg("dispatch") = "");

  m.def(
      "_dispatch_library",
      [](const char* kind,
         std::string name,
         const char* dispatch,
         const char* file,
         uint32_t linenum) {
        HANDLE_TH_ERRORS
        return std::make_unique<torch::Library>(
            parseKind(kind),
            std::move(name),
            std::string(dispatch).empty()
                ? c10::nullopt
                : c10::make_optional(c10::parseDispatchKey(dispatch)),
            "/dev/null", // temporary workaround
            linenum);
        END_HANDLE_TH_ERRORS_PYBIND
      },
      "",
      py::arg("kind"),
      py::arg("name"),
      py::arg("dispatch"),
      py::arg("file") = "/dev/null",
      py::arg("linenum") = 0);

  m.def(
      "_dispatch_find_schema_or_throw",
      [](const char* name, const char* overload_name) -> c10::OperatorHandle {
        return c10::Dispatcher::singleton().findSchemaOrThrow(
            name, overload_name);
      });

  m.def("_dispatch_dump", [](const char* name) -> std::string {
    auto op = c10::Dispatcher::singleton().findOp(torch::jit::parseName(name));
    if (!op) {
      return "";
    } else {
      return op->dumpState();
    }
  });

  m.def("_dispatch_dump_table", [](const char* name) -> std::string {
    auto op = c10::Dispatcher::singleton().findOp(torch::jit::parseName(name));
    if (!op) {
      return "";
    } else {
      return op->dumpComputedTable();
    }
  });

  m.def("_dispatch_check_invariants", [](const char* name) {
    auto op = c10::Dispatcher::singleton().findOp(torch::jit::parseName(name));
    if (!op) {
    } else {
      return op->checkInvariants();
    }
  });

  m.def("_dispatch_check_all_invariants", []() {
    c10::Dispatcher::singleton().checkInvariants();
  });

  m.def("_dispatch_has_kernel", [](const char* name) -> bool {
    auto op = c10::Dispatcher::singleton().findOp(torch::jit::parseName(name));
    return static_cast<bool>(op);
  });

  m.def(
      // Returns whether or not a direct kernel registration exists
      // for this <op_name, dispatch_key> pair.
      "_dispatch_has_kernel_for_dispatch_key",
      [](const char* name, c10::DispatchKey dispatch) -> bool {
        auto op =
            c10::Dispatcher::singleton().findOp(torch::jit::parseName(name));
        TORCH_CHECK(op, "operator ", name, " does not exist");
        return op->hasKernelForDispatchKey(dispatch);
      });

  m.def(
      "_dispatch_has_kernel_for_any_dispatch_key",
      [](const char* name, c10::DispatchKeySet ks) -> bool {
        auto op =
            c10::Dispatcher::singleton().findOp(torch::jit::parseName(name));
        TORCH_CHECK(op, "operator ", name, " does not exist");
        return op->hasKernelForAnyDispatchKey(ks);
      });

  m.def(
      // Returns whether or not there is an entry in the runtime computed
      // dispatch table, for this <op_name, dispatch_key> pair. For example, if
      // "op" has a `CompositeImplicitAutograd` kernel, Then
      // _dispatch_has_computed_kernel_for_dispatch_key(op, backend) will return
      // true for all backends that are part of the alias set for
      // CompositeImplicitAutograd.
      "_dispatch_has_computed_kernel_for_dispatch_key",
      [](const char* name, const char* dispatch) -> bool {
        auto op =
            c10::Dispatcher::singleton().findOp(torch::jit::parseName(name));
        TORCH_CHECK(op, "operator ", name, " does not exist");
        return op->hasComputedKernelForDispatchKey(
            c10::parseDispatchKey(dispatch));
      });

  m.def("_dispatch_find_dangling_impls", []() -> std::vector<std::string> {
    auto danglingImpls = c10::Dispatcher::singleton().findDanglingImpls();

    std::vector<std::string> states;
    states.reserve(danglingImpls.size());
    for (auto& danglingImpl : danglingImpls) {
      states.emplace_back(danglingImpl.dumpState());
    }

    return states;
  });

  m.def("_dispatch_get_all_op_names", []() -> std::vector<std::string> {
    auto op_names = c10::Dispatcher::singleton().getAllOpNames();

    std::vector<std::string> names;
    names.reserve(op_names.size());
    for (auto& op : op_names) {
      std::stringstream ss;
      ss << op.name;
      if (!op.overload_name.empty()) {
        ss << "." << op.overload_name;
      }
      names.emplace_back(ss.str());
    }

    return names;
  });

  m.def(
      "_dispatch_tls_set_dispatch_key_excluded",
      [](c10::DispatchKey dispatch_key, bool desired_state) {
        c10::impl::tls_set_dispatch_key_excluded(dispatch_key, desired_state);
      });
  m.def(
      "_dispatch_tls_is_dispatch_key_excluded",
      [](c10::DispatchKey dispatch_key) {
        return c10::impl::tls_is_dispatch_key_excluded(dispatch_key);
      });
  m.def(
      "_dispatch_tls_set_dispatch_key_included",
      [](c10::DispatchKey dispatch_key, bool desired_state) {
        c10::impl::tls_set_dispatch_key_included(dispatch_key, desired_state);
      });
  m.def(
      "_dispatch_tls_is_dispatch_key_included",
      [](c10::DispatchKey dispatch_key) {
        return c10::impl::tls_is_dispatch_key_included(dispatch_key);
      });

  m.def("_dispatch_isTensorSubclassLike", [](const at::Tensor& tensor) {
    return at::isTensorSubclassLike(tensor);
  });

  m.def("_dispatch_key_name", [](c10::DispatchKey k) {
    return c10::toString(k);
  });
  m.def("_dispatch_key_parse", [](c10::DispatchKey k) { return k; });
  m.def("_to_functionality_key", [](c10::DispatchKey k) {
    return c10::toFunctionalityKey(k);
  });
  // E.g. given `DispatchKey::AutogradFunctionality`, returns a keyset of:
  //  AutogradCPU
  //  AutogradCUDA
  //  ...
  //  AutogradPrivateUse3
  m.def("_functionality_to_backend_keys", [](c10::DispatchKey key) {
    std::vector<c10::DispatchKey> keys;
    if (c10::isPerBackendFunctionalityKey(key)) {
      auto ks = c10::DispatchKeySet(key) |
          c10::DispatchKeySet(c10::DispatchKeySet::RAW, c10::full_backend_mask);
      for (auto k : ks) {
        keys.push_back(k);
      }
    } else {
      keys.push_back(key);
    }
    return keys;
  });
  m.def("_dispatch_num_backends", []() { return c10::num_backends; });

#define DEF_ONE(n) .value(#n, c10::DispatchKey::n)

  py::enum_<c10::DispatchKey>(m, "DispatchKey")
      // clang-format off
      DEF_ONE(Undefined)
      DEF_ONE(CompositeExplicitAutogradNonFunctional)
      DEF_ONE(CompositeExplicitAutograd)
      DEF_ONE(CompositeImplicitAutogradNestedTensor)
      DEF_ONE(CompositeImplicitAutograd)
      // NestedTensor is not a backend key
      DEF_ONE(AutogradNestedTensor)
      DEF_ONE(AutogradOther)
      DEF_ONE(Autograd)
      DEF_ONE(Conjugate)
      DEF_ONE(ZeroTensor)
      DEF_ONE(Negative)
      DEF_ONE(BackendSelect)
      DEF_ONE(ADInplaceOrView)
      DEF_ONE(PythonTLSSnapshot)
      DEF_ONE(Python)
      DEF_ONE(FuncTorchDynamicLayerFrontMode)
      DEF_ONE(FuncTorchDynamicLayerBackMode)
      DEF_ONE(FuncTorchBatchedDecomposition)
      DEF_ONE(FuncTorchBatched)
      DEF_ONE(FuncTorchVmapMode)
      DEF_ONE(FuncTorchGradWrapper)
      DEF_ONE(PythonDispatcher)
      DEF_ONE(PreDispatch)
      DEF_ONE(Functionalize)
      DEF_ONE(AutocastCPU)
      DEF_ONE(AutocastXPU)
      DEF_ONE(AutocastHPU)
      DEF_ONE(AutocastIPU)
      DEF_ONE(AutocastCUDA)
      DEF_ONE(AutocastPrivateUse1)
  // clang-format on

#define DEF_SINGLE(n, prefix) .value(#prefix #n, c10::DispatchKey::prefix##n)
#define DEF_MULTIPLE(fullname, prefix)              \
  DEF_SINGLE(, fullname)                            \
  DEF_SINGLE(, StartOf##fullname##Backends)         \
  C10_FORALL_BACKEND_COMPONENTS(DEF_SINGLE, prefix) \
  DEF_SINGLE(, EndOf##fullname##Backends)

      // clang-format off
  C10_FORALL_FUNCTIONALITY_KEYS(DEF_MULTIPLE)
  // clang-format on

#undef DEF_MULTIPLE
#undef DEF_SINGLE
          ;

  py::class_<c10::DispatchKeySet>(m, "DispatchKeySet")
      .def(py::init<c10::DispatchKey>())
      .def("__or__", &c10::DispatchKeySet::operator|)
      .def("__sub__", &c10::DispatchKeySet::operator-)
      .def("__and__", &c10::DispatchKeySet::operator&)
      .def("highestPriorityTypeId", &c10::DispatchKeySet::highestPriorityTypeId)
      .def(
          "remove",
          [](c10::DispatchKeySet self, c10::DispatchKey k) {
            return self.remove(k);
          })
      .def(
          "add",
          [](c10::DispatchKeySet self, c10::DispatchKey k) {
            return self.add(k);
          })
      .def("has", &c10::DispatchKeySet::has)
      .def("__repr__", [](c10::DispatchKeySet d) { return c10::toString(d); });

  m.attr("_dispatch_autogradother_backends") =
      py::cast(c10::autogradother_backends);

  m.attr("_additional_keys_to_prop_for_wrapper_tensors") =
      py::cast(at::functorch::kKeysToPropagateToWrapper);

  m.attr("_after_autograd_keyset") = py::cast(c10::after_autograd_keyset);
  m.attr("_after_ADInplaceOrView_keyset") =
      py::cast(c10::after_ADInplaceOrView_keyset);

  m.def("_dispatch_has_backend_fallback", [](c10::DispatchKey t) {
    return c10::Dispatcher::singleton().hasBackendFallbackForDispatchKey(t);
  });

  m.def("_dispatch_keyset_full_after", [](c10::DispatchKey t) {
    return c10::DispatchKeySet(c10::DispatchKeySet::FULL_AFTER, t);
  });

  m.def("_dispatch_keyset_full", []() {
    return c10::DispatchKeySet(c10::DispatchKeySet::FULL);
  });

  m.def("_dispatch_is_alias_key", c10::isAliasDispatchKey);

  m.def("_dispatch_keyset_to_string", [](c10::DispatchKeySet keyset) {
    return c10::toString(keyset);
  });

  m.def("_dispatch_get_backend_keyset_from_autograd", [](c10::DispatchKey k) {
    return c10::getBackendKeySetFromAutograd(k);
  });

  m.def("_dispatch_keys", [](const at::Tensor& tensor) {
    auto* impl = tensor.unsafeGetTensorImpl();
    return impl->key_set();
  });
  m.def("_dispatch_tls_local_include_set", []() {
    return c10::impl::tls_local_dispatch_key_set().included_;
  });
  m.def("_dispatch_tls_local_exclude_set", []() {
    return c10::impl::tls_local_dispatch_key_set().excluded_;
  });
  m.def("_functionalization_reapply_views_tls", []() {
    return at::functionalization::impl::getFunctionalizationReapplyViewsTLS();
  });
  m.def(
      "_dispatch_is_included_in_alias",
      [](c10::DispatchKey a, c10::DispatchKey b) {
        return c10::isIncludedInAlias(a, b);
      });

  // DEPRECATED, please don't use this. Instead use
  // torch._C._ExcludeDispatchKeyGuard
  py_context_manager_DEPRECATED<
      c10::impl::ExcludeDispatchKeyGuard,
      c10::DispatchKeySet>(m, "ExcludeDispatchKeyGuard");

  py_context_manager<
      c10::impl::ForceDispatchKeyGuard,
      c10::DispatchKeySet,
      c10::DispatchKeySet>(m, "_ForceDispatchKeyGuard");
  py_context_manager<c10::impl::ForceDispatchKeyGuard>(
      m, "_PreserveDispatchKeyGuard");
  py_context_manager<c10::impl::IncludeDispatchKeyGuard, c10::DispatchKey>(
      m, "_IncludeDispatchKeyGuard");
  py_context_manager<c10::impl::ExcludeDispatchKeyGuard, c10::DispatchKeySet>(
      m, "_ExcludeDispatchKeyGuard");
  py_context_manager<SetExcludeDispatchKeyGuard, c10::DispatchKey, bool>(
      m, "_SetExcludeDispatchKeyGuard");

  py_context_manager_DEPRECATED<at::AutoDispatchBelowAutograd>(
      m, "_AutoDispatchBelowAutograd");
  py_context_manager<at::AutoDispatchBelowADInplaceOrView>(
      m, "_AutoDispatchBelowADInplaceOrView");

  // Prints out the name of every operator that has a kernel registered to the
  // Dispatcher under [dispatch_key]. If no arguments are specified, it'll print
  // out the name of every operator that the Dispatcher knows of. This can be
  // useful to answer questions like "list all operators that do not have a CPU
  // kernel".
  m.def(
      "_dispatch_print_registrations_for_dispatch_key",
      [](const char* dispatch_key = "") {
        auto k = std::string(dispatch_key).empty()
            ? c10::nullopt
            : c10::make_optional(c10::parseDispatchKey(dispatch_key));
        auto op_names =
            c10::Dispatcher::singleton().getRegistrationsForDispatchKey(k);
        for (auto& op : op_names) {
          std::cout << op << std::endl;
        }
      },
      py::arg("dispatch_key") = static_cast<const char*>(""));

  m.def(
      "_parse_dispatch_key",
      [](const char* dispatch_key) -> c10::optional<c10::DispatchKey> {
        try {
          return c10::parseDispatchKey(dispatch_key);
        } catch (const c10::Error& err) {
          return c10::nullopt;
        }
      });

  m.def(
      "_dispatch_get_registrations_for_dispatch_key",
      [](const char* dispatch_key = "") {
        auto k = std::string(dispatch_key).empty()
            ? c10::nullopt
            : c10::make_optional(c10::parseDispatchKey(dispatch_key));
        auto op_names =
            c10::Dispatcher::singleton().getRegistrationsForDispatchKey(k);
        std::vector<std::string> names;
        names.reserve(op_names.size());
        for (auto& op : op_names) {
          names.emplace_back(
              op.name +
              (op.overload_name.empty() ? "" : "." + op.overload_name));
        }
        return names;
      },
      py::arg("dispatch_key") = static_cast<const char*>(""));
  m.def(
      "_dispatch_set_report_error_callback",
      [](c10::OperatorHandle& handle, py::object callback) {
        auto obj = callback.release().ptr();
        auto callback_obj =
            std::make_unique<c10::SafePyObject>(obj, getPyInterpreter());
        handle.setReportErrorCallback_(std::move(callback_obj));
      });

  m.def(
      "_dispatch_is_main_interpreter", []() { return isMainPyInterpreter(); });
  m.def("_dispatch_pystub", [](const char* name, const char* overload) {
    return c10::Dispatcher::singleton().getPyStub(
        c10::OperatorName(name, overload));
  });

  m.def("_replace_", [](const at::Tensor& a, const at::Tensor& b) {
    return at::functionalization::impl::replace_(a, b);
  });
  m.def("_propagate_xla_data", [](const at::Tensor& a, const at::Tensor& b) {
    at::functionalization::impl::propagate_xla_data(a, b);
  });
  m.def("_commit_update", [](const at::Tensor& a) {
    return at::functionalization::impl::commit_update(a);
  });
  m.def("_unsafe_reset_storage", [](const at::Tensor& a) {
    return at::functionalization::impl::unsafe_reset_storage(a);
  });

  m.def("_dispatch_key_for_device", [](const std::string& device_type) {
    auto device = c10::Device(device_type);
    TORCH_CHECK(
        !device.has_index(),
        "Expected device_type string to not have a device index; got ",
        device_type);
    return c10::toString(
        c10::computeDispatchKey(c10::nullopt, c10::nullopt, device));
  });

  m.def("_are_functorch_transforms_active", []() {
    auto include_set = c10::impl::tls_local_dispatch_key_set().included_;
    return (
        include_set.has(c10::DispatchKey::FuncTorchDynamicLayerFrontMode) ||
        include_set.has(c10::DispatchKey::FuncTorchDynamicLayerBackMode));
  });

  m.def("_get_nested_int", [](int64_t data, int64_t coeff) {
    return c10::SymInt(c10::SymNode(
        c10::make_intrusive<c10::NestedIntSymNodeImpl>(data, coeff)));
  });

  m.def("_get_constant_bool_symnode", [](int64_t data) {
    return c10::SymNode(
        c10::make_intrusive<c10::ConstantSymNodeImpl<bool>>(data));
  });

  m.def("_non_sym_sizes", [](const at::Tensor& a) {
    return a.sizes(); // NB: NOT sym_size
  });

  m.def("_set_throw_on_mutable_data_ptr", [](const at::Tensor& t) {
    if (!t.unsafeGetTensorImpl()->has_storage()) {
      // If the Tensor doesn't have a storage, then accessing .data_ptr()
      // will already raise an error.
      return;
    }
    // Otherwise, set (on the StorageImpl) that accessing (mutable) data_ptr
    // will throw.
    t.unsafeGetTensorImpl()
        ->storage()
        .unsafeGetStorageImpl()
        ->set_throw_on_mutable_data_ptr();
  });

  // Invariant: you must ONLY call this with FakeTensors.
  m.def("_set_warn_deprecated_on_mutable_data_ptr", [](const at::Tensor& t) {
    if (!t.unsafeGetTensorImpl()->has_storage()) {
      // If the Tensor doesn't have a storage, then accessing .data_ptr()
      // will already raise an error.
      return;
    }
    t.unsafeGetTensorImpl()
        ->storage()
        .unsafeGetStorageImpl()
        ->set_warn_deprecated_on_mutable_data_ptr();
  });

  m.def("_only_lift_cpu_tensors", &torch::utils::only_lift_cpu_tensors);
  m.def("_set_only_lift_cpu_tensors", &torch::utils::set_only_lift_cpu_tensors);

  using c10::impl::TorchDispatchModeKey;
  py::enum_<TorchDispatchModeKey>(m, "_TorchDispatchModeKey")
      .value("FUNCTIONAL", TorchDispatchModeKey::FUNCTIONAL)
      .value("PROXY", TorchDispatchModeKey::PROXY)
      .value("FAKE", TorchDispatchModeKey::FAKE);
}

// TODO: dedupe with the kernel
void python_op_registration_trampoline_impl(
    const c10::OperatorHandle& op,
    c10::DispatchKey key,
    c10::DispatchKeySet keyset,
    torch::jit::Stack* stack,
    bool with_keyset) {
  auto arguments = torch::jit::pop(*stack, op.schema().arguments().size());
  py::gil_scoped_acquire g;
  auto args_kwargs = parseIValuesToPyArgsKwargs(op, arguments);
  const auto& func = python_registrations_[op.operator_name()][key];
  TORCH_INTERNAL_ASSERT(func != nullptr);
  auto* pyobj = func->ptr(getPyInterpreter());
  TORCH_INTERNAL_ASSERT(pyobj != nullptr);
  auto callable = py::reinterpret_borrow<py::object>(pyobj);
  auto obj = with_keyset
      ? callable(keyset, *args_kwargs.first, **args_kwargs.second)
      : callable(*args_kwargs.first, **args_kwargs.second);
  if (!obj) {
    throw python_error();
  }
  pushPyOutToStack(op, stack, obj, "PythonKernelHolder");
}

} // namespace torch::impl::dispatch<|MERGE_RESOLUTION|>--- conflicted
+++ resolved
@@ -106,46 +106,13 @@
   bool old_python_snapshot_;
 };
 
-<<<<<<< HEAD
 PythonKernelHolder::PythonKernelHolder(
     py::object func,
-    c10::DispatchKey dispatch_key)
+    c10::DispatchKey dispatch_key,
+    bool with_keyset)
     : func_(func.release().ptr(), getPyInterpreter()),
-      dispatch_key_(dispatch_key) {}
-=======
-class PythonKernelHolder : public c10::OperatorKernel {
-  c10::SafePyObject func_;
-  c10::DispatchKey dispatch_key_;
-  // If "with_keyset", then we expect a keyset as the first arg.
-  bool with_keyset_;
-
- public:
-  PythonKernelHolder(
-      py::object func,
-      c10::DispatchKey dispatch_key,
-      bool with_keyset = false)
-      : func_(func.release().ptr(), getPyInterpreter()),
-        dispatch_key_(dispatch_key),
-        with_keyset_(with_keyset) {}
-
-  void operator()(
-      const c10::OperatorHandle& op,
-      c10::DispatchKeySet keyset,
-      torch::jit::Stack* stack) {
-    // Figure out if we can handle it hermetically, or if we have
-    // to double dispatch
-
-    // If Torch Dispatch Mode is active, use its PyInterpreter for dispatch
-    const auto mode_stack_len = c10::impl::TorchDispatchModeTLS::stack_len();
-    if (mode_stack_len > 0) {
-      const auto& cur_torch_dispatch_mode_state =
-          c10::impl::TorchDispatchModeTLS::get_stack_at(mode_stack_len - 1);
-      cur_torch_dispatch_mode_state->pyinterpreter()
-          ->python_op_registration_trampoline(
-              op, dispatch_key_, keyset, stack, with_keyset_);
-      return;
-    }
->>>>>>> b2f6cfd9
+      dispatch_key_(dispatch_key),
+      with_keyset_(with_keyset) {}
 
 void PythonKernelHolder::operator()(
     const c10::OperatorHandle& op,
@@ -160,7 +127,8 @@
     const auto& cur_torch_dispatch_mode_state =
         c10::impl::TorchDispatchModeTLS::get_stack_at(mode_stack_len - 1);
     cur_torch_dispatch_mode_state->pyinterpreter()
-        ->python_op_registration_trampoline(op, dispatch_key_, stack);
+        ->python_op_registration_trampoline(
+            op, dispatch_key_, keyset, stack, with_keyset_);
     return;
   }
 
@@ -176,7 +144,8 @@
       if (interpreter &&
           ivalue.unsafeToTensorImpl()->key_set().has(at::DispatchKey::Python)) {
         (*interpreter)
-            ->python_op_registration_trampoline(op, dispatch_key_, stack);
+            ->python_op_registration_trampoline(
+                op, dispatch_key_, keyset, stack, with_keyset_);
         return;
       }
     } else if (ivalue.isTensorList() || ivalue.isOptionalTensorList()) {
@@ -195,26 +164,6 @@
                   op, dispatch_key_, keyset, stack, with_keyset_);
           return;
         }
-<<<<<<< HEAD
-=======
-      } else if (ivalue.isTensorList() || ivalue.isOptionalTensorList()) {
-        // NB: use toListRef as it doesn't induce refcount bumps
-        // (toTensorListRef is not a thing)
-        for (const auto& nv : ivalue.toListRef()) {
-          if (nv.isNone()) {
-            continue;
-          }
-          auto* interpreter =
-              nv.unsafeToTensorImpl()->pyobj_slot()->pyobj_interpreter();
-          if (interpreter &&
-              nv.unsafeToTensorImpl()->key_set().has(at::DispatchKey::Python)) {
-            (*interpreter)
-                ->python_op_registration_trampoline(
-                    op, dispatch_key_, keyset, stack, with_keyset_);
-            return;
-          }
-        }
->>>>>>> b2f6cfd9
       }
     }
   }
@@ -232,26 +181,13 @@
 #if defined(USE_DEPLOY)
   EnableHermeticPyObject g2;
 #endif
-<<<<<<< HEAD
   auto args_kwargs = parseIValuesToPyArgsKwargs(op, arguments);
-  auto obj = py::reinterpret_steal<py::object>(PyObject_Call(
-      func_.ptr(getPyInterpreter()),
-      args_kwargs.first.ptr(),
-      args_kwargs.second.ptr()));
+  auto func = py::reinterpret_borrow<py::object>(func_.ptr(getPyInterpreter()));
+  auto obj = with_keyset_
+      ? func(keyset, *args_kwargs.first, **args_kwargs.second)
+      : func(*args_kwargs.first, **args_kwargs.second);
   if (!obj) {
     throw python_error();
-=======
-    auto args_kwargs = parseIValuesToPyArgsKwargs(op, arguments);
-    auto func =
-        py::reinterpret_borrow<py::object>(func_.ptr(getPyInterpreter()));
-    auto obj = with_keyset_
-        ? func(keyset, *args_kwargs.first, **args_kwargs.second)
-        : func(*args_kwargs.first, **args_kwargs.second);
-    if (!obj) {
-      throw python_error();
-    }
-    pushPyOutToStack(op, stack, obj, "PythonKernelHolder");
->>>>>>> b2f6cfd9
   }
   pushPyOutToStack(op, stack, obj, "PythonKernelHolder");
 }
