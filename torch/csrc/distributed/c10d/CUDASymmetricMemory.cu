#include <torch/csrc/distributed/c10d/CUDASymmetricMemory.hpp>

#include <torch/csrc/distributed/c10d/CUDASymmetricMemory-inl.h>

#include <ATen/ceil_div.h>
#include <ATen/cuda/CUDAContext.h>
#include <c10/cuda/CUDACachingAllocator.h>
#include <c10/cuda/CUDAGuard.h>

#if !defined(USE_ROCM) && defined(PYTORCH_C10_DRIVER_API_SUPPORTED)
#include <c10/cuda/driver_api.h>
#endif

#include <sys/socket.h>
#include <sys/syscall.h>
#include <sys/un.h>
#include <unistd.h>

#if defined(CUDART_VERSION) && CUDART_VERSION >= 12030
#define CUDART_SUPPORTS_MULTICAST
#endif

namespace {

bool device_has_multicast_support(int device_idx) {
#if defined(CUDART_SUPPORTS_MULTICAST)
  if (c10::utils::check_env("TORCH_SYMM_MEM_DISABLE_MULTICAST") == true) {
    return false;
  }
  // Multicast support requirements:
  // - CUDA Runtime version >= 12030: Checked at compile time using
  // CUDART_VERSION.
  // - Driver version >= 535: Checked at runtime by verifying the existence of
  // cuMulticastCreate_.
  // - Device support: Determined by querying
  // CU_DEVICE_ATTRIBUTE_MULTICAST_SUPPORTED at runtime.
  auto driver_api = c10::cuda::DriverAPI::get();
  int multicast_supported;
  C10_CUDA_DRIVER_CHECK(driver_api->cuDeviceGetAttribute_(
      &multicast_supported,
      CU_DEVICE_ATTRIBUTE_MULTICAST_SUPPORTED,
      device_idx));
  return driver_api->cuMulticastCreate_ != nullptr && multicast_supported;
#else
  return false;
#endif
}

bool allow_overlapping_devices() {
  return c10::utils::check_env("TORCH_SYMM_MEM_ALLOW_OVERLAPPING_DEVICES") ==
      true;
}

class IpcChannel {
 public:
  IpcChannel() : socket_name_(get_socket_name(getpid())) {
    TORCH_CHECK(
        (socket_ = socket(AF_UNIX, SOCK_DGRAM, 0)) != 0,
        "Failed to create socket: ",
        strerror(errno));

    struct sockaddr_un addr = {.sun_family = AF_UNIX};
    std::copy(socket_name_.begin(), socket_name_.end(), addr.sun_path);

    TORCH_CHECK(
        bind(socket_, (struct sockaddr*)&addr, SUN_LEN(&addr)) == 0,
        "Failed to bind socket: ",
        strerror(errno));
  }

  ~IpcChannel() {
    close(socket_);
    unlink(socket_name_.c_str());
  }

  void send_fd(int dst_pid, int fd) {
    struct sockaddr_un addr = {.sun_family = AF_UNIX};
    auto socket_name = get_socket_name(dst_pid);
    std::copy(socket_name.begin(), socket_name.end(), addr.sun_path);

    struct iovec io = {.iov_base = (void*)("fd"), .iov_len = 2};

    char cbuf[CMSG_SPACE(sizeof(int))];
    memset(cbuf, 0, sizeof(cbuf));

    struct msghdr msg {
      .msg_name = (void*)&addr, .msg_namelen = sizeof(struct sockaddr_un),
      .msg_iov = &io, .msg_iovlen = 1, .msg_control = cbuf,
      .msg_controllen = sizeof(cbuf)
    };

    auto cmsg = CMSG_FIRSTHDR(&msg);
    cmsg->cmsg_len = CMSG_LEN(sizeof(int));
    cmsg->cmsg_level = SOL_SOCKET;
    cmsg->cmsg_type = SCM_RIGHTS;

    if (fd != -1) {
      std::copy(
          reinterpret_cast<const char*>(&fd),
          reinterpret_cast<const char*>(&fd) + sizeof(fd),
          reinterpret_cast<char*>(CMSG_DATA(cmsg)));
    } else {
      msg.msg_controllen = 0;
    }

    TORCH_CHECK(
        sendmsg(socket_, &msg, 0) > 0, "Failed to send fd: ", strerror(errno));
  }

  int recv_fd() {
    char buf[2];
    struct iovec io = {.iov_base = (void*)buf, .iov_len = sizeof(buf)};

    char cbuf[CMSG_SPACE(sizeof(int))];
    memset(cbuf, 0, sizeof(cbuf));

    struct msghdr msg = {
        .msg_iov = &io,
        .msg_iovlen = 1,
        .msg_control = cbuf,
        .msg_controllen = sizeof(cbuf)};

    TORCH_CHECK(
        recvmsg(socket_, &msg, 0) > 0,
        "Failed to receive fd: ",
        strerror(errno));

    if (msg.msg_controllen == 0) {
      return -1;
    }

    auto cmsg = CMSG_FIRSTHDR(&msg);
    TORCH_CHECK(cmsg != NULL);
    TORCH_CHECK(cmsg->cmsg_len == CMSG_LEN(sizeof(int)));
    TORCH_CHECK(
        cmsg->cmsg_level == SOL_SOCKET && cmsg->cmsg_type == SCM_RIGHTS);
    return *reinterpret_cast<int*>(CMSG_DATA(cmsg));
  }

  std::vector<int> all_gather_fds(
      int rank,
      const std::vector<int>& pids,
      int fd) {
    size_t world_size = pids.size();
    std::vector<int> fds(pids.size());
    fds[rank] = fd;

    int dst_rank = (rank + 1) % world_size;
    for (size_t step = 1; step < world_size; ++step) {
      int src_rank = (rank + world_size - step) % world_size;
      send_fd(pids[dst_rank], fd);
      fd = recv_fd();
      fds[src_rank] = fd;
    }
    return fds;
  }

  int broadcast_fds(
      int rank,
      int src_rank,
      const std::vector<int>& pids,
      int fd) {
    size_t world_size = pids.size();

    if (rank == src_rank) {
      for (int dst_rank = 0; dst_rank < (int)world_size; ++dst_rank) {
        if (dst_rank == rank) {
          continue;
        }
        send_fd(pids[dst_rank], fd);
      }
      return fd;
    }
    return recv_fd();
  }

 private:
  static std::string get_socket_name(int pid) {
    const char* tmp_dir = "/tmp";
    for (const char* env_var : {"TMPDIR", "TMP", "TEMP", "TEMPDIR"}) {
      if (const char* path = getenv(env_var)) {
        tmp_dir = path;
        break;
      }
    }
    std::ostringstream oss;
    oss << tmp_dir << "/symm_mem-" << pid;
    return oss.str();
  }

  std::string socket_name_;
  int socket_;
};

constexpr size_t signal_pad_size = 2048;
const std::string store_comm_prefix = "CUDASymmetricMemory";

static size_t store_comm_seq_id = 0;

template <typename T>
std::vector<T> store_all_gather(
    const c10::intrusive_ptr<c10d::Store>& store,
    int rank,
    int world_size,
    T val) {
  static_assert(std::is_trivially_copyable_v<T>);

  std::vector<std::string> peer_keys;
  for (int r = 0; r < world_size; ++r) {
    std::ostringstream oss;
    oss << store_comm_prefix << "/" << store_comm_seq_id << "/" << r;
    peer_keys.push_back(oss.str());
  }
  ++store_comm_seq_id;

  {
    std::vector<uint8_t> payload(
        reinterpret_cast<uint8_t*>(&val),
        reinterpret_cast<uint8_t*>(&val) + sizeof(T));
    store->set(peer_keys[rank], payload);
  }

  std::vector<T> peer_vals;
  for (int r = 0; r < world_size; ++r) {
    if (r == rank) {
      peer_vals.push_back(val);
      continue;
    }
    store->wait({peer_keys[r]});
    auto payload = store->get(peer_keys[r]);
    TORCH_CHECK(payload.size() == sizeof(T));
    T peer_val{};
    std::memcpy(&peer_val, payload.data(), sizeof(T));
    peer_vals.push_back(peer_val);
  }
  return peer_vals;
}

void store_barrier(
    const c10::intrusive_ptr<c10d::Store>& store,
    int rank,
    int world_size) {
  store_all_gather(store, rank, world_size, 0);
}

void map_block(
    void** ptr,
    c10d::symmetric_memory::HandleType handle,
    size_t size,
    int device_idx) {
#if !defined(USE_ROCM) && defined(PYTORCH_C10_DRIVER_API_SUPPORTED)
  auto driver_api = c10::cuda::DriverAPI::get();
  auto dev_ptr = reinterpret_cast<CUdeviceptr*>(ptr);
  C10_CUDA_DRIVER_CHECK(
      driver_api->cuMemAddressReserve_(dev_ptr, size, 0ULL, 0, 0ULL));
  C10_CUDA_DRIVER_CHECK(driver_api->cuMemMap_(*dev_ptr, size, 0, handle, 0ULL));

  CUmemAccessDesc desc;
  desc.location.type = CU_MEM_LOCATION_TYPE_DEVICE;
  // NOLINTNEXTLINE(bugprone-signed-char-misuse)
  desc.location.id = static_cast<int>(device_idx);
  desc.flags = CU_MEM_ACCESS_FLAGS_PROT_READWRITE;
  C10_CUDA_DRIVER_CHECK(driver_api->cuMemSetAccess_(*dev_ptr, size, &desc, 1));
#else
  TORCH_CHECK(
      false, "CUDASymmetricMemory requires PYTORCH_C10_DRIVER_API_SUPPORTED");
#endif
}

} // namespace

namespace c10d {
namespace symmetric_memory {

AllocationRef::AllocationRef(void* ptr, HandleType handle, size_t block_size, int device_idx)
    : ptr(ptr), handle(handle), block_size(block_size), device_idx(device_idx) {}

AllocationRef::~AllocationRef() {
#if !defined(USE_ROCM) && defined(PYTORCH_C10_DRIVER_API_SUPPORTED)
  // Leak the cuda allocations during static deinitialization
  if (is_finalizing()) {
    return;
  }
  auto driver_api = c10::cuda::DriverAPI::get();
  c10::cuda::CUDAGuard guard(device_idx);
  C10_CUDA_CHECK(cudaDeviceSynchronize());
  C10_CUDA_DRIVER_CHECK(
      driver_api->cuMemUnmap_(reinterpret_cast<CUdeviceptr>(ptr), block_size));
  C10_CUDA_DRIVER_CHECK(driver_api->cuMemRelease_(handle));
#else
  TORCH_CHECK(
      false, "CUDASymmetricMemory requires PYTORCH_C10_DRIVER_API_SUPPORTED");
#endif
}

CUDASymmetricMemory::CUDASymmetricMemory(
    std::vector<c10::intrusive_ptr<AllocationRef>> alloc_refs,
    std::vector<void*> buffers,
    std::vector<void*> signal_pads,
    HandleType mc_handle,
    void* mc_addr,
    size_t buffer_size,
    int local_device_idx,
    int rank,
    int world_size)
    : alloc_refs_(std::move(alloc_refs)),
      buffers_(std::move(buffers)),
      signal_pads_(std::move(signal_pads)),
      mc_handle_(mc_handle),
      mc_addr_(mc_addr),
      buffer_size_(buffer_size),
      local_device_idx_(local_device_idx),
      rank_(rank),
      world_size_(world_size) {
  const size_t arr_size = sizeof(void*) * world_size_;
  buffers_dev_ = reinterpret_cast<void**>(
      c10::cuda::CUDACachingAllocator::raw_alloc(arr_size));
  signal_pads_dev_ = reinterpret_cast<void**>(
      c10::cuda::CUDACachingAllocator::raw_alloc(arr_size));

  c10::cuda::CUDAGuard guard(local_device_idx);
  AT_CUDA_CHECK(cudaMemcpy(
      buffers_dev_, buffers_.data(), arr_size, cudaMemcpyHostToDevice));
  AT_CUDA_CHECK(cudaMemcpy(
      signal_pads_dev_, signal_pads_.data(), arr_size, cudaMemcpyHostToDevice));
}

std::vector<void*> CUDASymmetricMemory::get_buffer_ptrs() {
  return buffers_;
}

std::vector<void*> CUDASymmetricMemory::get_signal_pad_ptrs() {
  return signal_pads_;
}

void** CUDASymmetricMemory::get_buffer_ptrs_dev() {
  return buffers_dev_;
}

void** CUDASymmetricMemory::get_signal_pad_ptrs_dev() {
  return signal_pads_dev_;
}

size_t CUDASymmetricMemory::get_buffer_size() {
  return buffer_size_;
}

size_t CUDASymmetricMemory::get_signal_pad_size() {
  return signal_pad_size;
}

bool CUDASymmetricMemory::has_multicast_support() {
  return mc_addr_ != nullptr;
}

void* CUDASymmetricMemory::get_multicast_ptr() {
  return mc_addr_;
}

at::Tensor CUDASymmetricMemory::get_buffer(
    int rank,
    c10::IntArrayRef sizes,
    c10::ScalarType dtype,
    int64_t storage_offset) {
  const size_t numel = std::accumulate(
      sizes.begin(),
      sizes.end(),
      static_cast<size_t>(1),
      std::multiplies<size_t>());
  const auto element_size = c10::elementSize(dtype);
  const auto req_size = (numel + storage_offset) * element_size;
  TORCH_CHECK(
      req_size <= buffer_size_,
      "CUDASymmetricMemory::get_buffer: the requested size (",
      req_size,
      " bytes) exceeds the allocated size (",
      buffer_size_,
      " bytes)");
  auto data_ptr = reinterpret_cast<uint8_t*>(buffers_[rank]) +
      storage_offset * element_size;
  auto device = c10::Device(c10::DeviceType::CUDA, local_device_idx_);
  auto options = at::TensorOptions().dtype(dtype).device(device);
  return at::for_blob(data_ptr, sizes)
      .options(options)
      .target_device(device)
      .make_tensor();
}

at::Tensor CUDASymmetricMemory::get_signal_pad(
    int rank,
    c10::IntArrayRef sizes,
    std::optional<c10::ScalarType> dtype,
    int64_t storage_offset) {
  // If the dtype is unspecified, default it to UInt32, as it
  // is the most common type for signaling purposes.
  if (!dtype.has_value()) {
    dtype = c10::ScalarType::UInt32;
  }

  // If the shape is unspecified, treat the signal pad as a 1d tensor.
  const auto element_size = c10::elementSize(*dtype);
  std::vector<int64_t> shape;
  if (sizes.size() != 0) {
    shape = sizes.vec();
  } else {
    shape.push_back(signal_pad_size / element_size);
  }

  const size_t numel = std::accumulate(
      shape.begin(),
      shape.end(),
      static_cast<size_t>(1),
      std::multiplies<size_t>());
  const auto req_size = (numel + storage_offset) * element_size;
  TORCH_CHECK(
      req_size <= signal_pad_size,
      "CUDASymmetricMemory::get_signal_pad: the requested size (",
      req_size,
      " bytes) exceeds the allocated size (",
      signal_pad_size,
      " bytes)");
  auto data_ptr = reinterpret_cast<uint8_t*>(signal_pads_[rank]) +
      storage_offset * element_size;
  auto device = c10::Device(c10::DeviceType::CUDA, local_device_idx_);
  auto options = at::TensorOptions().dtype(*dtype).device(device);
  return at::for_blob(data_ptr, shape)
      .options(options)
      .target_device(device)
      .make_tensor();
}

void check_channel(int channel, int world_size) {
  TORCH_CHECK(
      channel >= 0,
      "channel for barrier(), put_signal() and wait_signal() ",
      "must be greater than 0 (got ",
      channel,
      ")");
  const size_t num_channels = signal_pad_size / sizeof(uint32_t) * world_size;
  TORCH_CHECK(
      static_cast<size_t>(channel) < num_channels,
      "The maximum supported channel for barrier(), put_signal() and wait_signal() is ",
      num_channels - 1,
      " (got ",
      channel,
      ")");
}

static __global__ void barrier_kernel(
    uint32_t** signal_pads,
    int channel,
    int rank,
    int world_size,
    size_t timeout_ms) {
  if (threadIdx.x < world_size) {
    auto target_rank = threadIdx.x;
    if (target_rank == rank) {
      return;
    }
    auto put_success = try_put_signal<MemOpSem::Release>(
        signal_pads[target_rank] + world_size * channel + rank, timeout_ms);
    if (!put_success) {
      printf(
          "[FATAL] CUDASymmetricMemory::barrier: rank %d failed to send signal "
          "to rank %d on channel %d after %lu microseconds\n",
          rank,
          target_rank,
          channel,
          timeout_ms);
      trap();
    }
    auto wait_success = try_wait_signal<MemOpSem::Acquire>(
        signal_pads[rank] + world_size * channel + target_rank, timeout_ms);
    if (!wait_success) {
      printf(
          "[FATAL] CUDASymmetricMemory::barrier: rank %d failed to receive signal "
          "from rank %d on channel %d after %lu microseconds\n",
          rank,
          target_rank,
          channel,
          timeout_ms);
      trap();
    }
  }
}

void CUDASymmetricMemory::barrier(int channel, size_t timeout_ms) {
  check_channel(channel, world_size_);
  c10::cuda::CUDAGuard guard(local_device_idx_);
  barrier_kernel<<<1, C10_WARP_SIZE, 0, at::cuda::getCurrentCUDAStream()>>>(
      reinterpret_cast<uint32_t**>(signal_pads_dev_),
      channel,
      rank_,
      world_size_,
      timeout_ms);
  C10_CUDA_KERNEL_LAUNCH_CHECK();
}

static __global__ void put_signal_kernel(
    uint32_t** signal_pads,
    int dst_rank,
    int channel,
    int rank,
    int world_size,
    size_t timeout_ms) {
  if (threadIdx.x == 0) {
    bool success = try_put_signal<MemOpSem::Release>(
        signal_pads[dst_rank] + world_size * channel + rank, timeout_ms);
    if (!success) {
      printf(
          "[FATAL] CUDASymmetricMemory::put_signal: rank %d failed to send signal "
          "to rank %d on channel %d after %lu microseconds\n",
          rank,
          dst_rank,
          channel,
          timeout_ms);
      trap();
    }
  }
}

void CUDASymmetricMemory::put_signal(
    int dst_rank,
    int channel,
    size_t timeout_ms) {
  check_channel(channel, world_size_);
  c10::cuda::CUDAGuard guard(local_device_idx_);
  put_signal_kernel<<<1, C10_WARP_SIZE, 0, at::cuda::getCurrentCUDAStream()>>>(
      reinterpret_cast<uint32_t**>(signal_pads_dev_),
      dst_rank,
      channel,
      rank_,
      world_size_,
      timeout_ms);
  C10_CUDA_KERNEL_LAUNCH_CHECK();
}

static __global__ void wait_signal_kernel(
    uint32_t** signal_pads,
    int src_rank,
    int channel,
    int rank,
    int world_size,
    size_t timeout_ms) {
  if (threadIdx.x == 0) {
    bool success = try_wait_signal<MemOpSem::Acquire>(
        signal_pads[rank] + world_size * channel + src_rank, timeout_ms);
    if (!success) {
      printf(
          "[FATAL] CUDASymmetricMemory::wait_signal rank %d failed to receive signal "
          "from rank %d on channel %d after %lu microseconds\n",
          rank,
          src_rank,
          channel,
          timeout_ms);
#if !defined(USE_ROCM)
      __trap();
#else
      assert(0);
#endif
    }
  }
  __threadfence_system();
}

void CUDASymmetricMemory::wait_signal(
    int src_rank,
    int channel,
    size_t timeout_ms) {
  check_channel(channel, world_size_);
  c10::cuda::CUDAGuard guard(local_device_idx_);
  wait_signal_kernel<<<1, C10_WARP_SIZE, 0, at::cuda::getCurrentCUDAStream()>>>(
      reinterpret_cast<uint32_t**>(signal_pads_dev_),
      src_rank,
      channel,
      rank_,
      world_size_,
      timeout_ms);
  C10_CUDA_KERNEL_LAUNCH_CHECK();
}

int CUDASymmetricMemory::get_rank() {
  return rank_;
}

int CUDASymmetricMemory::get_world_size() {
  return world_size_;
}

<<<<<<< HEAD
void CUDASymmetricMemory::stream_write_value32(uintptr_t addr, uint32_t val) {
#if !defined(USE_ROCM) && defined(PYTORCH_C10_DRIVER_API_SUPPORTED)
  auto driver_api = c10::cuda::DriverAPI::get();
  // According to the documentation of CUstreamWriteValue_flags,
  // cuStreamWriteValue32 will provide a memory fence before the write, which
  // has similar semantics to __threadfence_system() but is scoped to the
  // stream rather than a CUDA thread.
  driver_api->cuStreamWriteValue32_(
      at::cuda::getCurrentCUDAStream(),
      reinterpret_cast<CUdeviceptr>((void*)addr),
      val,
      0);
#else
  TORCH_CHECK(
      false, "CUDASymmetricMemory requires PYTORCH_C10_DRIVER_API_SUPPORTED");
#endif
}

Block::Block(
  c10::intrusive_ptr<AllocationRef> alloc_ref,
  int device_idx,
  size_t block_size,
  size_t buffer_size,
  size_t signal_pad_offset,
  const std::optional<std::string>& group_name)
    : alloc_ref(std::move(alloc_ref)),
      device_idx(device_idx),
      block_size(block_size),
      buffer_size(buffer_size),
      signal_pad_offset(signal_pad_offset),
      default_group_name(std::move(group_name)) {}

=======
>>>>>>> f831e169
void* CUDASymmetricMemoryAllocator::alloc(
    size_t size,
    int device_idx,
    const std::optional<std::string>& group_name) {
#if !defined(USE_ROCM) && defined(PYTORCH_C10_DRIVER_API_SUPPORTED)
  auto driver_api = c10::cuda::DriverAPI::get();

  CUmemAllocationProp prop = {};
  prop.type = CU_MEM_ALLOCATION_TYPE_PINNED;
  prop.location.type = CU_MEM_LOCATION_TYPE_DEVICE;
  // NOLINTNEXTLINE(bugprone-signed-char-misuse)
  prop.location.id = device_idx;
  prop.requestedHandleTypes = CU_MEM_HANDLE_TYPE_POSIX_FILE_DESCRIPTOR;

  size_t signal_pad_offset = at::round_up(size, 16UL);
  size_t block_size = signal_pad_offset + signal_pad_size;

  size_t granularity;
  C10_CUDA_DRIVER_CHECK(driver_api->cuMemGetAllocationGranularity_(
      &granularity, &prop, CU_MEM_ALLOC_GRANULARITY_RECOMMENDED));
  block_size = at::round_up(block_size, granularity);

  HandleType handle;
  C10_CUDA_DRIVER_CHECK(
      driver_api->cuMemCreate_(&handle, block_size, &prop, 0));

  void* ptr = nullptr;
  map_block(&ptr, handle, block_size, device_idx);

  c10::cuda::CUDAGuard guard(device_idx);
  AT_CUDA_CHECK(cudaMemset(ptr, 0, block_size));

  auto alloc_ref = c10::make_intrusive<AllocationRef>(ptr, handle, block_size, device_idx);
  auto block = c10::make_intrusive<Block>(
      std::move(alloc_ref),
      device_idx,
      block_size,
      size,
      signal_pad_offset,
      group_name);
  {
    std::unique_lock lock(mutex_);
    ptr_to_block_.emplace(ptr, std::move(block));
  }
  return ptr;
#else
  TORCH_CHECK(
      false, "CUDASymmetricMemory requires PYTORCH_C10_DRIVER_API_SUPPORTED");
#endif
}

void CUDASymmetricMemoryAllocator::free(void* ptr) {
  std::unique_lock lock(mutex_);
  ptr_to_block_.erase(ptr);
}

size_t CUDASymmetricMemoryAllocator::get_alloc_size(void* ptr) {
  auto block = find_block(ptr);
  TORCH_CHECK(
      block != nullptr,
      "CUDASymmetricMemoryAllocator::get_alloc_size: input must be allocated ",
      "via CUDASymmetricMemoryAllocator::alloc");
  return block->buffer_size;
}

struct RendezvousRequest {
  int device_idx;
  int pid;
  size_t block_size;
  size_t buffer_size;
  size_t signal_pad_offset;
  bool has_multicast_support;
};

void validate_rendezvous_requests(
    const std::vector<RendezvousRequest>& reqs,
    int world_size) {
  TORCH_CHECK(reqs.size() == (size_t)world_size);

  std::unordered_set<int> device_indices;
  device_indices.reserve(world_size);
  for (auto req : reqs) {
    device_indices.insert(req.device_idx);
  }
  if (!allow_overlapping_devices() &&
      device_indices.size() < (size_t)world_size) {
    TORCH_CHECK(
        false,
        "CUDASymmetricMemoryAllocator::rendezvous: ",
        "detected allocations from overlapping devices ",
        "from different ranks.");
  }

  for (int r = 1; r < world_size; ++r) {
    TORCH_CHECK(reqs[r].block_size == reqs[0].block_size);
    TORCH_CHECK(reqs[r].buffer_size == reqs[0].buffer_size);
    TORCH_CHECK(reqs[r].signal_pad_offset == reqs[0].signal_pad_offset);
  }
}

static bool check_group_multicast_support(
    const std::vector<RendezvousRequest>& reqs) {
  std::vector<size_t> ranks_with_multicast_support;
  for (size_t r = 0; r < reqs.size(); ++r) {
    if (reqs[r].has_multicast_support) {
      ranks_with_multicast_support.push_back(r);
    }
  }
  if (ranks_with_multicast_support.size() == reqs.size()) {
    return true;
  } else {
    // We don't expect this to happen. But we want to let the user to know if
    // this happens.
    if (ranks_with_multicast_support.size() != 0) {
      LOG(WARNING)
          << "Only a subset of ranks in the group has multicast support: "
          << ranks_with_multicast_support << " (world_size=" << reqs.size()
          << "). Skipping multicast initialization because this is unexpected.";
    }
    return false;
  }
}

static void init_multicast_for_block(
    HandleType& mc_handle,
    void*& mc_addr,
    const c10::intrusive_ptr<Block>& block,
    IpcChannel& ipc_channel,
    const std::vector<int>& pids,
    const c10::intrusive_ptr<c10d::Store>& store,
    int rank,
    int world_size) {
#if !defined(USE_ROCM) && defined(PYTORCH_C10_DRIVER_API_SUPPORTED) && \
    defined(CUDART_SUPPORTS_MULTICAST)
  auto driver_api = c10::cuda::DriverAPI::get();
  if (rank == 0) {
    CUmulticastObjectProp mc_prop{};
    mc_prop.numDevices = world_size;
    mc_prop.handleTypes = CU_MEM_HANDLE_TYPE_POSIX_FILE_DESCRIPTOR;
    mc_prop.size = block->block_size;

    auto err = driver_api->cuMulticastCreate_(&mc_handle, &mc_prop);
    if (err != CUDA_SUCCESS) {
      const char* err_str;
      CUresult get_error_str_err = driver_api->cuGetErrorString_(err, &err_str);
      if (get_error_str_err != CUDA_SUCCESS) {
        err_str = "unknown cuda driver error";
      }
      LOG(WARNING)
          << "SymmetricMemory: cuMulticastCreate failed with: \"" << err_str
          << "\". Gracefully skipping multicast initialization. "
          << "However, this is unexpected. Please report the issue on GitHub.";
      // Allow peers gracefully skip multicast initialization by sending -1
      ipc_channel.broadcast_fds(rank, 0, pids, -1);
      return;
    }

    int mc_fd;
    C10_CUDA_DRIVER_CHECK(driver_api->cuMemExportToShareableHandle_(
        &mc_fd, mc_handle, CU_MEM_HANDLE_TYPE_POSIX_FILE_DESCRIPTOR, 0));
    ipc_channel.broadcast_fds(rank, 0, pids, mc_fd);
    // Ref count is incremented as soon as SCM_RIGHTS send happens
    close(mc_fd);
  } else {
    int mc_fd = ipc_channel.broadcast_fds(rank, 0, pids, -1);
    if (mc_fd == -1) {
      return;
    }
    C10_CUDA_DRIVER_CHECK(driver_api->cuMemImportFromShareableHandle_(
        &mc_handle,
        (void*)(uintptr_t)mc_fd,
        CU_MEM_HANDLE_TYPE_POSIX_FILE_DESCRIPTOR));
    close(mc_fd);
  }

  // All rank adds their physical allocation to the multicast object
  C10_CUDA_DRIVER_CHECK(
      driver_api->cuMulticastAddDevice_(mc_handle, block->device_idx));
  C10_CUDA_DRIVER_CHECK(driver_api->cuMulticastBindMem_(
      mc_handle, 0, block->alloc_ref->handle, 0, block->block_size, 0));

  map_block(&mc_addr, mc_handle, block->block_size, block->device_idx);
  store_barrier(store, rank, world_size);
#endif
}

c10::intrusive_ptr<SymmetricMemory> CUDASymmetricMemoryAllocator::rendezvous(
    void* ptr,
    const std::optional<std::string>& group_name) {
#if !defined(USE_ROCM) && defined(PYTORCH_C10_DRIVER_API_SUPPORTED)
  auto block = find_block(ptr);
  if (block == nullptr) {
    return nullptr;
  }

  // The group_name passed to rendezvous() takes precedence over
  // the default group_name specified during allocation.
  std::string group_name_;
  if (group_name.has_value()) {
    group_name_ = *group_name;
  } else {
    if (!block->default_group_name.has_value()) {
      TORCH_CHECK(
          false,
          "CUDASymmetricMemory::rendezvous: `group_name` is neither "
          "specified during allocation nor passed to rendezvous().");
    }
    group_name_ = *block->default_group_name;
  }

  auto it = block->symm_mems.find(group_name_);
  if (it != block->symm_mems.end()) {
    return it->second;
  }

  IpcChannel ipc_channel;
  auto group_info = get_group_info(group_name_);
  auto store = group_info.store;
  int rank = group_info.rank;
  int world_size = group_info.world_size;

  auto driver_api = c10::cuda::DriverAPI::get();
  int block_fd;
  C10_CUDA_DRIVER_CHECK(driver_api->cuMemExportToShareableHandle_(
      &block_fd,
      block->alloc_ref->handle,
      CU_MEM_HANDLE_TYPE_POSIX_FILE_DESCRIPTOR,
      0));

  auto local_req = RendezvousRequest{
      .device_idx = block->device_idx,
      .pid = getpid(),
      .block_size = block->block_size,
      .buffer_size = block->buffer_size,
      .signal_pad_offset = block->signal_pad_offset,
      .has_multicast_support = device_has_multicast_support(block->device_idx)};
  auto reqs = store_all_gather(store, rank, world_size, local_req);
  validate_rendezvous_requests(reqs, world_size);

  std::vector<int> pids(world_size);
  for (int r = 0; r < world_size; ++r) {
    pids[r] = reqs[r].pid;
  }
  auto imported_fds = ipc_channel.all_gather_fds(rank, pids, block_fd);

  std::vector<HandleType> handles(world_size);
  std::vector<void*> buffers(world_size, nullptr);
  std::vector<void*> signal_pads(world_size, nullptr);

  for (int r = 0; r < world_size; ++r) {
    if (r == rank) {
      handles[r] = block->alloc_ref->handle;
      buffers[r] = ptr;
      signal_pads[r] = (void*)((uintptr_t)ptr + block->signal_pad_offset);
      continue;
    }
    C10_CUDA_DRIVER_CHECK(driver_api->cuMemImportFromShareableHandle_(
        &handles[r],
        (void*)(uintptr_t)imported_fds[r],
        CU_MEM_HANDLE_TYPE_POSIX_FILE_DESCRIPTOR));
    map_block(&buffers[r], handles[r], block->block_size, block->device_idx);
    signal_pads[r] = (void*)((uintptr_t)buffers[r] + block->signal_pad_offset);
    close(imported_fds[r]);
  }
  store_barrier(store, rank, world_size);
  close(block_fd);

  HandleType mc_handle{};
  void* mc_addr = nullptr;
  bool group_has_multicast_support = check_group_multicast_support(reqs);
  if (!allow_overlapping_devices() && group_has_multicast_support) {
    init_multicast_for_block(
        mc_handle, mc_addr, block, ipc_channel, pids, store, rank, world_size);
  }

  std::vector<c10::intrusive_ptr<AllocationRef>> alloc_refs;
  for (int r = 0; r < world_size; ++r) {
    if (r == rank) {
      alloc_refs.emplace_back(block->alloc_ref);
      continue;
    }
    alloc_refs.push_back(c10::make_intrusive<AllocationRef>(
        buffers[r], handles[r], block->block_size, block->device_idx));
  }

  auto symm_mem = c10::make_intrusive<CUDASymmetricMemory>(
      std::move(alloc_refs),
      std::move(buffers),
      std::move(signal_pads),
      mc_handle,
      mc_addr,
      block->buffer_size,
      block->device_idx,
      group_info.rank,
      group_info.world_size);
  block->symm_mems[group_name_] = symm_mem;
  return symm_mem;
#else
  TORCH_CHECK(
      false, "CUDASymmetricMemory requires PYTORCH_C10_DRIVER_API_SUPPORTED");
#endif
}

bool CUDASymmetricMemoryAllocator::has_multicast_support(int device_idx) {
  return device_has_multicast_support(device_idx);
}

c10::intrusive_ptr<Block> CUDASymmetricMemoryAllocator::find_block(void* ptr) {
  std::shared_lock lock(mutex_);
  auto it = ptr_to_block_.find(ptr);
  if (it == ptr_to_block_.end()) {
    return nullptr;
  }
  return it->second;
}

struct RegisterCUDASymmetricMemoryAllocator {
  RegisterCUDASymmetricMemoryAllocator() {
    register_allocator(
        c10::DeviceType::CUDA,
        c10::make_intrusive<CUDASymmetricMemoryAllocator>());
  }
};

static RegisterCUDASymmetricMemoryAllocator register_allocator_;

} // namespace symmetric_memory
} // namespace c10d<|MERGE_RESOLUTION|>--- conflicted
+++ resolved
@@ -587,25 +587,6 @@
   return world_size_;
 }
 
-<<<<<<< HEAD
-void CUDASymmetricMemory::stream_write_value32(uintptr_t addr, uint32_t val) {
-#if !defined(USE_ROCM) && defined(PYTORCH_C10_DRIVER_API_SUPPORTED)
-  auto driver_api = c10::cuda::DriverAPI::get();
-  // According to the documentation of CUstreamWriteValue_flags,
-  // cuStreamWriteValue32 will provide a memory fence before the write, which
-  // has similar semantics to __threadfence_system() but is scoped to the
-  // stream rather than a CUDA thread.
-  driver_api->cuStreamWriteValue32_(
-      at::cuda::getCurrentCUDAStream(),
-      reinterpret_cast<CUdeviceptr>((void*)addr),
-      val,
-      0);
-#else
-  TORCH_CHECK(
-      false, "CUDASymmetricMemory requires PYTORCH_C10_DRIVER_API_SUPPORTED");
-#endif
-}
-
 Block::Block(
   c10::intrusive_ptr<AllocationRef> alloc_ref,
   int device_idx,
@@ -620,8 +601,6 @@
       signal_pad_offset(signal_pad_offset),
       default_group_name(std::move(group_name)) {}
 
-=======
->>>>>>> f831e169
 void* CUDASymmetricMemoryAllocator::alloc(
     size_t size,
     int device_idx,
