# NOTE: This is a placeholder for iterating on export serialization schema design.
#       Anything is subject to change and no guarantee is provided at this point.

from dataclasses import dataclass, field
from enum import IntEnum
from typing import Annotated, Dict, List, Optional, Tuple

from torch._export.serde.union import _Union

# NOTE: Please update this value if any modifications are made to the schema
SCHEMA_VERSION = (8, 2)
TREESPEC_VERSION = 1


class ScalarType(IntEnum):
    UNKNOWN = 0
    BYTE = 1
    CHAR = 2
    SHORT = 3
    INT = 4
    LONG = 5
    HALF = 6
    FLOAT = 7
    DOUBLE = 8
    COMPLEXHALF = 9
    COMPLEXFLOAT = 10
    COMPLEXDOUBLE = 11
    BOOL = 12
    BFLOAT16 = 13
    FLOAT8_E5M2 = 23
    FLOAT8_E4M3FN = 24
    UINT16 = 28


class Layout(IntEnum):
    Unknown = 0
    SparseCoo = 1
    SparseCsr = 2
    SparseCsc = 3
    SparseBsr = 4
    SparseBsc = 5
    _mkldnn = 6
    Strided = 7


class MemoryFormat(IntEnum):
    Unknown = 0
    ContiguousFormat = 1
    ChannelsLast = 2
    ChannelsLast3d = 3
    PreserveFormat = 4


@dataclass
class Device:
    type: Annotated[str, 10]
    index: Annotated[Optional[int], 20] = None


@dataclass(repr=False)
class SymExprHint(_Union):
    as_int: Annotated[int, 10]
    as_float: Annotated[float, 20]
    as_bool: Annotated[bool, 30]


# This is for storing the symbolic expressions behind symints/symfloats/symbools
# For example, we can get something like
# SymExpr(expr_str="s0 + s1", hint=SymExprHint(as_int=4)
# if we also have the hint that s0 and s1 are both 2.
@dataclass
class SymExpr:
    expr_str: Annotated[str, 10]
    hint: Annotated[Optional[SymExprHint], 20] = None


@dataclass(repr=False)
class SymInt(_Union):
    as_expr: Annotated[SymExpr, 10]
    as_int: Annotated[int, 20]

@dataclass(repr=False)
class SymFloat(_Union):
    as_expr: SymExpr
    as_int: float


@dataclass(repr=False)
class SymBool(_Union):
    as_expr: Annotated[SymExpr, 10]
    as_bool: Annotated[bool, 20]


@dataclass
class TensorMeta:
    dtype: Annotated[ScalarType, 10]
    sizes: Annotated[List[SymInt], 20]
    requires_grad: Annotated[bool, 30]
    device: Annotated[Device, 40]
    strides: Annotated[List[SymInt], 50]
    storage_offset: Annotated[SymInt, 60]
    layout: Annotated[Layout, 70]


# In most cases we will use the "as_name" field to store arguments which are
# SymInts.
# The "as_int" field is used in the case where we have a list containing a mix
# of SymInt and ints (ex. [1, s0, ...]). We will serialize this type of list to
# be List[SymIntArgument] and map the SymInts to the "as_name" field, and ints
# to the "as_int" field.
@dataclass(repr=False)
class SymIntArgument(_Union):
    as_name: Annotated[str, 10]
    as_int: Annotated[int, 20]

# In most cases we will use the "as_name" field to store arguments which are
# SymFloats.
# The "as_float" field is used in the case where we have a list containing a mix
# of SymFloat and float (ex. [1.0, s0, ...]). We will serialize this type of list to
# be List[SymFloatArgument] and map the SymFloats to the "as_name" field, and ints
# to the "as_float" field.
@dataclass(repr=False)
class SymFloatArgument(_Union):
    as_name: str
    as_float: float

# In most cases we will use the "as_name" field to store arguments which are
# SymBools.
# The "as_bool" field is used in the case where we have a list containing a mix
# of SymBool and bools (ex. [True, i0, ...]). We will serialize this type of list to
# be List[SymboolArgument] and map the SymBools to the "as_name" field, and bools
# to the "as_bool" field.
@dataclass(repr=False)
class SymBoolArgument(_Union):
    as_name: Annotated[str, 10]
    as_bool: Annotated[bool, 20]


@dataclass
class TensorArgument:
    name: Annotated[str, 10]


@dataclass
class TokenArgument:
    name: Annotated[str, 10]


# This is use for storing the contents of a list which contain optional tensors
# (Tensor?[], ex. [Tensor, None, ...]), where the list will be serialized to the
# type List[OptionalTensorArgument], with tensor values seiralized to the
# "as_tensor" field, and None values serialized to the "as_none" field.
@dataclass(repr=False)
class OptionalTensorArgument(_Union):
    as_tensor: Annotated[TensorArgument, 20]
    as_none: Annotated[Tuple[()], 10]


@dataclass
class GraphArgument:
    name: Annotated[str, 10]
    graph: Annotated['Graph', 20]


@dataclass
class CustomObjArgument:
    name: Annotated[str, 10]
    class_fqn: Annotated[str, 20]


# This is actually a union type
@dataclass(repr=False)
class Argument(_Union):
<<<<<<< HEAD
    as_none: Tuple[()]
    as_tensor: TensorArgument
    as_tensors: List[TensorArgument]
    as_int: int
    as_ints: List[int]
    as_float: float
    as_floats: List[float]
    as_string: str
    as_strings: List[str]
    as_sym_int: SymIntArgument
    as_sym_ints: List[SymIntArgument]
    as_sym_float: SymFloatArgument
    as_sym_floats: List[SymFloatArgument]
    as_scalar_type: ScalarType
    as_memory_format: MemoryFormat
    as_layout: Layout
    as_device: Device
    as_bool: bool
    as_bools: List[bool]
    as_sym_bool: SymBoolArgument
    as_sym_bools: List[SymBoolArgument]
    as_graph: GraphArgument
    as_optional_tensors: List[OptionalTensorArgument]
    as_custom_obj: CustomObjArgument
    as_operator: str
=======
    as_none: Annotated[Tuple[()], 10]
    as_tensor: Annotated[TensorArgument, 20]
    as_tensors: Annotated[List[TensorArgument], 30]
    as_int: Annotated[int, 50]
    as_ints: Annotated[List[int], 70]
    as_float: Annotated[float, 80]
    as_floats: Annotated[List[float], 90]
    as_string: Annotated[str, 100]
    as_strings: Annotated[List[str], 101]
    as_sym_int: Annotated[SymIntArgument, 110]
    as_sym_ints: Annotated[List[SymIntArgument], 120]
    as_scalar_type: Annotated[ScalarType, 130]
    as_memory_format: Annotated[MemoryFormat, 140]
    as_layout: Annotated[Layout, 150]
    as_device: Annotated[Device, 160]
    as_bool: Annotated[bool, 170]
    as_bools: Annotated[List[bool], 180]
    as_sym_bool: Annotated[SymBoolArgument, 182]
    as_sym_bools: Annotated[List[SymBoolArgument], 184]
    as_graph: Annotated[GraphArgument, 200]
    as_optional_tensors: Annotated[List[OptionalTensorArgument], 190]
    as_custom_obj: Annotated[CustomObjArgument, 210]
    as_operator: Annotated[str, 220]
>>>>>>> 0f3f801f


@dataclass
class NamedArgument:
    # Argument name from the operator schema
    name: Annotated[str, 10]
    arg: Annotated[Argument, 20]


@dataclass
class Node:
    target: Annotated[str, 10]
    inputs: Annotated[List[NamedArgument], 20]
    outputs: Annotated[List[Argument], 30]
    metadata: Annotated[Dict[str, str], 40]


@dataclass
class Graph:
    inputs: Annotated[List[Argument], 10]
    outputs: Annotated[List[Argument], 20]
    nodes: Annotated[List[Node], 30]
    tensor_values: Annotated[Dict[str, TensorMeta], 40]
    sym_int_values: Annotated[Dict[str, SymInt], 50]
    sym_bool_values: Annotated[Dict[str, SymBool], 60]
    # This is for deserializing the submodule graphs from higher order ops
    # (ex. cond, map) where single tensor returns will just return a single
    # tensor, rather than following export schema and returning a singleton
    # list.
<<<<<<< HEAD
    is_single_tensor_return: bool = False
    custom_obj_values: Dict[str, CustomObjArgument] = field(default_factory=dict)
    sym_float_values: Dict[str, SymFloat] = field(default_factory=dict)
=======
    is_single_tensor_return: Annotated[bool, 70] = False
    custom_obj_values: Annotated[Dict[str, CustomObjArgument], 80] = field(default_factory=dict)
>>>>>>> 0f3f801f


@dataclass
class UserInputSpec:
    # Actually, only tensors and SymInts are allowed here
    arg: Annotated[Argument, 10]


@dataclass(repr=False)
class ConstantValue(_Union):
    as_none: Annotated[Tuple[()], 10]
    as_int: Annotated[int, 20]
    as_float: Annotated[float, 30]
    as_string: Annotated[str, 40]
    as_bool: Annotated[bool, 50]


@dataclass
class InputToConstantInputSpec:
    name: Annotated[str, 10]
    value: Annotated[ConstantValue, 20]


@dataclass
class InputToParameterSpec:
    arg: Annotated[TensorArgument, 10]
    parameter_name: Annotated[str, 20]


@dataclass
class InputToBufferSpec:
    arg: Annotated[TensorArgument, 10]
    buffer_name: Annotated[str, 20]
    persistent: Annotated[bool, 30]



@dataclass
class InputToTensorConstantSpec:
    arg: Annotated[TensorArgument, 10]
    tensor_constant_name: Annotated[str, 20]


@dataclass
class InputToCustomObjSpec:
    arg: Annotated[CustomObjArgument, 10]
    custom_obj_name: Annotated[str, 20]


@dataclass
class InputTokenSpec:
    arg: Annotated[TokenArgument, 10]


@dataclass(repr=False)
class InputSpec(_Union):
    user_input: Annotated[UserInputSpec, 10]
    parameter: Annotated[InputToParameterSpec, 20]
    buffer: Annotated[InputToBufferSpec, 30]
    tensor_constant: Annotated[InputToTensorConstantSpec, 40]
    custom_obj: Annotated[InputToCustomObjSpec, 50]
    token: Annotated[InputTokenSpec, 70]
    constant_input: Annotated[InputToConstantInputSpec, 60]


@dataclass
class UserOutputSpec:
    arg: Annotated[Argument, 10]


@dataclass
class LossOutputSpec:
    arg: Annotated[TensorArgument, 10]


@dataclass
class BufferMutationSpec:
    arg: Annotated[TensorArgument, 10]
    buffer_name: Annotated[str, 20]


@dataclass
class GradientToParameterSpec:
    arg: Annotated[TensorArgument, 10]
    parameter_name: Annotated[str, 20]


@dataclass
class GradientToUserInputSpec:
    arg: Annotated[TensorArgument, 10]
    user_input_name: Annotated[str, 20]


@dataclass
class UserInputMutationSpec:
    arg: Annotated[TensorArgument, 10]
    user_input_name: Annotated[str, 20]


@dataclass
class OutputTokenSpec:
    arg: Annotated[TokenArgument, 10]


@dataclass(repr=False)
class OutputSpec(_Union):
    user_output: Annotated[UserOutputSpec, 10]
    loss_output: Annotated[LossOutputSpec, 20]
    buffer_mutation: Annotated[BufferMutationSpec, 30]
    gradient_to_parameter: Annotated[GradientToParameterSpec, 40]
    gradient_to_user_input: Annotated[GradientToUserInputSpec, 50]
    user_input_mutation: Annotated[UserInputMutationSpec, 60]
    token: Annotated[OutputTokenSpec, 70]


@dataclass
class GraphSignature:
    input_specs: Annotated[List[InputSpec], 10]
    output_specs: Annotated[List[OutputSpec], 20]


@dataclass
class RangeConstraint:
    min_val: Annotated[Optional[int], 10]
    max_val: Annotated[Optional[int], 20]


@dataclass
class ModuleCallSignature:
    inputs: Annotated[List[Argument], 10]
    outputs: Annotated[List[Argument], 20]

    # These are serialized by calling pytree.treespec_loads
    # And deserialized by calling pytree.treespec_dumps
    in_spec: Annotated[str, 30]
    out_spec: Annotated[str, 40]

    # This field is used to prettify the graph placeholders
    # after we ser/der and retrace
    forward_arg_names: Annotated[Optional[List[str]], 50] = None


@dataclass
class ModuleCallEntry:
    fqn: Annotated[str, 10]
    signature: Annotated[Optional[ModuleCallSignature], 30] = None


@dataclass
class GraphModule:
    graph: Annotated[Graph, 10]
    signature: Annotated[GraphSignature, 50]
    # This is used for unflattening, by tracking the calling structure of all of
    # the modules in order to unflatten the modules back to the eager calling
    # conventions.
    module_call_graph: Annotated[List[ModuleCallEntry], 60]
    metadata: Annotated[Dict[str, str], 40] = field(default_factory=dict)


# Invariant: Every time a change is made to the schema, one of the versions
#            should be upadted.
@dataclass
class SchemaVersion:
    major: Annotated[int, 10]  # Major version number is bumped every time a breaking change is made.
    minor: Annotated[int, 20]  # Minor version number is bumped when a compatible change is made.


@dataclass
class ExportedProgram:
    graph_module: Annotated[GraphModule, 10]
    # Key is the opset namespace (ex. aten), and value is the version number
    opset_version: Annotated[Dict[str, int], 20]
    range_constraints: Annotated[Dict[str, RangeConstraint], 30]
    schema_version: Annotated[SchemaVersion, 60]
    verifiers: Annotated[List[str], 70] = field(default_factory=list)
    torch_version: Annotated[str, 80] = "<=2.4"<|MERGE_RESOLUTION|>--- conflicted
+++ resolved
@@ -171,33 +171,6 @@
 # This is actually a union type
 @dataclass(repr=False)
 class Argument(_Union):
-<<<<<<< HEAD
-    as_none: Tuple[()]
-    as_tensor: TensorArgument
-    as_tensors: List[TensorArgument]
-    as_int: int
-    as_ints: List[int]
-    as_float: float
-    as_floats: List[float]
-    as_string: str
-    as_strings: List[str]
-    as_sym_int: SymIntArgument
-    as_sym_ints: List[SymIntArgument]
-    as_sym_float: SymFloatArgument
-    as_sym_floats: List[SymFloatArgument]
-    as_scalar_type: ScalarType
-    as_memory_format: MemoryFormat
-    as_layout: Layout
-    as_device: Device
-    as_bool: bool
-    as_bools: List[bool]
-    as_sym_bool: SymBoolArgument
-    as_sym_bools: List[SymBoolArgument]
-    as_graph: GraphArgument
-    as_optional_tensors: List[OptionalTensorArgument]
-    as_custom_obj: CustomObjArgument
-    as_operator: str
-=======
     as_none: Annotated[Tuple[()], 10]
     as_tensor: Annotated[TensorArgument, 20]
     as_tensors: Annotated[List[TensorArgument], 30]
@@ -221,8 +194,8 @@
     as_optional_tensors: Annotated[List[OptionalTensorArgument], 190]
     as_custom_obj: Annotated[CustomObjArgument, 210]
     as_operator: Annotated[str, 220]
->>>>>>> 0f3f801f
-
+    as_sym_float: Annotated[SymFloatArgument, 230]
+    as_sym_floats: Annotated[List[SymFloatArgument], 240]
 
 @dataclass
 class NamedArgument:
@@ -251,14 +224,8 @@
     # (ex. cond, map) where single tensor returns will just return a single
     # tensor, rather than following export schema and returning a singleton
     # list.
-<<<<<<< HEAD
-    is_single_tensor_return: bool = False
-    custom_obj_values: Dict[str, CustomObjArgument] = field(default_factory=dict)
-    sym_float_values: Dict[str, SymFloat] = field(default_factory=dict)
-=======
     is_single_tensor_return: Annotated[bool, 70] = False
     custom_obj_values: Annotated[Dict[str, CustomObjArgument], 80] = field(default_factory=dict)
->>>>>>> 0f3f801f
 
 
 @dataclass
