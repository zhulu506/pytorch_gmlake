--- conflicted
+++ resolved
@@ -357,14 +357,9 @@
 @associative_scan_op.py_functionalize_impl
 def associative_scan_functionalize(ctx, combine_fn, input, dim):
     unwrapped_input = ctx.unwrap_tensors(input)
-<<<<<<< HEAD
     with ctx.redispatch_to_next():
-        functional_combine_fn = ctx.functionalize(combine_fn)
-=======
-    with ctx.redispatch_to_next() as m:
         functional_combine_fn = ctx.functionalize(
             _maybe_run_with_interpreter(combine_fn)
         )
->>>>>>> c05a7adb
         ret = associative_scan_op(functional_combine_fn, unwrapped_input, dim)
     return ctx.wrap_tensors(ret)