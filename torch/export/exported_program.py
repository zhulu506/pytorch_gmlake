--- conflicted
+++ resolved
@@ -468,13 +468,10 @@
             return TensorArgument(name=new_ph.name)
         elif isinstance(old_arg, SymIntArgument):
             return SymIntArgument(name=new_ph.name)
-<<<<<<< HEAD
         elif isinstance(old_arg, SymFloatArgument):
             return SymFloatArgument(name=new_ph.name)
-=======
         elif isinstance(old_arg, SymBoolArgument):
             return SymBoolArgument(name=new_ph.name)
->>>>>>> 546318e5
         raise RuntimeError(f"Type of old_arg not supported: {type(old_arg)}")
 
     new_placeholders = [node for node in gm.graph.nodes if node.op == "placeholder"]
