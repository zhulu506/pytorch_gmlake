# mypy: ignore-errors

import operator
from typing import Dict, List, TYPE_CHECKING

import torch
from torch._dynamo.source import GetItemSource
from torch.utils._ordered_set import OrderedSet

from .. import variables
from ..exc import unimplemented, UserError, UserErrorType
from ..utils import common_constant_types, istype, np
from .base import typestr, VariableTracker


if TYPE_CHECKING:
    from torch._dynamo.symbolic_convert import InstructionTranslator


class ConstantVariable(VariableTracker):
    @staticmethod
    def create(value, **kwargs) -> VariableTracker:
        """
        Create a `ConstantVariable` based on the given value, and supports
        automatic routing for collection types like `tuple` (in which case we'd
        create `ConstantVariable` for the leaf items).

        NOTE: the caller must install the proper guards if needed; most often
        the guard will be `CONSTANT_MATCH`.
        """
        source = kwargs.get("source", None)

<<<<<<< HEAD
        # Routing for list and tuple literals.
        if is_literal and isinstance(value, (OrderedSet, frozenset)):
            items = []
            for i, x in enumerate(value):
                items.append(ConstantVariable.create(x))
=======
        # Routing for supported collection literals.
        if isinstance(value, set):
            items = [ConstantVariable.create(x) for x in value]
>>>>>>> 1f4bf5dd
            return variables.SetVariable(items, **kwargs)
        elif isinstance(value, frozenset):
            items = [ConstantVariable.create(x) for x in value]
            return variables.FrozensetVariable(items, **kwargs)
        elif isinstance(value, (list, tuple)):
            items = []
            for i, x in enumerate(value):
                item_source = GetItemSource(source, i) if source else None
                items.append(
                    ConstantVariable.create(
                        x,
                        source=item_source,
                    )
                )
            return variables.BaseListVariable.cls_for(type(value))(items, **kwargs)

        return ConstantVariable(value, **kwargs)

    def __init__(self, value, **kwargs) -> None:
        super().__init__(**kwargs)
        assert ConstantVariable.is_base_literal(
            value
        ), f"""
Cannot construct `ConstantVariable` for value of type {type(value)}.

This failure likely due to PyTorch-internal use of `ConstantVariable` on
non-literal python values, please try using `VariableTracker.build` instead. If
you believe it's a necessary and legitimate use case (the value is immutable and
can't easily be represented with another `VariableTracker` class), please add
its type to `common_constant_types`.
"""
        if np is not None and isinstance(value, np.number):
            self.value = value.item()
        else:
            self.value = value

    def as_proxy(self):
        return self.value

    def __repr__(self) -> str:
        return f"ConstantVariable({type(self.value).__name__}: {repr(self.value)})"

    def as_python_constant(self):
        return self.value

    def is_python_constant(self):
        return True

    @property
    def items(self):
        """
        Need this when adding a BaseListVariable and a ConstantVariable together.
        Happens in detectron2.
        """
        return self.unpack_var_sequence(tx=None)

    def getitem_const(self, tx: "InstructionTranslator", arg: VariableTracker):
        return ConstantVariable.create(
            self.value[arg.as_python_constant()],
        )

    @staticmethod
    def is_base_literal(obj):
        return type(obj) in common_constant_types

    @staticmethod
    def is_literal(obj):
<<<<<<< HEAD
        if type(obj) in common_constant_types:
            return True
        # The structure within is_literal get routed to variables.BaseListVariable
        if type(obj) in (list, tuple, OrderedSet, frozenset, torch.Size):
=======
        if type(obj) in (list, tuple, set, frozenset, torch.Size):
>>>>>>> 1f4bf5dd
            return all(ConstantVariable.is_literal(x) for x in obj)
        return ConstantVariable.is_base_literal(obj)

    def unpack_var_sequence(self, tx):
        try:
            return [ConstantVariable.create(x) for x in self.as_python_constant()]
        except TypeError as e:
            raise NotImplementedError from e

    def const_getattr(self, tx: "InstructionTranslator", name):
        if isinstance(self.value, type):
            raise UserError(
                UserErrorType.ANTI_PATTERN,
                "Can't access members of type(obj) for a generated custom object. "
                "Please use __class__ instead",
                case_name="type_reflection_method",
            )
        member = getattr(self.value, name)
        if callable(member):
            raise NotImplementedError
        return member

    def call_method(
        self,
        tx,
        name,
        args: "List[VariableTracker]",
        kwargs: "Dict[str, VariableTracker]",
    ) -> "VariableTracker":
        from .tensor import SymNodeVariable

        if name == "format" and istype(self.value, str):
            return variables.BuiltinVariable(str.format).call_function(
                tx, [self, *args], kwargs
            )
        elif name == "join" and istype(self.value, str):
            assert len(args) == 1 and len(kwargs) == 0
            arg_unpacked = args[0].force_unpack_var_sequence(tx)
            try:
                arg_const = [x.as_python_constant() for x in arg_unpacked]
                return ConstantVariable.create(self.value.join(arg_const))
            except NotImplementedError:
                return super().call_method(tx, name, args, kwargs)

        if any(isinstance(x, SymNodeVariable) for x in args):
            # Promote to SymNodeVariable for operations involving dynamic shapes.
            return variables.SymNodeVariable(self.as_proxy(), self.value).call_method(
                tx, name, args, kwargs
            )

        try:
            const_args = [a.as_python_constant() for a in args]
            const_kwargs = {k: v.as_python_constant() for k, v in kwargs.items()}
        except NotImplementedError:
            return super().call_method(tx, name, args, kwargs)

        if isinstance(self.value, str) and name in str.__dict__.keys():
            method = getattr(self.value, name)
            return ConstantVariable.create(method(*const_args, **const_kwargs))
        elif isinstance(self.value, (float, int)):
            if not (args or kwargs):
                return ConstantVariable.create(getattr(self.value, name)())
            if (
                hasattr(operator, name)
                and len(args) == 1
                and args[0].is_python_constant()
            ):
                add_target = const_args[0]
                op = getattr(operator, name)
                if isinstance(
                    add_target, (torch.SymBool, torch.SymFloat, torch.SymInt)
                ):
                    # Addition between a non sym and sym makes a sym
                    proxy = tx.output.create_proxy(
                        "call_function", op, (self.value, add_target), {}
                    )
                    return SymNodeVariable.create(tx, proxy, add_target)
                else:
                    return ConstantVariable.create(op(self.value, add_target))
        elif isinstance(self.value, bytes) and name == "decode":
            method = getattr(self.value, name)
            return ConstantVariable.create(method(*const_args, **const_kwargs))

        if name == "__len__" and not (args or kwargs):
            return ConstantVariable.create(len(self.value))
        elif name == "__round__" and len(args) == 1 and args[0].is_python_constant():
            return ConstantVariable.create(
                round(self.value, args[0].is_python_constant())
            )
        elif name == "__contains__" and len(args) == 1 and args[0].is_python_constant():
            assert not kwargs
            search = args[0].as_python_constant()
            result = search in self.value
            return ConstantVariable.create(result)

        unimplemented(f"const method call {typestr(self.value)}.{name}")

    def call_hasattr(self, tx: "InstructionTranslator", name: str) -> "VariableTracker":
        result = hasattr(self.value, name)
        return variables.ConstantVariable.create(result)


class EnumVariable(VariableTracker):
    def __init__(self, value, **kwargs) -> None:
        super().__init__(**kwargs)
        self.value = value

    @classmethod
    def create(cls, cls_type, value_vt, options):
        if isinstance(value_vt, variables.ConstantVariable):
            for member in list(cls_type):
                if member.value == value_vt.as_python_constant():
                    return cls(member, **options)
        unimplemented("Enum variable is constructed with non constant values")

    def as_proxy(self):
        if isinstance(self.value, int):
            return int(self.value)  # convert IntEnum to a normal int
        return self.value

    def __repr__(self) -> str:
        return f"EnumVariable({type(self.value)})"

    def as_python_constant(self):
        return self.value

    def const_getattr(self, tx: "InstructionTranslator", name):
        member = getattr(self.value, name)
        if callable(member):
            raise NotImplementedError
        return member<|MERGE_RESOLUTION|>--- conflicted
+++ resolved
@@ -30,17 +30,9 @@
         """
         source = kwargs.get("source", None)
 
-<<<<<<< HEAD
-        # Routing for list and tuple literals.
-        if is_literal and isinstance(value, (OrderedSet, frozenset)):
-            items = []
-            for i, x in enumerate(value):
-                items.append(ConstantVariable.create(x))
-=======
         # Routing for supported collection literals.
-        if isinstance(value, set):
+        if isinstance(value, (OrderedSet, OrderedSet)):
             items = [ConstantVariable.create(x) for x in value]
->>>>>>> 1f4bf5dd
             return variables.SetVariable(items, **kwargs)
         elif isinstance(value, frozenset):
             items = [ConstantVariable.create(x) for x in value]
@@ -108,14 +100,14 @@
 
     @staticmethod
     def is_literal(obj):
-<<<<<<< HEAD
-        if type(obj) in common_constant_types:
-            return True
-        # The structure within is_literal get routed to variables.BaseListVariable
-        if type(obj) in (list, tuple, OrderedSet, frozenset, torch.Size):
-=======
-        if type(obj) in (list, tuple, set, frozenset, torch.Size):
->>>>>>> 1f4bf5dd
+        if type(obj) in (
+            list,
+            set,  # noqa: set_linter
+            tuple,
+            frozenset,
+            OrderedSet,
+            torch.Size,
+        ):
             return all(ConstantVariable.is_literal(x) for x in obj)
         return ConstantVariable.is_base_literal(obj)
 
