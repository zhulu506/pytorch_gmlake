--- conflicted
+++ resolved
@@ -58,6 +58,7 @@
 }
 
 if HAS_PYDOT:
+
     @compatibility(is_backward_compatible=False)
     class FxGraphDrawer:
         """
@@ -85,7 +86,12 @@
 
             self._dot_graphs = {
                 name: self._to_dot(
-                    graph_module, name, ignore_getattr, ignore_parameters_and_buffers, skip_node_names_in_args, parse_stack_trace
+                    graph_module,
+                    name,
+                    ignore_getattr,
+                    ignore_parameters_and_buffers,
+                    skip_node_names_in_args,
+                    parse_stack_trace,
                 )
             }
 
@@ -125,8 +131,8 @@
                 >>> symbolic_traced = torch.fx.symbolic_trace(module)
                 >>> # setup output file
                 >>> import ubelt as ub
-                >>> dpath = ub.Path.appdir('torch/tests/FxGraphDrawer').ensuredir()
-                >>> fpath = dpath / 'linear.svg'
+                >>> dpath = ub.Path.appdir("torch/tests/FxGraphDrawer").ensuredir()
+                >>> fpath = dpath / "linear.svg"
                 >>> # draw the graph
                 >>> g = FxGraphDrawer(symbolic_traced, "linear")
                 >>> g.get_dot_graph().write_svg(fpath)
@@ -146,7 +152,6 @@
             return self._dot_graphs
 
         def _get_node_style(self, node: torch.fx.Node) -> Dict[str, str]:
-
             template = {
                 "shape": self.dot_graph_shape,
                 "fillcolor": "#CAFFE3",
@@ -159,7 +164,9 @@
                 # Use a random color for each node; based on its name so it's stable.
                 target_name = node._pretty_print_target(node.target)
                 target_hash = int(hashlib.md5(target_name.encode()).hexdigest()[:8], 16)
-                template["fillcolor"] = _HASH_COLOR_MAP[target_hash % len(_HASH_COLOR_MAP)]
+                template["fillcolor"] = _HASH_COLOR_MAP[
+                    target_hash % len(_HASH_COLOR_MAP)
+                ]
             return template
 
         def _get_leaf_node(
@@ -197,11 +204,10 @@
             full_file_name: str,
             truncate_to_last_n: int = 2,
         ):
-            splits = full_file_name.split('/')
+            splits = full_file_name.split("/")
             if len(splits) >= truncate_to_last_n:
-                return '/'.join(splits[-truncate_to_last_n:])
+                return "/".join(splits[-truncate_to_last_n:])
             return full_file_name
-
 
         def _get_node_label(
             self,
@@ -217,8 +223,7 @@
                 elif isinstance(arg, dict):
                     prefix, suffix = r"{", r"}"
                     arg_strs_list = [
-                        f"{k}: {_format_arg(v, max_list_len=8)}"
-                        for k, v in arg.items()
+                        f"{k}: {_format_arg(v, max_list_len=8)}" for k, v in arg.items()
                     ]
                 else:  # Fall back to nothing in unexpected case.
                     return ""
@@ -235,16 +240,11 @@
                     .replace(">", "&gt;")
                 )
 
-<<<<<<< HEAD
-
-            label = "{" + f"name=%{node.name}|op_code={node.op}\n"
-=======
             label = f"""<
             <table border="0" cellborder="0" cellspacing="0">
             <tr><td colspan="2"><b>%{node.name}</b></td></tr>
             <tr><td>op_code</td><td>{node.op}</td></tr>
             """
->>>>>>> 2ce2e4df
 
             if node.op == "call_module":
                 leaf_module = self._get_leaf_node(module, node)
@@ -252,17 +252,10 @@
 
                 extra = ""
                 if hasattr(leaf_module, "__constants__"):
-<<<<<<< HEAD
-                    extra = r"\n".join(
-                        [f"{c}: {getattr(leaf_module, c)}" for c in leaf_module.__constants__]  # type: ignore[union-attr]
-                    )
-                label += extra + r"\n"
-=======
                     for c in leaf_module.__constants__:
                         label += (
                             f"<tr><td>{c}</td><td>{getattr(leaf_module, c)}</td></tr>"
                         )
->>>>>>> 2ce2e4df
             else:
                 label += (
                     f"<tr><td>target</td><td>{self._typename(node.target)}</td></tr>"
@@ -270,7 +263,10 @@
                 if self.normalize_args:
                     try:
                         args, kwargs = normalize_function(  # type: ignore[misc]
-                            node.target, node.args, node.kwargs, normalize_to_only_use_kwargs=True  # type: ignore[arg-type]
+                            node.target,  # type: ignore[arg-type]
+                            node.args,  # type: ignore[arg-type]
+                            node.kwargs,
+                            normalize_to_only_use_kwargs=True,
                         )
                     except Exception:
                         # Fallback to not normalizing if there's an exception.
@@ -289,12 +285,12 @@
                         label += f"<tr><td>kwargs</td><td>{kwargs_str}</td></tr>"
                 label += f"<tr><td>num_users</td><td>{len(node.users)}</td></tr>"
 
-            tensor_meta = node.meta.get('tensor_meta')
+            tensor_meta = node.meta.get("tensor_meta")
             label += self._tensor_meta_to_label(tensor_meta)
 
             # for original fx graph
             # print buf=buf0, n_origin=6
-            buf_meta = node.meta.get('buf_meta', None)
+            buf_meta = node.meta.get("buf_meta", None)
             if buf_meta is not None:
                 label += f"<tr><td>buf</td><td>{buf_meta.name}</td></tr>"
                 label += f"<tr><td>n_origin</td><td>{buf_meta.n_origin}</td></tr>"
@@ -304,12 +300,7 @@
             if parse_stack_trace and node.stack_trace is not None:
                 parsed_stack_trace = _parse_stack_trace(node.stack_trace)
                 fname = self._shorten_file_name(parsed_stack_trace.file)
-<<<<<<< HEAD
-                label += f"|file={fname}:{parsed_stack_trace.lineno} {parsed_stack_trace.code}" + r"\n"
-
-=======
                 label += f"<tr><td>file</td><td>{fname}:{parsed_stack_trace.lineno} {parsed_stack_trace.code}</td></tr>"
->>>>>>> 2ce2e4df
 
             return label + "</table>>"
 
@@ -336,36 +327,21 @@
                 assert tm.qparams is not None
                 assert "qscheme" in tm.qparams
                 qscheme = tm.qparams["qscheme"]
-<<<<<<< HEAD
-                if qscheme in {
-                        torch.per_tensor_affine,
-                        torch.per_tensor_symmetric,
-                }:
-                    result += "|" + "q_scale" + "=" + str(tm.qparams["scale"]) + r"\n"
-                    result += "|" + "q_zero_point" + "=" + str(tm.qparams["zero_point"]) + r"\n"
-=======
                 if qscheme in {torch.per_tensor_affine, torch.per_tensor_symmetric}:
                     result += f"""
                     <tr><td>q_scale</td><td>{tm.qparams["scale"]}</td></tr>
                     <tr><td>q_zero_point</td><td>{tm.qparams["zero_point"]}</td></tr>
                     """
->>>>>>> 2ce2e4df
                 elif qscheme in {
-                        torch.per_channel_affine,
-                        torch.per_channel_symmetric,
-                        torch.per_channel_affine_float_qparams,
+                    torch.per_channel_affine,
+                    torch.per_channel_symmetric,
+                    torch.per_channel_affine_float_qparams,
                 }:
-<<<<<<< HEAD
-                    result += "|" + "q_per_channel_scale" + "=" + str(tm.qparams["scale"]) + r"\n"
-                    result += "|" + "q_per_channel_zero_point" + "=" + str(tm.qparams["zero_point"]) + r"\n"
-                    result += "|" + "q_per_channel_axis" + "=" + str(tm.qparams["axis"]) + r"\n"
-=======
                     result += f"""
                     <tr><td>q_per_channel_scale</td><td>{tm.qparams["scale"]}</td></tr>
                     <tr><td>q_per_channel_zero_point</td><td>{tm.qparams["zero_point"]}</td></tr>
                     <tr><td>q_per_channel_axis</td><td>{tm.qparams["axis"]}</td></tr>
                     """
->>>>>>> 2ce2e4df
                 else:
                     raise RuntimeError(f"Unsupported qscheme: {qscheme}")
                 result += f'<tr><td>qscheme</td><td>{tm.qparams["qscheme"]}</td></tr>'
@@ -393,11 +369,6 @@
 
             # "TB" means top-to-bottom rank direction in layout
             dot_graph = pydot.Dot(name, rankdir="TB")
-<<<<<<< HEAD
-
-
-=======
->>>>>>> 2ce2e4df
             buf_name_to_subgraph = {}
 
             for node in graph_module.graph.nodes:
@@ -406,16 +377,22 @@
 
                 style = self._get_node_style(node)
                 dot_node = pydot.Node(
-                    node.name, label=self._get_node_label(graph_module, node, skip_node_names_in_args, parse_stack_trace), **style
+                    node.name,
+                    label=self._get_node_label(
+                        graph_module, node, skip_node_names_in_args, parse_stack_trace
+                    ),
+                    **style,
                 )
 
                 current_graph = dot_graph
 
-                buf_meta = node.meta.get('buf_meta', None)
+                buf_meta = node.meta.get("buf_meta", None)
                 if buf_meta is not None and buf_meta.n_origin > 1:
                     buf_name = buf_meta.name
                     if buf_name not in buf_name_to_subgraph:
-                        buf_name_to_subgraph[buf_name] = pydot.Cluster(buf_name, label=buf_name)
+                        buf_name_to_subgraph[buf_name] = pydot.Cluster(
+                            buf_name, label=buf_name
+                        )
                     current_graph = buf_name_to_subgraph.get(buf_name)
 
                 current_graph.add_node(dot_node)
@@ -448,12 +425,14 @@
                 if node.op == "call_module":
                     leaf_module = self._get_leaf_node(graph_module, node)
 
-                    if not ignore_parameters_and_buffers and not isinstance(leaf_module, torch.fx.GraphModule):
+                    if not ignore_parameters_and_buffers and not isinstance(
+                        leaf_module, torch.fx.GraphModule
+                    ):
                         get_module_params_or_buffers()
 
             for subgraph in buf_name_to_subgraph.values():
-                subgraph.set('color', 'royalblue')
-                subgraph.set('penwidth', '2')
+                subgraph.set("color", "royalblue")
+                subgraph.set("penwidth", "2")
                 dot_graph.add_subgraph(subgraph)
 
             for node in graph_module.graph.nodes:
@@ -467,6 +446,7 @@
 
 else:
     if not TYPE_CHECKING:
+
         @compatibility(is_backward_compatible=False)
         class FxGraphDrawer:
             def __init__(
@@ -480,5 +460,7 @@
                 dot_graph_shape: Optional[str] = None,
                 normalize_args: bool = False,
             ):
-                raise RuntimeError('FXGraphDrawer requires the pydot package to be installed. Please install '
-                                   'pydot through your favorite Python package manager.')+                raise RuntimeError(
+                    "FXGraphDrawer requires the pydot package to be installed. Please install "
+                    "pydot through your favorite Python package manager."
+                )