--- conflicted
+++ resolved
@@ -45,7 +45,7 @@
 from .codegen.common import BackendFeature, get_scheduling_for_device, Kernel
 from .comm_analysis import estimate_nccl_collective_runtime
 from .dependencies import Dep, MemoryDep, StarDep, WeakDep
-from .ir import ComputedBuffer, MultiOutput, MultiOutputLayout
+from .ir import ComputedBuffer, get_device_type, MultiOutput, MultiOutputLayout
 from .loop_body import LoopBody
 from .memory import MemoryPlanningInfoForBuffer, MemoryPlanningInfoForNode
 from .runtime.runtime_utils import green_text, red_text
@@ -158,7 +158,7 @@
         assert self.node is not None
         return self.node.get_inputs_that_alias_output()
 
-    def get_mutations(self) -> List[str]:
+    def get_mutations(self) -> Sequence[str]:
         assert self.node is not None
         return self.node.get_mutation_names()
 
@@ -307,9 +307,13 @@
             dep = deps.pop()
             used_names.add(dep)
             if V.graph.name_to_buffer.get(dep):
-                for alias in V.graph.name_to_buffer[dep].get_inputs_that_alias_output():
-                    if alias not in used_names:
-                        deps.append(alias)
+                deps.extend(
+                    alias
+                    for alias in V.graph.name_to_buffer[
+                        dep
+                    ].get_inputs_that_alias_output()
+                    if alias not in used_names
+                )
         return used_names
 
     def prune_deps(self) -> None:
@@ -361,9 +365,17 @@
     def get_output(self, buf_name: str) -> SchedulerBuffer:
         return self.outputs_by_name[buf_name]
 
-    def get_device(self) -> torch.device:
+    def get_device(self) -> Optional[torch.device]:
         assert self.node is not None
         return self.node.get_device()
+
+    def is_cpu(self) -> bool:
+        device = self.get_device()
+        return device is not None and device.type == "cpu"
+
+    def is_gpu(self) -> bool:
+        device = self.get_device()
+        return device is not None and is_gpu(device.type)
 
     def is_reduction(self) -> bool:
         return False
@@ -639,15 +651,8 @@
         Returns estimated op runtime in nanoseconds (ns)
         """
         buf = self.get_nodes()[0].get_outputs()[0]
-<<<<<<< HEAD
-        layout = buf.node.get_layout()
-        dtype = buf.node.get_dtype()
-
-        if layout.device is not None and not is_gpu(layout.device.type):
-=======
         layout = buf.node.get_output_spec()
         if not is_gpu(get_device_type(layout)):
->>>>>>> 6a096a0b
             # default to no reordering based on runtime
             return 0
 
@@ -879,13 +884,14 @@
             recompute_sizes_body_func=recompute_sizes_body_func,
         )
 
-        group_fn = self.scheduler.get_backend(self.node.get_device()).group_fn
-        self.group = (self.node.get_device(), group_fn(self._sizes))
+        device = self.node.get_device_or_error()
+        group_fn = self.scheduler.get_backend(device).group_fn
+        self.group = (device, group_fn(self._sizes))
 
         # Don't normalize since normalization will merge loops which
         # makes it hard to decide new loop orders.
         should_normalize = not config.loop_ordering_after_fusion or not is_gpu(
-            self.node.get_device().type
+            device.type
         )
 
         if isinstance(self.node, ir.TemplateBuffer):
@@ -1511,7 +1517,9 @@
                 self.name_to_node[name] = other_node
 
         self.use_custom_partition_algo = use_custom_partition_algo
-        self.group = (snodes[0].get_device(), ((sympy.Expr("combo_kernel"),),))
+        device = snodes[0].get_device()
+        assert device
+        self.group = (device, ((sympy.Expr("combo_kernel"),),))
         self.origins: OrderedSet[torch.fx.Node] = OrderedSet()
         self.enable_autotune = enable_autotune
 
@@ -1589,8 +1597,7 @@
         raise NotImplementedError
 
     def codegen(self) -> None:
-        assert isinstance(self.node, ir.ComputedBuffer), f"{type(self.node)=}"
-        self.node.get_store_function()(self.node.make_loader()())
+        raise NotImplementedError
 
     def is_foreach(self) -> bool:
         return True
@@ -2295,7 +2302,7 @@
             # Even for CPU, if we are using the halide backend, we still need
             # the merge loops steps below
             if not isinstance(node, (SchedulerNode, FusedSchedulerNode)) or (
-                (not is_gpu(node.get_device().type)) and config.cpu_backend != "halide"
+                not node.is_gpu() and config.cpu_backend != "halide"
             ):
                 continue
             for snode in node.get_nodes():
@@ -2486,6 +2493,7 @@
 
         node_list_1 = node1.get_nodes()
         device = node_list_1[0].get_device()
+        assert device
 
         # don't support benchmark fusion for CPU right now.
         if device.type == "cpu":
@@ -2951,7 +2959,7 @@
         # TODO Don't do loop reordering for CPU for now.
         # Should debug more why it does not work for CPU codegen
         if not config.loop_ordering_after_fusion or any(
-            n.get_device().type == "cpu" for n in [node1, node2]
+            n.is_cpu() for n in [node1, node2]
         ):
             return 0
 
@@ -3265,10 +3273,11 @@
                 node1 = node2
                 node2 = tmp
 
-            deps = []
-            for dep in node1.read_writes.reads | node1.read_writes.writes:
-                if dep in node2.read_writes.reads or dep in node2.read_writes.writes:
-                    deps.append(dep)
+            deps = [
+                dep
+                for dep in node1.read_writes.reads | node1.read_writes.writes
+                if dep in node2.read_writes.reads or dep in node2.read_writes.writes
+            ]
 
             return sum(self.dep_size_hint(dep) for dep in deps)
 
@@ -3391,7 +3400,8 @@
 
         return device_scheduling(self)
 
-    def get_backend(self, device: torch.device) -> BaseScheduling:
+    def get_backend(self, device: Optional[torch.device]) -> BaseScheduling:
+        assert device is not None
         if device not in self.backends:
             self.backends[device] = self.create_backend(device)
         return self.backends[device]
@@ -3541,6 +3551,7 @@
         device = node_list[0].get_device()
         V.graph.scheduler = self
         self.current_device = device
+        assert device is not None
         backend = self.get_backend(device)
         return backend.benchmark_combo_kernel(node_list)
 
@@ -3556,7 +3567,7 @@
         device = subkernel_nodes[0].get_device()
 
         # don't support benchmark fusion for CPU right now.
-        if device.type == "cpu":
+        if device is None or device.type == "cpu":
             return True
 
         from triton.compiler.errors import CompilationError
@@ -3626,13 +3637,12 @@
 
     def update_zero_dim_cpu_tensor(self) -> None:
         for node in self.nodes:
-            if node.get_device() and is_gpu(node.get_device().type):
+            if node.is_gpu():
                 for read in node.read_writes.reads:
                     buffer = V.graph.name_to_buffer.get(read.name)
                     if (
                         buffer
-                        and buffer.get_device()
-                        and buffer.get_device().type == "cpu"
+                        and get_device_type(buffer) == "cpu"
                         and not isinstance(buffer.layout, MultiOutputLayout)
                         and buffer.get_size() == []
                     ):
