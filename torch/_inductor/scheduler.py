# mypy: disallow-untyped-defs
from __future__ import annotations

import collections
import dataclasses
import functools
import itertools
import logging
import math
import operator
import os
import pprint
import textwrap
import traceback
import typing
from collections import defaultdict
from typing import (
    Any,
    Callable,
    Counter,
    DefaultDict,
    Dict,
    Generic,
    List,
    Optional,
    Sequence,
    Set,
    Tuple,
    TypeVar,
    Union,
)

import sympy

import torch
import torch._inductor.async_compile  # noqa: F401 required to warm up AsyncCompile pools
from torch._dynamo.utils import counters, dynamo_timed
from torch._inductor.metrics import get_metric_table, is_metric_table_enabled
from torch.fx.experimental.symbolic_shapes import free_unbacked_symbols
from torch.utils._ordered_set import OrderedSet
from torch.utils._sympy.symbol import free_symbol_is_type, SymT
from torch.utils._triton import has_triton

from . import comms, config, dependencies, ir, metrics
from .codecache import write_text
from .codegen.common import BackendFeature, get_scheduling_for_device, Kernel
from .comm_analysis import estimate_nccl_collective_runtime
from .dependencies import Dep, MemoryDep, StarDep, WeakDep
from .ir import ComputedBuffer, MultiOutput, MultiOutputLayout
from .loop_body import LoopBody
from .memory import MemoryPlanningInfoForBuffer, MemoryPlanningInfoForNode
from .runtime.runtime_utils import green_text, red_text
from .sizevars import SimplifyIndexing
from .utils import (
    cache_on_self,
    cmp,
    device_need_guard,
    get_device_tflops,
    get_dtype_size,
    get_gpu_dram_gbps,
    IndentedBuffer,
    is_collective,
    is_gpu,
    is_wait,
    sympy_product,
)
from .virtualized import V


log = logging.getLogger(__name__)
fusion_log = torch._logging.getArtifactLogger(__name__, "fusion")
loop_ordering_log = torch._logging.getArtifactLogger(__name__, "loop_ordering")


@dataclasses.dataclass
class SchedulerBuffer:
    scheduler: Scheduler
    node: ir.Buffer
    defining_op: BaseSchedulerNode
    users: List[NodeUser] = dataclasses.field(default_factory=list)
    mpi_buffer: MemoryPlanningInfoForBuffer = dataclasses.field(
        default_factory=MemoryPlanningInfoForBuffer
    )

    def __hash__(self) -> int:
        return hash(self.node.name)

    def debug_str(self) -> str:
        result = IndentedBuffer()
        name = self.get_name()
        result.writeline(f"{name}: {type(self.node).__name__}")
        result.writeline(f"{name}.layout = {self.node.layout}")
        if self.get_aliases():
            result.writeline(f"{name}.aliases = {pformat(self.get_aliases())}")
        if self.get_mutations():
            result.writeline(f"{name}.mutations = {pformat(self.get_mutations())}")

        if len(self.users) <= 1:
            result.writeline(f"{name}.users = {self.users}")
        else:
            result.writeline(f"{name}.users = [")
            with result.indent(1):
                for user in self.users:
                    result.writeline(f"{user},")
            result.writeline("]")
        return result.getrawvalue()

    def get_name(self) -> str:
        return self.node.get_name()

    def allocate(self) -> None:
        assert self.node is not None
        if not self.node.should_allocate():
            return

        if self.node.get_inputs_that_alias_output() or self.node.get_mutation_names():
            V.graph.wrapper_code.codegen_allocation(self.node)
            return

        # hacky check for if V.kernel is a real kernel or NullHandler
        if (
            hasattr(V.kernel, "args")
            and self.get_name() in V.kernel.inplace_update_buffers
        ):
            V.graph.wrapper_code.codegen_inplace_reuse(
                self.scheduler.name_to_buf[
                    V.kernel.inplace_update_buffers[self.get_name()]
                ].node,
                self.node,
            )
        else:
            V.graph.wrapper_code.codegen_allocation(self.node)

    def can_free(self) -> bool:
        # There's no real allocated buffer, no need to free it
        assert self.node is not None
        if isinstance(self.node.layout, ir.NoneLayout):
            return False
        for use in self.users:
            if isinstance(use.node, OutputNode):
                return False
        return True

    def set_users(self, users: List[NodeUser]) -> None:
        # deduplicate
        result: Dict[int, NodeUser] = {}
        for use in users:
            if id(use.node) in result:
                result[id(use.node)] = use.merge(result[id(use.node)])
            else:
                result[id(use.node)] = use
        self.users = list(result.values())

    def get_aliases(self) -> Sequence[str]:
        assert self.node is not None
        return self.node.get_inputs_that_alias_output()

    def get_mutations(self) -> List[str]:
        assert self.node is not None
        return self.node.get_mutation_names()


class BaseSchedulerNode:
    group: Tuple[torch.device, Tuple[Tuple[sympy.Expr, ...], ...]]
    read_writes: dependencies.ReadWrites
    unmet_dependencies: OrderedSet[Dep]
    # .min_order and .max_order are only relevant for "grouped" nodes such as FusedSchedulerNode.
    # e.g. if the FusedSchedulerNode includes nodes (op_1, op_2, op_3), and op_X is X-th node
    # in `self.scheduler.nodes`, then for this FusedSchedulerNode, .min_order is 1 and .max_order is 3.
    # For non-"grouped" nodes (i.e. regular SchedulerNode),
    # .min_order = .max_order = X if this node is X-th node in `self.scheduler.nodes`.
    min_order: int
    max_order: int
    mpi_node: MemoryPlanningInfoForNode

    def __init__(self, scheduler: Scheduler) -> None:
        self.scheduler: Scheduler = scheduler
        self.debug_device_str: Callable[
            [BaseSchedulerNode], List[str]
        ] = lambda *args, **kwargs: []

    def _init_from_node(self, node: ir.Operation) -> None:
        self.node: Optional[ir.Operation] = node
        self.ancestors: OrderedSet[str] = OrderedSet()
        self.last_usage: OrderedSet[
            str
        ] = OrderedSet()  # buffers that won't be used after this kernel
        self.written = False
        self.outputs: List[SchedulerBuffer] = [
            SchedulerBuffer(
                scheduler=self.scheduler,
                node=output,
                defining_op=self,
            )
            for output in node.get_outputs()
        ]
        self.outputs_by_name: Dict[str, SchedulerBuffer] = {
            buf.get_name(): buf for buf in self.outputs
        }

    def __repr__(self) -> str:
        return f"{type(self).__name__}(name={self.get_name()!r})"

    def debug_str(self) -> str:
        """Longer form printout for trace logs"""
        name = self.get_name()
        buf = IndentedBuffer()
        buf.splice(
            f"""\
{name}: {type(self).__name__}({type(getattr(self, 'node', None)).__name__})
{name}.writes = {pformat(self.read_writes.writes)}
{name}.unmet_dependencies = {pformat(self.unmet_dependencies)}
{name}.met_dependencies = {pformat(self.read_writes.reads - self.unmet_dependencies)}
{name}.outputs = [
        """
        )
        with buf.indent():
            for out in self.get_outputs():
                buf.splice(out.debug_str())
        buf.writeline("]")

        try:
            buf.splice(self.debug_str_extra())
        except Exception:
            log.warning("Ignoring error in debug_str()", exc_info=True)

        return buf.getrawvalue().rstrip()

    def debug_str_extra(self) -> str:
        return ""

    def _debug_str_for_device(self) -> List[str]:
        return self.debug_device_str(self)

    def debug_str_short(self) -> str:
        maybe_data = getattr(self.node, "data", None)
        data_str = ""
        if isinstance(maybe_data, torch._inductor.ir.Pointwise):
            data_str = ", " + maybe_data.str_helper(
                [maybe_data.get_size()], shorten=False, multiline=False
            )
        elif isinstance(maybe_data, torch._inductor.ir.Reduction):
            data_str = ", " + maybe_data.str_helper(
                [maybe_data.get_reduction_size(), maybe_data.get_reduction_type()],
                shorten=False,
                multiline=False,
            )
        return f"{self}{data_str}"

    def log_details(self) -> None:
        log.info(
            "%s: unmet_dependencies = %s, writes = %s",
            self,
            self.unmet_dependencies,
            self.read_writes.writes,
        )

    def reorder_loops_by_dep_pair(
        self, self_dep: MemoryDep, other_dep: MemoryDep
    ) -> None:
        return

    def update_mutated_names(self, renames: Dict[str, str]) -> None:
        self.set_read_writes(self.read_writes.rename(renames))

    def add_fake_dep(self, dep: Dep) -> None:
        self.set_read_writes(self.read_writes.with_read(dep))

    def has_aliasing_or_mutation(self) -> bool:
        return any(
            buf.get_aliases() or buf.get_mutations() for buf in self.get_outputs()
        )

    def set_read_writes(self, rw: dependencies.ReadWrites) -> None:
        self.read_writes = rw
        self.unmet_dependencies = self.read_writes.reads
        self.prune_deps()

    def set_last_usage(
        self, future_used_buffers: OrderedSet[str], mutation_real_name: Dict[str, str]
    ) -> None:
        used_buffers = self.used_or_aliased_buffer_names()
        used_buffers = OrderedSet([mutation_real_name.get(k, k) for k in used_buffers])
        self.last_usage = used_buffers - future_used_buffers

    def mark_run(self) -> None:
        for buf in self.outputs:
            buf.allocate()

    def used_buffer_names(self) -> OrderedSet[str]:
        return OrderedSet(
            dep.name
            for dep in itertools.chain(self.read_writes.reads, self.read_writes.writes)
        )

    def used_or_aliased_buffer_names(self) -> OrderedSet[str]:
        used_names: OrderedSet[str] = OrderedSet()

        deps = [
            dep.name
            for dep in itertools.chain(self.read_writes.reads, self.read_writes.writes)
        ]
        while len(deps) > 0:
            dep = deps.pop()
            used_names.add(dep)
            if V.graph.name_to_buffer.get(dep):
                for alias in V.graph.name_to_buffer[dep].get_inputs_that_alias_output():
                    if alias not in used_names:
                        deps.append(alias)
        return used_names

    def prune_deps(self) -> None:
        self.unmet_dependencies = OrderedSet(
            dep
            for dep in self.unmet_dependencies
            if dep.name not in self.scheduler.available_buffer_names
        )

    def prune_weak_deps(self) -> None:
        # Prune weak dependencies on operations that have been removed
        def should_prune(dep: Dep) -> bool:
            if not isinstance(dep, WeakDep):
                return False
            op = self.scheduler.name_to_buf[dep.name].defining_op
            return op.get_name() in V.graph.removed_operations

        to_remove = OrderedSet(
            dep for dep in self.read_writes.reads if should_prune(dep)
        )
        self.set_read_writes(self.read_writes.remove_reads(to_remove))

    def prune_redundant_deps(
        self, name_to_fused_node: Dict[str, BaseSchedulerNode]
    ) -> None:
        _prune_redundant_deps(self, name_to_fused_node, self.scheduler.name_to_buf)

    def get_name(self) -> str:
        assert self.node is not None
        return self.node.get_operation_name()

    def get_first_name(self) -> str:
        return self.get_name()

    @cache_on_self
    def get_operation_names(self) -> OrderedSet[str]:
        return OrderedSet([node.get_name() for node in self.get_nodes()])

    @cache_on_self
    def get_buffer_names(self) -> OrderedSet[str]:
        return OrderedSet([out.get_name() for out in self.outputs])

    def get_nodes(self) -> Sequence[BaseSchedulerNode]:
        return [self]

    def get_outputs(self) -> Sequence[SchedulerBuffer]:
        return self.outputs

    def get_output(self, buf_name: str) -> SchedulerBuffer:
        return self.outputs_by_name[buf_name]

    def get_device(self) -> torch.device:
        assert self.node is not None
        return self.node.get_device()

    def is_reduction(self) -> bool:
        return False

    def is_split_scan(self) -> bool:
        return False

    def is_template(self) -> bool:
        return False

    def is_extern(self) -> bool:
        return False

    def is_foreach(self) -> bool:
        return False

    def can_inplace(self, read_dep: dependencies.Dep) -> bool:
        return False

    def has_side_effects(self) -> bool:
        return False

    def decide_inplace_update(self) -> None:
        """
        Decide if there should be inplace updates for the node
        and record the decision in the active kernel.
        """
        from .codegen.wrapper import buffer_reuse_key

        if not (
            isinstance(self, (SchedulerNode,))
            and config.inplace_buffers
            and V.graph.has_feature(self.get_device(), BackendFeature.INPLACE_BUFFERS)
            and (
                not isinstance(V.kernel, torch._inductor.codegen.simd.SIMDKernel)
                or getattr(V.kernel, "mutations", None) is not None
            )
            # hacky check for if V.kernel is a real kernel or NullHandler
            and hasattr(V.kernel, "args")
        ):
            return
        fused_nodes = {
            node.get_name()
            for node in self.scheduler.name_to_fused_node[self.get_name()].get_nodes()
        }

        ordered_reads = sorted(self.read_writes.reads, key=lambda x: x.name)

        for buf in self.get_outputs():
            buf_node = buf.node
            assert buf_node is not None
            if (
                not buf_node.should_allocate()
                or buf_node.get_inputs_that_alias_output()
                or buf_node.get_mutation_names()
                or buf.get_name() in V.graph.removed_buffers
            ):
                continue

            for read in ordered_reads:
                input_buf: Optional[SchedulerBuffer] = self.scheduler.name_to_buf.get(
                    read.name
                )
                if (
                    input_buf
                    and V.graph.wrapper_code.can_reuse(input_buf, self)
                    and not isinstance(input_buf.defining_op, NopKernelSchedulerNode)
                ):
                    # If the writers of input_buf are in the same FusedSchedulerNode as the current op, then there is
                    # no need to inplace.
                    if input_buf.defining_op.get_name() in fused_nodes:
                        continue

                    assert input_buf.users is not None
                    remaining_uses = [
                        x
                        for x in input_buf.users
                        if x.node.get_name() not in self.scheduler.completed_operations
                    ]
                    if (
                        len(remaining_uses) == 1
                        and remaining_uses[0].can_inplace
                        and remaining_uses[0].node is self
                        and input_buf.node is not None
                        and not isinstance(
                            input_buf.node.get_layout(),
                            (
                                ir.MultiOutputLayout,
                                ir.MutationLayoutSHOULDREMOVE,
                            ),
                        )
                        and not (
                            isinstance(
                                input_buf.defining_op.node,
                                (ir.FallbackKernel, ir.MultiOutput),
                            )
                            and len(input_buf.node.get_inputs_that_alias_output()) > 0
                        )
                        and buffer_reuse_key(input_buf.node)
                        == buffer_reuse_key(buf.node)
                    ):
                        # if there isn't a triton kernel, then we don't need to call triton-specific things.
                        # but TODO this might be a convenient place to signal to the Collective kernels to inplace
                        # (and, can we make "kernel" less generic of a name?)
                        V.kernel.args.make_inplace(input_buf.get_name(), buf.get_name())
                        # mutations not tracked in cpp kernels
                        if isinstance(
                            V.kernel, torch._inductor.codegen.simd.SIMDKernel
                        ):
                            V.kernel.mutations.add(input_buf.get_name())
                            V.kernel.mutations.add(buf.get_name())

                        # update last usage of reused node
                        self.last_usage.discard(input_buf.get_name())

                        V.kernel.inplace_update_buffers[
                            buf.get_name()
                        ] = input_buf.get_name()
                        break

    def codegen_originating_info(
        self, buffer: IndentedBuffer, only_once: bool = True
    ) -> None:
        if not config.comment_origin:
            return

        if only_once and self.written:
            return
        assert self.node is not None
        origins = self.node.get_origins()
        out_lines = []

        for o in origins:
            if o.op == "output":
                # These are boring and samey
                continue

            out_lines.append("")
            # TODO(voz): Should the pragma be constant somewhere?
            out_lines.append("#pragma CMT ORIGIN:")
            op_info_str = f"#pragma CMT {o.op} {o.target}"
            if "seq_nr" in o.meta:
                op_info_str = op_info_str + f" seq_nr:{o.meta['seq_nr']}"
            out_lines.append(op_info_str)
            if "stack_trace" in o.meta:
                stack_trace = f"{o.meta['stack_trace']}"
                stack_trace_last_line = stack_trace.split("|")[-1]
                out_lines.append(
                    "#pragma CMT "
                    + stack_trace_last_line.replace("{", "{{")
                    .replace("}", "}}")
                    .replace("\n", "\\")
                )
                out_lines.append("#pragma CMT END ORIGIN")
                out_lines.append("")

        if len(out_lines) == 0:
            return

        # TODO(voz): Ostensibly, we should not need this. But there are cases where C++ codegen does
        # not use BracesBuffer, so we have no good indicator of a C++ buffer atm.
        buffer.writelines(out_lines)
        self.written = True

    @cache_on_self
    def get_read_write_buffers_sizes(self) -> int:
        """
        Counting the number of bytes accessed for a kernel is
        surprisingly tricky. In particular, there is a differentiation
        between 'theoretical' memory accesses and practical memory
        accesses. For example, a layernorm kernel may actually access an
        input 3 times, but in theory, it only needs to access its input
        once (and may be optimized to do so through say, persistent
        reductions)

        Another example is that even though a buffer is passed in, we may
        not access the entire buffer. This may occur if we are accessing
        a slice of the buffer. Another tricky case is for indirect
        indexing, where the amount of bytes accessed depends on the
        values of the input.

        What this function aims to compute is the memory accesses for
        worst-case inputs, best-case optimization. What this means is
        that for each buffer we compute the amount of potential accesses in two ways and take the minimum.

        1. Numel in ranges multiplied by number of deps the buffer has
        2. The buffer size
        """
        if isinstance(self, NopKernelSchedulerNode):
            return 0
        if isinstance(self, ExternKernelSchedulerNode) and isinstance(
            self.node, MultiOutput
        ):
            # todo: Calculate this - it's kinda annoying.
            return 0

        def try_size_hint(s: sympy.Expr) -> int:
            return V.graph.sizevars.size_hint(s, fallback=0)

        if isinstance(self, SchedulerNode):
            node_numel = try_size_hint(
                sympy_product(self.get_ranges()[0])
                * sympy_product(self.get_ranges()[1]),
            )
        else:
            node_numel = int(1e9)
        buf_accesses = collections.defaultdict(list)
        for dep in self.read_writes.reads | self.read_writes.writes:
            buf_accesses[dep.name].append(dep)

        reads = OrderedSet(dep.name for dep in self.read_writes.reads)
        writes = OrderedSet(dep.name for dep in self.read_writes.writes)

        def is_materialized(buf: str, snodes: Sequence[BaseSchedulerNode]) -> bool:
            users = self.scheduler.name_to_buf[buf].users
            buf_uses = OrderedSet(user.node for user in users)
            return len(buf_uses - OrderedSet(snodes)) > 0

        if isinstance(self, FusedSchedulerNode):
            removed_buffers = OrderedSet(
                dep for dep in writes if not is_materialized(dep, self.snodes)
            )
            writes = writes - removed_buffers
            reads = reads - removed_buffers
        node_bytes = 0

        for buf_name in reads | writes:
            buf_accessed_elems = sum(node_numel for dep in buf_accesses[buf_name])
            buf: Union[ir.Buffer, ir.TensorBox]
            if buf_name in V.graph.name_to_buffer:
                buf = V.graph.name_to_buffer[buf_name]
            elif buf_name in V.graph.graph_inputs:
                buf = V.graph.graph_inputs[buf_name]
            else:
                continue

            def get_buf_bytes(buf: Optional[Union[ir.Buffer, ir.TensorBox]]) -> int:
                if not buf:
                    return 0
                # Kind of a lazy way to get the MultiOutput nodes corresponding to
                # a MultiOutputLayout
                if isinstance(buf.layout, MultiOutputLayout):
                    users = self.scheduler.name_to_buf[buf.get_name()].users
                    tot = 0
                    for user in users:
                        assert isinstance(user.node, BaseSchedulerNode)
                        if isinstance(user.node.node, MultiOutput):
                            for sched_buf in user.node.get_outputs():
                                tot += get_buf_bytes(sched_buf.node)
                        else:
                            # Buf is a MultiOutputLayout but not all of its
                            # users are MultiOutputs...
                            # TODO: Figure out what's going on
                            return 0
                    return tot
                elif isinstance(buf.layout, ir.NoneLayout):
                    return sum(
                        get_buf_bytes(V.graph.get_buffer(mut_name))
                        for mut_name in buf.get_mutation_names()
                    )
                else:
                    buf_elems = try_size_hint(sympy_product(buf.get_size()))
                    return get_dtype_size(buf.get_dtype()) * min(
                        buf_accessed_elems, buf_elems
                    )

            node_bytes += get_buf_bytes(buf)

        return node_bytes

    @cache_on_self
    def get_estimated_runtime(self) -> float:
        """
        Returns estimated op runtime in nanoseconds (ns)
        """
        buf = self.get_nodes()[0].get_outputs()[0]
        layout = buf.node.get_layout()
        dtype = buf.node.get_dtype()

        if layout.device is not None and not is_gpu(layout.device.type):
            # default to no reordering based on runtime
            return 0

        # Collective kernels
        if is_collective(self.node):
            assert isinstance(self.node, ir.IRNode)
            try:
                return estimate_nccl_collective_runtime(self.node)
            except ValueError as e:
                # We don't know how to estimate runtime for this collective,
                # falling back to 0
                log.info(e)
                return 0

        elif is_wait(self.node):
            # ir.Wait is only used for collective ops.
            # The time needed for the collective op is already estimated and considered
            # when we are processing the collective op IR node, so ir.Wait takes 0 time
            # since it doesn't take extra time to get the result after the collective is completed.
            return 0

        try:
            gpu_memory_bandwidth = get_gpu_dram_gbps()
            gpu_flops = get_device_tflops(dtype) * 10**12
        except Exception:
            return 0

        if isinstance(self, ExternKernelSchedulerNode):
            assert isinstance(self.node, ir.ExternKernel), f"{type(self.node)=}"
            op = kernel_name_to_op.get(
                getattr(self.node, "python_kernel_name", ""), None
            )

            # if there is a resolved op, dry-run using fake mode and record flop count
            if op is not None:
                from torch._subclasses.fake_tensor import FakeTensorMode
                from torch.utils.flop_counter import FlopCounterMode

                if any(
                    len(free_unbacked_symbols(n.get_numel())) > 0
                    for n in self.node.inputs
                ):
                    # Tensor has unbacked symints, we don't know how to estimate
                    # runtime for that today
                    return 0

                with FakeTensorMode() as fake_mode, FlopCounterMode(
                    display=False
                ) as flop_counter_mode, V.set_current_node(
                    self.node.fx_node
                ), V.set_fake_mode(
                    fake_mode
                ):
                    from .ir import ir_node_to_tensor

                    fake_inputs = [
                        ir_node_to_tensor(input, guard_shape=False)
                        for input in self.node.inputs
                    ]
                    cls = self.node.__class__
                    cls.process_kernel(op, *fake_inputs, **self.node.kwargs)

                    # TODO(xmfan): find a better heuristic to model FLOPS/latency relationship
                    factor = 1.0
                    counted_flops = flop_counter_mode.get_total_flops()
                    counted_bytes = self.get_read_write_buffers_sizes()
                    compute_time = (factor * counted_flops / gpu_flops) * 1e9
                    transfer_time = counted_bytes / gpu_memory_bandwidth

                    # Return estimated runtime in nanoseconds
                    return max(compute_time, transfer_time)

        elif isinstance(self, FusedSchedulerNode) or isinstance(
            self.node, ComputedBuffer
        ):
            # Return estimated runtime in nanoseconds (bytes / gbps)
            return self.get_read_write_buffers_sizes() / gpu_memory_bandwidth

        return 0

    def get_template_node(self) -> Optional[ir.TemplateBuffer]:
        return None


class WhyNoFuse:
    # TODO when we drop support for Python < 3.10, we can use
    # @dataclass(slots=True) instead of manually specifying __slots__.
    __slots__ = ["node1", "node2", "reason", "args"]
    reason: str
    args: Tuple[Any, ...]

    def __init__(self, node1: BaseSchedulerNode, node2: BaseSchedulerNode) -> None:
        self.node1 = node1
        self.node2 = node2

    def __call__(self, reason: str, *args: Any) -> None:
        self.reason = reason
        self.args = args
        fusion_log.debug(self)

    def __str__(self) -> str:
        return f"cannot fuse {self.node1.get_name()} with {self.node2.get_name()}: " + (
            self.reason % self.args
        )


def pformat(obj: Any) -> str:
    if isinstance(obj, OrderedSet):
        # pformat has trouble with sets of sympy exprs
        obj = sorted(obj, key=str)
    result = pprint.pformat(obj, indent=4)
    if "\n" in result:
        return f"\n{textwrap.indent(result, ' ' * 4)}"
    return result


class OutputNode:
    def __init__(self, dep: StarDep) -> None:
        self.unmet_dependencies = OrderedSet([dep])

    def is_reduction(self) -> bool:
        return False

    def get_inputs_that_alias_output(self) -> Sequence[str]:
        return ()

    def get_name(self) -> str:
        return "OUTPUT"

    __repr__ = get_name


def _prune_redundant_deps(
    node: BaseSchedulerNode,
    name_to_fused_node: Dict[str, BaseSchedulerNode],
    name_to_buf: Dict[str, SchedulerBuffer],
) -> None:
    """
    Prunes weakdeps intended for mutation ordering
    on an upstream fused node if after fusion there is another dependency
    on the fused upstream node, making the weakdep redundant

    In essence this enforces an ordering on fusions. As fusions occur, weakdeps will
    be incrementally removed, enabling other fusions, ensuring they are fused in order.
    """
    name_to_dep_count: Counter[str] = collections.Counter()

    for dep in node.unmet_dependencies:
        if not isinstance(dep, WeakDep):
            op = name_to_buf[dep.name].defining_op
            name_to_dep_count[name_to_fused_node[op.get_name()].get_name()] += 1

    def should_prune(dep: Dep) -> bool:
        if isinstance(dep, WeakDep):
            op_name = name_to_buf[dep.name].defining_op.get_name()
            is_redundant = name_to_dep_count[name_to_fused_node[op_name].get_name()] > 0
            # These can occur because fused nodes always gather deps from their snodes
            # If B has a weakdep on A
            # B gets fused with C, then any time BC is fused, the weakdep will reappear
            is_self_dep = name_to_fused_node[op_name] == node
            return is_redundant or is_self_dep
        else:
            return False

    deps_to_prune = OrderedSet(
        dep for dep in node.unmet_dependencies if should_prune(dep)
    )

    if deps_to_prune:
        node.unmet_dependencies = node.unmet_dependencies - deps_to_prune
        node.set_read_writes(node.read_writes.remove_reads(deps_to_prune))


# TODO(xmfan): reuse: an existing mapping for this if it exists, or formalize this into ir.py:ExternKernel
kernel_name_to_op = {
    "extern_kernels.convolution": torch.ops.aten.convolution,
    "extern_kernels.mm": torch.ops.aten.mm,
    "extern_kernels.bmm": torch.ops.aten.bmm,
    "extern_kernels.addmm": torch.ops.aten.addmm,
}


class ExternKernelSchedulerNode(BaseSchedulerNode):
    def __init__(self, scheduler: Scheduler, node: ir.Operation) -> None:
        super().__init__(scheduler)
        self._init_from_node(node)
        self.set_read_writes(node.get_read_writes())

    def debug_str_extra(self) -> str:
        return f"{self.get_name()}.node.kernel = {getattr(self.node, 'python_kernel_name', None)}"

    def is_extern(self) -> bool:
        return True

    def has_side_effects(self) -> bool:
        assert self.node is not None
        return hasattr(self.node, "has_side_effects") and self.node.has_side_effects()


class NopKernelSchedulerNode(BaseSchedulerNode):
    def __init__(self, scheduler: Scheduler, node: ir.Operation) -> None:
        super().__init__(scheduler)
        self._init_from_node(node)
        self.set_read_writes(node.get_read_writes())


class SchedulerNode(BaseSchedulerNode):
    def __init__(
        self,
        scheduler: Scheduler,
        node: Union[ir.ComputedBuffer, ir.TemplateBuffer],
    ) -> None:
        super().__init__(scheduler)
        self._init_from_node(node)
        self._compute_attrs()

    def _compute_attrs(
        self,
        extra_indexing_constraints: Optional[Tuple[Dict[Any, Any], List[Any]]] = None,
        recompute_sizes_body_func: Optional[Callable[..., Any]] = None,
    ) -> None:
        assert isinstance(self.node, (ir.ComputedBuffer, ir.TemplateBuffer))
        self._sizes, self._body = self.node.simplify_and_reorder(
            extra_indexing_constraints=extra_indexing_constraints,
            recompute_sizes_body_func=recompute_sizes_body_func,
        )

        group_fn = self.scheduler.get_backend(self.node.get_device()).group_fn
        self.group = (self.node.get_device(), group_fn(self._sizes))

        # Don't normalize since normalization will merge loops which
        # makes it hard to decide new loop orders.
        should_normalize = (
            not config.loop_ordering_after_fusion
            or self.node.get_device().type != "cuda"
        )

        if isinstance(self.node, ir.TemplateBuffer):
            self.set_read_writes(
                self.node.extract_read_writes(normalize=should_normalize)
            )
        else:
            self.set_read_writes(
                dependencies.extract_read_writes(
                    self._body, *self._sizes, normalize=should_normalize
                )
            )

    def recompute_size_and_body(
        self,
        extra_indexing_constraints: Optional[Tuple[Dict[Any, Any], List[Any]]] = None,
        recompute_sizes_body_func: Optional[Callable[..., Any]] = None,
    ) -> None:
        self._compute_attrs(
            extra_indexing_constraints=extra_indexing_constraints,
            recompute_sizes_body_func=recompute_sizes_body_func,
        )

    def refresh_dependencies(self, normalize: bool) -> None:
        # Fake dependencies are added manually. They can not be analyzed from
        # extract_read_writes. Find them out and apply manually.
        fake_deps = {
            dep for dep in self.read_writes.reads if isinstance(dep, (WeakDep, StarDep))
        }

        # don't normalize since the loop order may need to be further changed
        # later
        self.set_read_writes(
            dependencies.extract_read_writes(
                self._body, *self._sizes, normalize=normalize
            ).with_read(fake_deps)
        )

    def apply_new_loop_order(self, new_order: Sequence[int]) -> None:
        self._body = self._body.reorder_iter_loops(
            new_order,
        )
        self._sizes = self._body.sizes

        self.refresh_dependencies(normalize=False)

    def reorder_loops_by_dep_pair(
        self, self_dep: MemoryDep, other_dep: MemoryDep
    ) -> None:
        new_order = None
        self_sizes = self._sizes[0]
        if len(self_sizes) == self_dep.num_vars == other_dep.num_vars:
            new_order = self_dep.decide_loop_order_to_match(other_dep)

        if new_order:
            metrics.num_loop_reordering += 1
            loop_ordering_log.debug(
                "Reorder loops for %s with order %s", self.get_name(), new_order
            )
            self.apply_new_loop_order(new_order)
        else:
            loop_ordering_log.debug(
                "Don't reordering %s because we can not decide the suitable loop order",
                self.get_name(),
            )

    def debug_str_extra(self) -> str:
        name = self.get_name()
        lines = [
            f"{name}.group.device = {self.group[0]}",
            f"{name}.group.iteration = {self.group[1]}",
            f"{name}.sizes = {self._sizes}",
        ]
        for dep in self.read_writes.reads_and_writes():
            if not isinstance(dep, WeakDep):
                buf_name = dep.name
                buf = V.graph.get_buffer(buf_name)
                lines.append(f"{buf_name}_layout = {pformat(buf.layout)}")
        if isinstance(self._body, LoopBody):
            lines.append(f"class {name}_loop_body:")
            lines.append(textwrap.indent(self._body.debug_str(), "    "))

        assert self.node is not None
        lines.extend(self._debug_str_for_device())

        return "\n".join(lines)

    def get_ranges(self) -> Sequence[Sequence[sympy.Expr]]:
        return self._sizes

    def is_reduction(self) -> bool:
        assert isinstance(
            self.node, (ir.ComputedBuffer, ir.TemplateBuffer)
        ), f"{type(self.node)=}"
        return bool(self.node.get_reduction_type())

    def is_split_scan(self) -> bool:
        assert isinstance(
            self.node, (ir.ComputedBuffer, ir.TemplateBuffer)
        ), f"{type(self.node)=}"
        return isinstance(self.node, ir.ComputedBuffer) and isinstance(
            self.node.data, ir.SplitScan
        )

    def is_template(self) -> bool:
        return isinstance(self.node, ir.TemplateBuffer)

    def get_template_node(self) -> Optional[ir.TemplateBuffer]:
        return self.node if isinstance(self.node, ir.TemplateBuffer) else None

    def run(self, *index_vars: Sequence[sympy.Expr]) -> None:
        self.decide_inplace_update()
        self.mark_run()
        self.codegen(index_vars)

    def ranges_from_index_vars(
        self, index_vars: Sequence[Sequence[sympy.Expr]]
    ) -> Dict[sympy.Expr, sympy.Expr]:
        sizes = self._sizes
        assert sum(map(len, sizes)) == sum(map(len, index_vars))
        var_ranges = dict(
            zip(
                itertools.chain.from_iterable(index_vars),
                itertools.chain.from_iterable(sizes),
            )
        )
        return var_ranges

    def codegen(self, index_vars: Sequence[Sequence[sympy.Expr]]) -> None:
        var_ranges = self.ranges_from_index_vars(index_vars)
        try:
            with V.set_ops_handler(
                SimplifyIndexing(V.get_ops_handler(), var_ranges)
            ), V.kernel.set_current_node(self):
                self._body(*index_vars)
        except Exception:
            log.fatal("Error in codegen for %s", self.node)
            raise

    @cache_on_self
    def pointwise_read_writes(self) -> dependencies.ReadWrites:
        """
        Get the memory dependencies in the non-reduction axis.
        """
        sizes, reduction_sizes = self._sizes
        return dependencies.extract_read_writes(
            self._body, sizes, hidden_args=[[sympy.Integer(0)] * len(reduction_sizes)]
        )

    def can_inplace(self, read_dep: dependencies.Dep) -> bool:
        if self.is_template():
            return False
        if any(out.get_aliases() for out in self.get_outputs()):
            return False
        if len(self.read_writes.writes) == 1 and isinstance(
            read_dep, dependencies.MemoryDep
        ):
            write_dep = next(iter(self.read_writes.writes))
            assert isinstance(write_dep, dependencies.MemoryDep), f"{type(write_dep)=}"
            return read_dep.index == write_dep.index and read_dep.size == write_dep.size
        return False

    @cache_on_self
    def _get_atomic_add_buffers(self) -> OrderedSet[str]:
        buffers_store_as_atomic_add: OrderedSet[str] = OrderedSet()
        if isinstance(self._body, LoopBody):
            for node in self._body.get_nodes():
                if (
                    node.op == "call_method"
                    and node.target == "store"
                    and (
                        ("mode" in node.kwargs and node.kwargs["mode"] == "atomic_add")
                        or (len(node.args) == 5 and node.args[4] == "atomic_add")
                    )
                ):
                    buffers_store_as_atomic_add.add(
                        node.kwargs["name"]
                        if "name" in node.kwargs
                        else (node.args[1] if len(node.args) >= 2 else "")
                    )
        return buffers_store_as_atomic_add


def refresh_group_node_dependencies(group_snode: BaseSchedulerNode) -> None:
    snodes = group_snode.snodes  # type: ignore[attr-defined]
    group_snode.set_read_writes(
        dependencies.ReadWrites.merge_list([x.read_writes for x in snodes])
    )

    group_snode.unmet_dependencies = (
        OrderedSet(
            dep
            for dep in OrderedSet.union(*[x.unmet_dependencies for x in snodes])
            if dep.name not in group_snode.get_buffer_names()
        )
        - group_snode.read_writes.writes
    )


def init_group_node(
    group_snode: BaseSchedulerNode,
    scheduler: Scheduler,
    snodes: List[BaseSchedulerNode],
) -> None:
    assert isinstance(group_snode, (FusedSchedulerNode, GroupedSchedulerNode))
    group_snode.snodes = snodes
    group_snode.scheduler = scheduler
    group_snode.node = None
    group_snode.ancestors = OrderedSet.union(
        *[x.ancestors for x in snodes if x.ancestors is not None]
    )

    refresh_group_node_dependencies(group_snode)

    group_snode.min_order = min(x.min_order for x in group_snode.snodes)
    group_snode.max_order = max(x.max_order for x in group_snode.snodes)
    group_snode.outputs_by_name = {
        buf.get_name(): buf for buf in group_snode.get_outputs()
    }


class FusedSchedulerNode(BaseSchedulerNode):
    """
    This is a "fake" scheduler node that represents a group of scheduler nodes
    that are meant to be fused together. The way it does this is by maintaining
    its unmet dependencies as the union of its constituent nodes.
    """

    snodes: List[BaseSchedulerNode]

    @classmethod
    def fuse(
        cls, node1: BaseSchedulerNode, node2: BaseSchedulerNode
    ) -> FusedSchedulerNode:
        assert node1.scheduler is node2.scheduler
        assert isinstance(node1, (SchedulerNode, FusedSchedulerNode))
        assert isinstance(node2, (SchedulerNode, FusedSchedulerNode))
        nodes = list(itertools.chain(node1.get_nodes(), node2.get_nodes()))
        return cls(node1.scheduler, nodes)

    def reorder_loops_by_dep_pair(
        self, self_dep: MemoryDep, other_dep: MemoryDep
    ) -> None:
        if self.is_template():
            # We can not really reorder loops for a triton template
            return
        self_sizes = None
        for snode in self.snodes:
            assert isinstance(snode, SchedulerNode)
            if self_sizes is not None and self_sizes != snode._sizes[0]:
                loop_ordering_log.debug(
                    "Can not reorder fused node due to different sizes"
                )
                return
            self_sizes = snode._sizes[0]
        new_order = None

        assert self_sizes is not None
        if len(self_sizes) == self_dep.num_vars == other_dep.num_vars:
            new_order = self_dep.decide_loop_order_to_match(other_dep)

        if not new_order:
            loop_ordering_log.debug(
                "Dont reordering fused node %s because we can not decide the suitable loop order",
                self.get_name(),
            )
            return
        metrics.num_loop_reordering += 1
        loop_ordering_log.debug(
            "Reorder loops for fused node %s with order %s", self.get_name(), new_order
        )
        for snode in self.snodes:
            assert isinstance(snode, SchedulerNode)
            snode.apply_new_loop_order(new_order)  # type: ignore[arg-type]

        refresh_group_node_dependencies(self)

    def __init__(self, scheduler: Scheduler, snodes: List[BaseSchedulerNode]) -> None:
        super().__init__(scheduler)
        init_group_node(self, scheduler, snodes)
        self.users: List[NodeUser] = []
        self.group = max(snodes, key=lambda x: int(x.is_reduction())).group

    @cache_on_self
    def get_name(self) -> str:
        return "_".join([x.get_name() for x in self.snodes])

    def get_first_name(self) -> str:
        return self.snodes[0].get_name()

    @cache_on_self
    def get_buffer_names(self) -> OrderedSet[str]:
        return OrderedSet.union(*[x.get_buffer_names() for x in self.snodes])

    def get_outputs(self) -> List[SchedulerBuffer]:
        result: List[SchedulerBuffer] = []
        for node in self.snodes:
            result.extend(node.get_outputs())
        return result

    def debug_str_extra(self) -> str:
        lines = [
            f"{self.get_name()}.snodes[{i}] =\n{node.debug_str()}"
            for i, node in enumerate(self.snodes)
        ]
        node = self.snodes[0].node
        if node is not None:
            lines.extend(self._debug_str_for_device())

        return textwrap.indent("\n".join(lines).rstrip(), "    ")

    def debug_str_short(self) -> str:
        snodes_str = [node.debug_str_short() for node in self.snodes]
        return f"{self}, snodes: {snodes_str}"

    def set_last_usage(
        self, future_used_buffers: OrderedSet[str], mutation_real_name: Dict[str, str]
    ) -> None:
        # Set self.last_usage using the global information
        # This will be used for inter-kernel optimisations
        super().set_last_usage(future_used_buffers, mutation_real_name)
        # Set self.last_usage on the snodes
        # This will be used for optimisations within the kernel
        future_used_buffers: OrderedSet[str] = OrderedSet()
        for node in reversed(self.snodes):
            node.set_last_usage(future_used_buffers, mutation_real_name)
            future_used_buffers.update(node.last_usage)

    @cache_on_self
    def used_buffer_names(self) -> OrderedSet[str]:
        return OrderedSet.union(*[x.used_buffer_names() for x in self.snodes])

    @cache_on_self
    def used_or_aliased_buffer_names(self) -> OrderedSet[str]:
        return OrderedSet.union(
            *[x.used_or_aliased_buffer_names() for x in self.snodes]
        )

    def get_nodes(self) -> Sequence[BaseSchedulerNode]:
        return self.snodes

    def __repr__(self) -> str:
        return f"{type(self).__name__}(nodes={self.get_name()})"

    @cache_on_self
    def is_reduction(self) -> bool:
        return any(x.is_reduction() for x in self.snodes)

    @cache_on_self
    def is_split_scan(self) -> bool:
        return any(x.is_split_scan() for x in self.snodes)

    @cache_on_self
    def is_template(self) -> bool:
        return any(x.is_template() for x in self.snodes)

    @cache_on_self
    def get_template_node(self) -> Optional[ir.TemplateBuffer]:
        for node in self.snodes:
            if node.is_template():
                return node.get_template_node()
        return None

    def get_device(self) -> torch.device:
        return self.group[0]

    @cache_on_self
    def has_aliasing_or_mutation(self) -> bool:
        return any(x.has_aliasing_or_mutation() for x in self.snodes)

    # None of these need to be implemented, as a FusedSchedulerNode is just an
    # abstraction for scheduling purposes
    def update_mutated_names(self, renames: Dict[str, str]) -> None:
        raise NotImplementedError

    def add_fake_dep(self, name: Dep) -> None:
        raise NotImplementedError

    def can_inplace(self, read_dep: dependencies.Dep) -> bool:
        raise NotImplementedError

    def debug_str(self) -> str:
        """Longer form printout for trace logs"""
        name = self.get_name()
        node_typestr = ",".join(type(n).__name__ for n in self.snodes)
        buf = IndentedBuffer()
        buf.splice(
            f"""\
{name}: {type(self).__name__}({node_typestr})
{name}.writes = {pformat(self.read_writes.writes)}
{name}.unmet_dependencies = {pformat(self.unmet_dependencies)}
{name}.met_dependencies = {pformat(self.read_writes.reads - self.unmet_dependencies)}
{name}.outputs = [
            """
        )
        with buf.indent():
            for out in self.get_outputs():
                buf.splice(out.debug_str())
        buf.writeline("]")

        try:
            buf.splice(self.debug_str_extra())
        except Exception:
            log.warning("Ignoring error in debug_str()", exc_info=True)

        return buf.getrawvalue().rstrip()


class ForeachKernelSchedulerNode(FusedSchedulerNode):
    """
    This is a schedular node that consists of a set of scheduler nodes that
    has no data dependencies among them and can be executed in parallel.
    """

    def get_consumer_subnode_for(
        self, producer: BaseSchedulerNode
    ) -> Optional[BaseSchedulerNode]:
        for buf in producer.get_outputs():
            if buf.get_name() in self.read_to_node:
                return self.read_to_node[buf.get_name()]

        return None

    def get_producer_subnode_for(
        self, consumer: BaseSchedulerNode
    ) -> Optional[BaseSchedulerNode]:
        producers = set()
        for rd in consumer.read_writes.reads:
            if rd.name not in self.scheduler.name_to_buf:
                continue

            node_name = self.scheduler.name_to_buf[rd.name].defining_op.get_name()
            if node_name in self.name_to_node:
                producers.add(self.name_to_node[node_name])

        # Don't permit fusion if there are multiple subnodes
        # that this consumer reads from
        if len(producers) == 1:
            return next(iter(producers))
        else:
            return None

    @classmethod
    def can_fuse(cls, producer: BaseSchedulerNode, consumer: BaseSchedulerNode) -> bool:
        why = WhyNoFuse(producer, consumer)
        if producer.is_foreach() and consumer.is_foreach():
            producer = typing.cast(ForeachKernelSchedulerNode, producer)
            consumer = typing.cast(ForeachKernelSchedulerNode, consumer)
            foreach_match = len(producer.snodes) == len(consumer.snodes)
            if not foreach_match:
                why("foreach do not have same length")
            return foreach_match and all(
                producer.scheduler.can_fuse(l, r)
                for l, r in zip(producer.snodes, consumer.snodes)
            )
        elif consumer.is_foreach():
            if producer.is_reduction():
                why(
                    "candidate producer is a reduction, foreach ops cannot be fused with reductions currently"
                )
                return False

            consumer = typing.cast(ForeachKernelSchedulerNode, consumer)
            consumer_subnode = consumer.get_consumer_subnode_for(producer)
            if consumer_subnode is not None:
                return consumer.scheduler.can_fuse(producer, consumer_subnode)

            why("candidate producer is not dep of any foreach consumer")
            return False

        elif producer.is_foreach():
            if consumer.is_reduction():
                why(
                    "candidate consumer is a reduction, foreach ops cannot be fused with reductions currently"
                )
                return False

            producer = typing.cast(ForeachKernelSchedulerNode, producer)
            producer_subnode = producer.get_producer_subnode_for(consumer)
            if producer_subnode is not None:
                return producer.scheduler.can_fuse(producer_subnode, consumer)

            why("candidate consumer has no dep in any foreach producer")
            return False

        raise AssertionError(
            "At least one node passed to ForeachKernelSchedulerNode.can_fuse should be a foreach node"
        )

    @classmethod
    def fuse(
        cls, producer: BaseSchedulerNode, consumer: BaseSchedulerNode
    ) -> ForeachKernelSchedulerNode:
        assert producer.is_foreach() or consumer.is_foreach()
        if producer.is_foreach():
            producer = typing.cast(ForeachKernelSchedulerNode, producer)
            use_custom_partition_algo = producer.use_custom_partition_algo
            enable_autotune = producer.enable_autotune
        else:
            consumer = typing.cast(ForeachKernelSchedulerNode, consumer)
            use_custom_partition_algo = consumer.use_custom_partition_algo
            enable_autotune = consumer.enable_autotune
        prev_node_1 = None
        prev_node_2 = None
        fused_nodes: List[BaseSchedulerNode]
        if producer.is_foreach() and consumer.is_foreach():
            producer = typing.cast(ForeachKernelSchedulerNode, producer)
            consumer = typing.cast(ForeachKernelSchedulerNode, consumer)
            fused_nodes = [
                FusedSchedulerNode.fuse(l, r)
                for l, r in zip(producer.snodes, consumer.snodes)
            ]
        elif producer.is_foreach():
            producer = typing.cast(ForeachKernelSchedulerNode, producer)
            producer_subnode = producer.get_producer_subnode_for(consumer)
            fused_nodes = []
            prev_node_1 = producer
            prev_node_2 = None
            for node in producer.snodes:
                if node is producer_subnode:
                    new_node = FusedSchedulerNode.fuse(node, consumer)
                    prev_node_2 = new_node
                    fused_nodes.append(new_node)
                else:
                    fused_nodes.append(node)

        elif consumer.is_foreach():
            consumer = typing.cast(ForeachKernelSchedulerNode, consumer)
            consumer_subnode = consumer.get_consumer_subnode_for(producer)
            fused_nodes = []
            prev_node_1 = consumer
            prev_node_2 = None

            for node in consumer.snodes:
                if node is consumer_subnode:
                    new_node = FusedSchedulerNode.fuse(producer, node)
                    prev_node_2 = new_node
                    fused_nodes.append(new_node)
                else:
                    fused_nodes.append(node)
        else:
            raise AssertionError(
                "At least one node passed to ForeachKernelSchedulerNode.fuse should be a foreach node"
            )

        return cls(
            producer.scheduler,
            fused_nodes,
            use_custom_partition_algo=use_custom_partition_algo,
            prev_node_1=prev_node_1,
            prev_node_2=prev_node_2,
            enable_autotune=enable_autotune,
        )

    def __init__(
        self,
        scheduler: Scheduler,
        snodes: List[BaseSchedulerNode],
        use_custom_partition_algo: bool,
        prev_node_1: Optional[BaseSchedulerNode] = None,
        prev_node_2: Optional[BaseSchedulerNode] = None,
        enable_autotune: bool = False,
    ) -> None:
        self.read_to_node = {}
        self.name_to_node = {}

        if prev_node_1 is None or prev_node_2 is None:
            super().__init__(scheduler, snodes)

            for node in snodes:
                for read in node.read_writes.reads:
                    self.read_to_node[read.name] = node

                for name in node.get_operation_names():
                    self.name_to_node[name] = node
        else:
            self.scheduler = scheduler
            self.snodes = snodes
            self.node = None
            self.users: List[NodeUser] = []

            self.set_read_writes(
                dependencies.ReadWrites.merge_list(
                    [prev_node_1.read_writes, prev_node_2.read_writes]
                )
            )

            self.unmet_dependencies = (
                OrderedSet(
                    dep
                    for dep in OrderedSet.union(
                        prev_node_1.unmet_dependencies, prev_node_2.unmet_dependencies
                    )
                    if dep.name not in self.get_buffer_names()
                )
                - self.read_writes.writes
            )

            self.min_order = min([prev_node_1.min_order, prev_node_2.min_order])
            self.max_order = max([prev_node_1.max_order, prev_node_2.max_order])

            if prev_node_1.is_foreach():
                assert isinstance(prev_node_1, ForeachKernelSchedulerNode)
                foreach_node, other_node = prev_node_1, prev_node_2
            else:
                assert isinstance(prev_node_2, ForeachKernelSchedulerNode)
                foreach_node, other_node = prev_node_2, prev_node_1

            self.ancestors = foreach_node.ancestors
            self.ancestors.update(other_node.ancestors)

            self.name_to_node = foreach_node.name_to_node
            for name in other_node.get_operation_names():
                self.name_to_node[name] = other_node

        self.use_custom_partition_algo = use_custom_partition_algo
        self.group = (snodes[0].get_device(), ((sympy.Expr("combo_kernel"),),))
        self.origins: OrderedSet[torch.fx.Node] = OrderedSet()
        self.enable_autotune = enable_autotune

    @classmethod
    def combinable_nodes(
        cls, nodes: List[BaseSchedulerNode]
    ) -> List[BaseSchedulerNode]:
        extern = [x for x in nodes if isinstance(x, ExternKernelSchedulerNode)]
        if extern:
            log.debug(
                "ComboKernels: %d external nodes are filtered %s",
                len(extern),
                [node.node.get_origins() for node in extern if node.node is not None],
            )
        filtered_nodes = [
            x
            for x in nodes
            if not isinstance(x, (NopKernelSchedulerNode, ExternKernelSchedulerNode))
        ]
        foreach_nodes = [
            x for x in filtered_nodes if isinstance(x, ForeachKernelSchedulerNode)
        ]
        if foreach_nodes:
            log.debug("ComboKernels: %d foreach nodes are filtered", len(foreach_nodes))
        filtered_nodes = [
            x for x in filtered_nodes if not isinstance(x, ForeachKernelSchedulerNode)
        ]
        template_nodes = [x for x in filtered_nodes if x.is_template()]
        if template_nodes:
            log.debug(
                "ComboKernels: %d template nodes are filtered", {len(template_nodes)}
            )
        filtered_nodes = [x for x in filtered_nodes if x not in template_nodes]
        return filtered_nodes

    @staticmethod
    def _default_group_nodes_for_combo_kernels(
        scheduler: Scheduler,
    ) -> List[List[BaseSchedulerNode]]:
        """
        Returns a list of lists of nodes that are to be grouped together.
        """
        sorted_nodes = scheduler._topological_sort_nodes()
        grouped_nodes = []
        max_num_nodes = 8
        for nodes in sorted_nodes:
            grouped_nodes.extend(
                [
                    nodes[i : i + max_num_nodes]
                    for i in range(0, len(nodes), max_num_nodes)
                ]
            )

        return grouped_nodes

    group_algorithm_for_combo_kernels: Callable[
        [Scheduler], List[List[BaseSchedulerNode]]
    ] = _default_group_nodes_for_combo_kernels

    @staticmethod
    def set_group_algorithm_for_combo_kernels(
        custom_group_algorithm: Callable[[Scheduler], List[List[BaseSchedulerNode]]]
    ) -> None:
        ForeachKernelSchedulerNode.group_algorithm_for_combo_kernels = (
            custom_group_algorithm
        )

    @staticmethod
    def group_nodes_for_combo_kernels(
        scheduler: Scheduler,
    ) -> List[List[BaseSchedulerNode]]:
        return ForeachKernelSchedulerNode.group_algorithm_for_combo_kernels(scheduler)

    def mark_run(self) -> None:
        raise NotImplementedError

    def codegen(self) -> None:
        assert isinstance(self.node, ir.ComputedBuffer), f"{type(self.node)=}"
        self.node.get_store_function()(self.node.make_loader()())

    def is_foreach(self) -> bool:
        return True

    def get_subkernel_nodes(self) -> List[BaseSchedulerNode]:
        """Returns a list of nodes which comprise the combo kernel.
        These nodes may be vertically fused."""
        return list(self.snodes)

    def get_nodes(self) -> Sequence[BaseSchedulerNode]:
        """Returns all nodes contained in this kernel, unpacking fused nodes
        into their constituent scheduler nodes."""
        return list(itertools.chain.from_iterable(x.get_nodes() for x in self.snodes))

    def get_first_name(self) -> str:
        return self.snodes[0].get_first_name()

    def prune_redundant_deps(
        self, name_to_fused_node: Dict[str, BaseSchedulerNode]
    ) -> None:
        _prune_redundant_deps(self, name_to_fused_node, self.scheduler.name_to_buf)

        for node in self.snodes:
            node.prune_redundant_deps(name_to_fused_node)


class GroupedSchedulerNode(BaseSchedulerNode):
    """
    This is a "fake" scheduler node that represents a group of scheduler nodes
    that are meant to be *grouped* together (it does not allow another node to be scheduled
    in between its constituent nodes, nor does it allow another node to fuse into any of its constituent nodes).
    The way it does this is by maintaining its unmet dependencies as the union of its constituent nodes.
    Fusion will still happen among the nodes within each GroupedSchedulerNode.
    At codegen time, this scheduler node will be unpacked and codegen is called on each constituent node.
    """

    snodes: List[BaseSchedulerNode]

    @classmethod
    def create(cls, snodes: List[BaseSchedulerNode]) -> GroupedSchedulerNode:
        scheduler = snodes[0].scheduler
        assert all(node.scheduler is scheduler for node in snodes)
        grouped_snode = cls(scheduler, snodes)  # type: ignore[arg-type]
        for snode in snodes:
            scheduler.name_to_fused_node[snode.get_name()] = grouped_snode
        scheduler.name_to_fused_node[grouped_snode.get_name()] = grouped_snode
        return grouped_snode

    def __init__(self, scheduler: Scheduler, snodes: List[BaseSchedulerNode]) -> None:
        super().__init__(scheduler)
        init_group_node(self, scheduler, snodes)

    def unpack(self) -> List[BaseSchedulerNode]:
        """
        Do fusion among nodes within this GroupedSchedulerNode,
        and then unpack this GroupedSchedulerNode into regular nodes.
        """
        for snode in self.snodes:
            self.scheduler.name_to_fused_node[snode.get_name()] = snode
        del self.scheduler.name_to_fused_node[self.get_name()]
        return self.scheduler.fuse_nodes(self.snodes)

    def add_fake_dep(self, fake_dep: Dep) -> None:
        self.set_read_writes(self.read_writes.with_read(fake_dep))
        self.unmet_dependencies.add(fake_dep)

    @cache_on_self
    def get_name(self) -> str:
        return "_".join([x.get_name() for x in self.snodes])

    def get_first_name(self) -> str:
        return self.snodes[0].get_name()

    @cache_on_self
    def get_buffer_names(self) -> OrderedSet[str]:
        return OrderedSet.union(*[x.get_buffer_names() for x in self.snodes])

    def get_outputs(self) -> List[SchedulerBuffer]:
        result: List[SchedulerBuffer] = []
        for node in self.snodes:
            result.extend(node.get_outputs())
        return result

    def get_nodes(self) -> Sequence[BaseSchedulerNode]:
        return self.snodes

    @classmethod
    def can_fuse(cls, producer: BaseSchedulerNode, consumer: BaseSchedulerNode) -> bool:
        # GroupedSchedulerNode cannot be fused with another node
        return False


def pick_loop_order(
    stride_lengths: List[List[int]],
    sizes: List[sympy.Expr],
    priority_idx: Tuple[int, ...] = (),
) -> List[int]:
    """
    A heuristic to decide loop iteration orders.  This has not been well
    tuned and may be something we should autotune.
    """

    @functools.cmp_to_key
    def index_cmp(a: int, b: int) -> int:
        if sizes[a] == 1 or sizes[b] == 1:
            # 1-sizes don't matter, just move them to the end
            return cmp(sizes[a] == 1, sizes[b] == 1)

        # Take abs, otherwise flipped dimensions are treated as smaller
        # strides than contiguous dims
        stride_len_a = [abs(sl[a]) for sl in stride_lengths]
        stride_len_b = [abs(sl[b]) for sl in stride_lengths]

        # equivalent to
        # np.logical_or(stride_lengths[:, b] == 0, stride_lengths[:, a] < stride_lengths[:, b]).all()
        a_first = sum(
            sl_b == 0 or sl_a < sl_b for sl_a, sl_b in zip(stride_len_a, stride_len_b)
        )
        b_first = sum(
            sl_a == 0 or sl_b < sl_a for sl_a, sl_b in zip(stride_len_a, stride_len_b)
        )
        if a_first > b_first:
            return -1
        if b_first > a_first:
            return 1

        # otherwise contiguous
        return cmp(b, a)

    order = list(reversed(range(len(stride_lengths[0]))))
    if len(priority_idx) > 0:
        # if we have priority node, only use that node's order
        stride_lengths = [stride_lengths[pi] for pi in priority_idx]
    if config.pick_loop_orders:
        order.sort(key=index_cmp)
    return order


@dataclasses.dataclass
class NodeUser:
    node: Union[BaseSchedulerNode, OutputNode]
    can_inplace: bool = False

    # A weak user must be scheduled after a given node, but doesn't actually
    # use the result
    is_weak: bool = False

    def __hash__(self) -> int:
        return hash((self.node.get_name(), self.can_inplace, self.is_weak))

    def __eq__(self, other: object) -> bool:
        return (
            isinstance(other, NodeUser)
            and self.get_name() == other.get_name()
            and self.can_inplace == other.can_inplace
            and self.is_weak == other.is_weak
        )

    def get_name(self) -> str:
        return self.node.get_name()

    def merge(self, other: NodeUser) -> NodeUser:
        assert self.node is other.node
        return NodeUser(
            self.node,
            self.can_inplace and other.can_inplace,
            self.is_weak and other.is_weak,
        )


_post_grad_graph_counter = itertools.count()


class Scheduler:
    __dep_size_hint_cache: Dict[Dep, int]

    def __init__(self, nodes: List[ir.Operation]) -> None:
        with dynamo_timed("Scheduler.__init__"):
            self._init(nodes)

    def _init(self, nodes: List[ir.Operation]) -> None:
        super().__init__()
        self.__dep_size_hint_cache = {}
        V.graph.scheduler = self
        self.backends: Dict[torch.device, BaseScheduling] = {}
        self.post_grad_graph_id = next(_post_grad_graph_counter)

        self.completed_operations: OrderedSet[str] = OrderedSet()
        self.available_buffer_names = OrderedSet(
            [
                *V.graph.graph_inputs.keys(),
                *V.graph.constants.keys(),
                *V.graph.torchbind_constants.keys(),
            ]
        )

        self.nodes = [self.create_scheduler_node(n) for n in nodes]
        self.update_zero_dim_cpu_tensor()
        # some new constants could have been created above
        self.available_buffer_names.update(V.graph.constants.keys())
        for node in self.nodes:
            node.prune_deps()

        self.name_to_node: Dict[str, BaseSchedulerNode] = {
            n.get_name(): n for n in self.nodes
        }
        self.name_to_buf: Dict[str, SchedulerBuffer] = {
            buf.get_name(): buf for node in self.nodes for buf in node.get_outputs()
        }
        self.name_to_fused_node: Dict[str, BaseSchedulerNode] = self.name_to_node.copy()

        # mutation_real_name: Maps back to the original name for codegen
        # Example:
        # If you mutate buf0 inside of buf1's kernel, then:
        # mutation_real_name = {"buf0" : "buf1"}
        # all subsequent uses of buf0 become buf1's usage in dependency graph
        self.mutation_real_name: Dict[str, str] = {}

        # We handle mutation by renaming modified versions of the same
        # buffer in the dependency graph to prevent cycles.
        # mutation_renames: tracks the current name for a given buffer
        #                   (changed once per mutation)
        # Example:
        # If you mutate buf0 inside of buf1's kernel, then:
        # mutation_renames = {"buf1" : "buf0"}
        # in codegen we only use buf0, never buf1
        self.mutation_renames: Dict[str, str] = {}

        self.compute_dependencies()
        self.nodes = self.topological_sort_schedule(self.nodes)
        self.dead_node_elimination()
        self.name_to_fused_node = {n.get_name(): n for n in self.nodes}
        self.compute_ancestors()
        if config.reorder_for_compute_comm_overlap:
            self.nodes = comms.decide_global_ordering_of_comms(
                self.nodes,
                self.name_to_buf,
                self.name_to_fused_node,
            )

        metrics.ir_nodes_pre_fusion += len(self.nodes)
        V.debug.ir_pre_fusion(self.nodes)
        self.num_orig_nodes = len(self.nodes)
        self.create_foreach_nodes()
        self.nodes = self.topological_sort_schedule(self.nodes)
        self.logged_slow_fusion: OrderedSet[Tuple[str, str]] = OrderedSet()
        if config._pre_fusion_custom_pass is not None:
            self.nodes = config._pre_fusion_custom_pass(self.nodes)
        self.nodes = self.fuse_nodes(self.nodes)
        if config.reorder_for_peak_memory:
            from .memory import reorder_for_peak_memory

            self.nodes = reorder_for_peak_memory(
                self.nodes,
                self.name_to_buf,
                self.name_to_fused_node,
                set(V.graph.graph_inputs.keys()),
                set(V.graph.get_output_names()),
            )
        self.merge_loops()
        self.finalize_multi_template_buffers()
        if config.reorder_for_compute_comm_overlap:
            self.nodes = comms.reorder_compute_and_comm_for_overlap(self.nodes)
        if config.combo_kernels:
            self.create_combo_kernel_nodes(num_ck_nodes=None)
        self.process_grouped_nodes()
        self.compute_last_usage()
        V.debug.ir_post_fusion(self.nodes)
        V.debug.graph_diagram(self.nodes)
        self.debug_draw_graph()

        # used during codegen:
        self.buffer_names_to_free: OrderedSet[str] = OrderedSet()

        # fx graph node to the position it appears in the graph
        # for debug attribution
        self.origin_to_index: Dict[torch.fx.Node, int] = {}

        get_metric_table("graph_stats").add_row(
            lambda: {
                "graph_id": self.post_grad_graph_id,
                "num_nodes_before_fusion": self.num_orig_nodes,
                "num_nodes_after_fusion": len(self.nodes),
            }
        )

    @property
    def current_device(self) -> Optional[torch.device]:
        return V.graph.current_device

    @current_device.setter
    def current_device(self, device: Optional[torch.device]) -> None:
        V.graph.current_device = device

    def debug_draw_graph(self) -> None:
        """Generate an image of the graph for debugging"""
        if os.environ.get("INDUCTOR_WRITE_SCHEDULER_GRAPH", None) == "1":
            from .debug import draw_buffers

            draw_buffers(self.nodes, print_graph=True)

    def debug_print_nodes(self, label: str) -> None:
        if log.isEnabledFor(logging.INFO):
            log.info("%s:", label)
            for node in self.nodes:
                node.log_details()

    def create_scheduler_node(self, node: ir.Operation) -> BaseSchedulerNode:
        assert (
            node.get_origins() is not None
        ), "All nodes passed to scheduling must have an origin"
        if node.is_no_op():
            return NopKernelSchedulerNode(self, node)
        elif isinstance(node, (ir.ComputedBuffer, ir.TemplateBuffer)):
            return SchedulerNode(self, node)
        elif isinstance(node, ir.ExternKernel):
            return ExternKernelSchedulerNode(self, node)
        else:
            raise NotImplementedError(node)

    def create_foreach_nodes(self) -> None:
        removed_node_names: OrderedSet[str] = OrderedSet()
        fe_nodes = []
        kept_node_names = self.name_to_fused_node.keys()

        for names in V.graph.lists.values():
            names = [
                name
                for name in names
                if name in kept_node_names
                and not isinstance(self.name_to_node[name], NopKernelSchedulerNode)
            ]
            if not names:
                # All nodes eliminated
                continue

            removed_node_names.update(names)
            snodes = [self.name_to_node[name] for name in names]

            enable_autotune = config.combo_kernels_autotune > 1
            fe_node = ForeachKernelSchedulerNode(
                self,
                snodes,
                use_custom_partition_algo=False,
                enable_autotune=enable_autotune,
            )

            fe_nodes.append(fe_node)

            for name in names:
                self.name_to_fused_node[name] = fe_node

        self.nodes = [
            node for node in self.nodes if node.get_name() not in removed_node_names
        ] + list(fe_nodes)

    def compute_dependencies(self) -> None:
        """
        Create dependency edges between nodes, handling aliasing and
        mutation properly.
        """

        T = TypeVar("T")

        class DedupList(Generic[T]):
            """
            This data structure behaves like a list except it makes sure the
            elements remain unique.
            Normally one could use a OrderedSet/dict for this purpose however
            the list in question gets elements appended as it is being
            iterated over which means that we need to keep the list
            semantics.
            """

            def __init__(
                self,
                items: Optional[List[T]] = None,
                membership: Optional[OrderedSet[T]] = None,
            ) -> None:
                self.items = items or []
                self.membership = membership or OrderedSet()

            def append(self, node_user: T) -> None:
                if node_user in self.membership:
                    return
                self.items.append(node_user)
                self.membership.add(node_user)

            def __add__(self, other: DedupList[T]) -> DedupList[T]:
                new_membership = OrderedSet.union(self.membership, other.membership)
                new_items = self.items + [
                    x for x in other.items if x not in self.membership
                ]
                return DedupList(new_items, new_membership)

        name_to_users: DefaultDict[str, DedupList[NodeUser]] = collections.defaultdict(
            DedupList
        )

        # handle aliasing by using python aliasing in name_to_users
        # if foo aliases bar then we will make name_to_users["foo"] point
        # to the same python list as name_to_users["bar"]
        for node in self.nodes:
            for buf1 in node.get_outputs():
                buf1_name = buf1.get_name()
                for buf2_name in buf1.get_aliases():
                    if buf1_name in name_to_users and buf2_name in name_to_users:
                        # merge the two
                        list1 = name_to_users[buf1_name]
                        list2 = name_to_users[buf2_name]
                        combined = list1 + list2
                        for key in name_to_users.keys():
                            if (
                                name_to_users[key] is list1
                                or name_to_users[key] is list2
                            ):
                                name_to_users[key] = combined
                    elif buf1_name in name_to_users:
                        name_to_users[buf2_name] = name_to_users[buf1_name]
                    else:
                        name_to_users[buf1_name] = name_to_users[buf2_name]

        def rename(n: str) -> str:
            if n in self.mutation_renames:
                return rename(self.mutation_renames[n])
            return n

        def add_user(
            used_by_name: str,
            user_node: Union[BaseSchedulerNode, OutputNode],
            can_inplace: bool = False,
            is_weak: bool = False,
        ) -> None:
            name_to_users[rename(used_by_name)].append(
                NodeUser(user_node, can_inplace, is_weak)
            )

        unbacked_symbol_to_origin_node: Dict[sympy.Symbol, Optional[str]] = {}

        # NB: None means that the dependency is on an input.  Don't actually
        # generate a dependency because if we do, Inductor will start trying
        # to free the unbacked int but that's pointless
        for name, val in V.graph.graph_inputs.items():
            if isinstance(val, sympy.Expr):
                for fs in val.free_symbols:
                    unbacked_symbol_to_origin_node[fs] = None

        for node in self.nodes:
            log.debug("scheduling %s", node.node)

            # unbacked symbols don't follow ordinary buffer dependencies, so
            # we track their def/uses separately
            assert node.node is not None
            unbacked_symbol_defs = sorted(
                node.node.get_unbacked_symbol_defs(), key=lambda x: x.name
            )
            for s in unbacked_symbol_defs:
                assert isinstance(s, sympy.Symbol)
                # Pick the first definer as canonical.  There may be multiple
                # because if a MultiOutputLayout buffer propagates an unbacked
                # symint to multiple outputs, they will all claim to def it.
                if s not in unbacked_symbol_to_origin_node:
                    unbacked_symbol_to_origin_node[s] = node.get_name()

            unbacked_symbol_uses = sorted(
                node.node.get_unbacked_symbol_uses(), key=lambda x: x.name
            )
            # if a kernel takes unbacked symints, register dependencies
            for s in unbacked_symbol_uses:
                assert (
                    s in unbacked_symbol_to_origin_node
                ), f"{s} not in {unbacked_symbol_to_origin_node}"
                if (r := unbacked_symbol_to_origin_node[s]) is not None:
                    for buf in self.name_to_node[r].get_outputs():
                        node.add_fake_dep(StarDep(buf.get_name()))

            if (
                len(node.read_writes.writes) == 1
                and (dep := next(iter(node.read_writes.writes)))
                and isinstance(dep, MemoryDep)
            ):
                node_mode = dep.mode
            else:
                node_mode = None

            # Handle output mutations
            for buf in node.get_outputs():
                # a node will mutate either 0 or 1 buffers
                assert len(buf.get_mutations()) <= 1
                for alt_name in buf.get_mutations():
                    alt_name = rename(alt_name)
                    # this node must run after the prior writer
                    add_user(alt_name, node)
                    node.add_fake_dep(StarDep(alt_name, mode=node_mode))
                    for user in name_to_users[alt_name].items:
                        if user.get_name() == node.get_name():
                            continue

                        assert isinstance(user.node, BaseSchedulerNode)
                        for other_name in user.node.get_buffer_names():
                            # this node must run after all prior readers
                            other_name = rename(other_name)
                            node.add_fake_dep(
                                WeakDep(other_name, mutating_buf=buf.get_name())
                            )
                            add_user(other_name, node, is_weak=True)

            # add normal non-mutation dependencies
            for read in node.read_writes.reads:
                if not isinstance(read, WeakDep):
                    add_user(read.name, node, node.can_inplace(read))

            node.update_mutated_names(self.mutation_renames)

            # update our renaming scheme for the next iteration
            for buf in node.get_outputs():
                for alt_name in buf.get_mutations():
                    self.mutation_renames[rename(alt_name)] = buf.get_name()
                    self.mutation_renames[alt_name] = buf.get_name()
                    self.mutation_real_name[
                        buf.get_name()
                    ] = self.mutation_real_name.get(alt_name, alt_name)

        # make sure outputs aren't dead-code-eliminated
        for buf_name in V.graph.get_output_names():
            log.debug("scheduling output %s", buf_name)
            add_user(buf_name, OutputNode(StarDep(buf_name)))

        # make sure unbacked symints aren't dead-code-eliminated
        for out in V.graph.graph_outputs:
            for s in out.get_unbacked_symbol_uses():
                assert (
                    s in unbacked_symbol_to_origin_node
                ), f"{s} not in {unbacked_symbol_to_origin_node.keys()}"
                if r := unbacked_symbol_to_origin_node[s]:
                    for buf_name in self.name_to_node[r].get_buffer_names():
                        log.debug(
                            "scheduling output %s for unbacked symint %s", buf_name, s
                        )
                        add_user(buf_name, OutputNode(StarDep(buf_name)))

        # make sure input mutation isn't dead-code-eliminated
        for name in self.mutation_renames:
            if name in V.graph.graph_inputs:
                add_user(name, OutputNode(StarDep(name)))
                V.graph.mutated_inputs.add(name)
            elif name in V.graph.constants:
                # In AOTI, module parameters and buffers are not lifted as graph inputs
                add_user(name, OutputNode(StarDep(name)))

        inp_names = {
            name: index for index, name in enumerate(V.graph.graph_inputs.keys())
        }
        V.graph.mutated_input_idxs = [
            inp_names[name] for name in V.graph.mutated_inputs
        ]

        # copy users information onto the nodes
        for node in self.nodes:
            for buf in node.get_outputs():
                buf.set_users(name_to_users[buf.get_name()].items)

    def dead_node_elimination(self) -> None:
        """
        Remove any nodes without users
        """
        # self.nodes is in topological order, so by iterating in reverse order
        # we have visited (and potentially removed) all users before visiting a
        # given node.
        updated_nodes = []
        for node in reversed(self.nodes):

            def can_eliminate_user(user: NodeUser) -> bool:
                return user.is_weak or user.get_name() in V.graph.removed_operations

            active_buffers = False
            for buf in node.get_outputs():
                can_eliminate = all(can_eliminate_user(u) for u in buf.users)
                if can_eliminate:
                    log.debug("removed dead buffer: %s", buf.get_name())
                    V.graph.removed_buffers.add(buf.get_name())
                else:
                    active_buffers = True

            can_eliminate = not node.has_side_effects() and not active_buffers

            if not can_eliminate:
                updated_nodes.append(node)
            else:
                # dead code
                log.debug("removed dead operation: %s", node.get_name())
                V.graph.removed_operations.add(node.get_name())

        self.nodes = list(reversed(updated_nodes))

        # Prune any WeakDeps no longer needed
        for node in self.nodes:
            node.prune_weak_deps()

    def topological_sort_schedule(
        self, nodes: List[BaseSchedulerNode]
    ) -> List[BaseSchedulerNode]:
        """
        Ensure nodes is in topologically sorted order
        """
        seen: OrderedSet[BaseSchedulerNode] = OrderedSet()
        name_to_node: Dict[str, BaseSchedulerNode] = dict()
        result: List[BaseSchedulerNode] = []

        def visit(n: BaseSchedulerNode) -> None:
            if n not in seen:
                seen.add(n)
                for dep in sorted(n.unmet_dependencies, key=lambda d: d.name):
                    # We only care about doing toposort within `nodes`
                    if dep.name not in name_to_node:
                        continue
                    visit(name_to_node[dep.name])
                result.append(n)

        for node in nodes:
            for name in node.get_buffer_names():
                name_to_node[name] = node
        for node in nodes:
            visit(node)
        return result

    def _get_unmet_dep_nodes(self, snode: BaseSchedulerNode) -> List[BaseSchedulerNode]:
        unmet_deps = set()
        if isinstance(
            snode,
            (
                SchedulerNode,
                ExternKernelSchedulerNode,
                NopKernelSchedulerNode,
                FusedSchedulerNode,
            ),
        ):
            for dep in snode.unmet_dependencies:
                unmet_deps.add(dep.name)
        else:
            raise RuntimeError(
                f"get_unmet_dep_nodes is not implemented for {type(snode)}."
            )
        unmet_dep_ops = (self.name_to_buf[dep].defining_op for dep in unmet_deps)
        return list({self.name_to_fused_node[n.get_name()] for n in unmet_dep_ops})

    def _topological_sort_nodes(self) -> List[List[BaseSchedulerNode]]:
        """
        Sort nodes by their topological order, return a list of node lists.
        """
        order = []
        nodes = dict.fromkeys(self.nodes, 0)
        children: Dict[Any, Any] = {}
        for node in self.nodes:
            deps = self._get_unmet_dep_nodes(node)
            nodes[node] = len(deps)
            for dep in deps:
                c = children.get(dep, [])
                c.append(node)
                children[dep] = c

        zero_deg_nodes = [n for n, v in nodes.items() if v == 0]
        while zero_deg_nodes:
            order.append(zero_deg_nodes)
            for n in zero_deg_nodes:
                for user in children.get(n, []):
                    nodes[user] -= 1
                nodes.pop(n)
            zero_deg_nodes = [n for n, v in nodes.items() if v == 0]
        assert not nodes, "Topological sort failed!"
        return order

    def compute_ancestors(self) -> None:
        """
        Populate each node.ancestors
        """
        # note self.nodes is topologically sorted
        name_to_ancestors: Dict[str, OrderedSet[str]] = {}
        for node in self.nodes:
            ancestors: OrderedSet[str] = OrderedSet()
            for dep in node.unmet_dependencies:
                dep_node_name = self.name_to_buf[dep.name].defining_op.get_name()
                ancestors.add(dep_node_name)
                ancestors |= name_to_ancestors[dep_node_name]
            name_to_ancestors[node.get_name()] = ancestors
            node.ancestors = ancestors

        for order, node in enumerate(self.nodes):
            node.min_order = order
            node.max_order = order

    def merge_loops(self) -> None:
        for node in self.nodes:
            if not config.loop_ordering_after_fusion:
                continue

            # Even for CPU, if we are using the halide backend, we still need
            # the merge loops steps below
            if not isinstance(node, (SchedulerNode, FusedSchedulerNode)) or (
                node.get_device().type != "cuda" and config.cpu_backend != "halide"
            ):
                continue
            for snode in node.get_nodes():
                # merge loops for the scheduler node
                if not isinstance(snode, SchedulerNode) or snode.is_template():
                    continue

                snode._body = snode._body.merge_loops()
                snode._sizes = snode._body.sizes

                # merge_loops is called after loop reordering.
                # We still need retain fake dependencies since codegen the
                # estimated amount of memory access rely on them.
                snode.refresh_dependencies(normalize=True)

                # Note that for CPU backend, merging loops will change
                # snode.group. It's fine for Triton backend.
                # But if we simplify update snode.group like this:
                #   group_fn = self.get_backend(snode.node.get_device()).group_fn
                #   snode.group = (snode.node.get_device(), group_fn(snode._sizes))
                # There is still an issue due to different snode in a
                # FusedSchedulerNode having different merged loops.
                # Skip CPU backend for now.

    def fuse_nodes(self, nodes: List[BaseSchedulerNode]) -> List[BaseSchedulerNode]:
        """
        Combine eligible nodes into FusedSchedulerNodes.
        """
        for i in range(10):
            old_len = len(nodes)
            fusion_log.debug(
                "===== attempting fusion (%d/10): %d nodes =====",
                i + 1,
                old_len,
            )
            nodes = self.fuse_nodes_once(nodes)
            new_len = len(nodes)
            fusion_log.debug(
                "completed fusion round (%d/10): fused %d nodes into %d nodes\n",
                i + 1,
                old_len,
                new_len,
            )
            if new_len == old_len or new_len == 1:
                fusion_log.debug("===== fusion complete (%d iterations) =====", i + 1)
                break
        return nodes

    def process_grouped_nodes(self) -> None:
        """
        Unpack GroupedSchedulerNode into regular nodes.
        """
        new_nodes: List[BaseSchedulerNode] = []
        for node in self.nodes:
            new_nodes.extend(
                node.unpack() if isinstance(node, GroupedSchedulerNode) else [node]
            )
        self.nodes = new_nodes

    def benchmark_fused_nodes(
        self, nodes: Sequence[BaseSchedulerNode]
    ) -> Tuple[float, str]:
        """
        Benchmark fused list of nodes and return the execution time
        in milliseconds on randomly generated inputs.
        """
        assert len(nodes) > 0
        device = nodes[0].get_device()
        self.current_device = device
        backend = self.get_backend(device)
        return backend.benchmark_fused_nodes(nodes)

    def finalize_multi_template_buffers(self) -> None:
        def replace_operation_buffer(
            orig_node: ir.MultiTemplateBuffer, new_node: ir.OperationBuffer
        ) -> None:
            replaced_buf_name = new_node.get_name()
            orig_buf_name = orig_node.get_name()
            assert isinstance(orig_buf_name, str) and isinstance(replaced_buf_name, str)

            replaced_op_name = new_node.get_operation_name()
            orig_op_name = orig_node.get_operation_name()
            assert isinstance(orig_op_name, str) and isinstance(replaced_op_name, str)

            del V.graph.name_to_buffer[replaced_buf_name]
            new_node.name = orig_buf_name

            del V.graph.name_to_op[replaced_op_name]
            new_node.operation_name = orig_op_name

            orig = V.graph.buffers.index(orig_node)
            V.graph.buffers.remove(new_node)
            V.graph.buffers[orig] = new_node
            V.graph.name_to_buffer[orig_buf_name] = new_node

            orig = V.graph.operations.index(orig_node)
            V.graph.operations.remove(new_node)
            V.graph.operations[orig] = new_node
            V.graph.name_to_op[orig_op_name] = new_node

        for i, node in enumerate(self.nodes):
            if isinstance(node, SchedulerNode) and isinstance(
                node.node, ir.MultiTemplateBuffer
            ):
                multi_node = node.node
                if not config.test_configs.force_extern_kernel_in_multi_template:
                    min_node_unfused, _ = multi_node.get_min_choice()
                else:
                    min_node_unfused = next(
                        (
                            timing
                            for timing in multi_node.choice_timings
                            if isinstance(
                                timing,
                                torch._inductor.select_algorithm.ExternKernelCaller,
                            )
                        ),
                        None,  # type: ignore[arg-type]
                    )
                    assert min_node_unfused is not None

                if isinstance(
                    min_node_unfused,
                    torch._inductor.ir.TritonTemplateCallerBase,
                ):
                    node.node.finalize_as_triton_caller(min_node_unfused)
                    continue

                out_tensorbox = min_node_unfused.output_node()
                out_storage = out_tensorbox.data
                assert isinstance(out_storage, ir.StorageBox)
                out_buffer = out_storage.data
                assert isinstance(out_buffer, ir.OperationBuffer)

                out_buffer.layout = multi_node.layout
                replace_operation_buffer(multi_node, out_buffer)
                new_scheduler_node = self.create_scheduler_node(out_buffer)

                self.nodes[i] = new_scheduler_node
                self.name_to_node[node.get_name()] = new_scheduler_node
                self.name_to_fused_node[node.get_name()] = new_scheduler_node

                for new_out, old_out in zip(
                    new_scheduler_node.get_outputs(), node.get_outputs()
                ):
                    self.name_to_buf[old_out.get_name()] = new_out
                    new_out.users = old_out.users

                new_scheduler_node.min_order = node.min_order
                new_scheduler_node.max_order = node.max_order
                new_scheduler_node.last_usage = node.last_usage

    def _any_atomic_add(self, node_list: Sequence[BaseSchedulerNode]) -> bool:
        return any(
            hasattr(n.node, "data")
            and n.node is not None
            and hasattr(n.node.data, "scatter_mode")
            and n.node.data.scatter_mode == "atomic_add"
            for n in node_list
        )

    def speedup_by_fusion(
        self, node1: BaseSchedulerNode, node2: BaseSchedulerNode
    ) -> bool:
        """
        If config.benchmark_fusion is False, always return True.
        Otherwise, return True if fusion can brings speedup.
        """

        is_multi_template = node1.is_template() and isinstance(
            node1.get_template_node(), ir.MultiTemplateBuffer
        )
        if not config.benchmark_fusion and not is_multi_template:
            return True

        if (
            node1.is_template()
            and not isinstance(node1.get_template_node(), ir.TritonTemplateBuffer)
            or node1.is_foreach()
            or node2.is_foreach()
        ):
            # TODO support benchmarking epilogue fusion
            return True

        node_list_1 = node1.get_nodes()
        device = node_list_1[0].get_device()

        # don't support benchmark fusion for CPU right now.
        if device.type == "cpu":
            return True

        node_list_2 = node2.get_nodes()
        node_list_fused = list(itertools.chain(node_list_1, node_list_2))

        # We can not accurately benchmark kernel using atomic_add
        # due to how we generate random integer inputs.
        # Skip benchmarking them by allowing fusion.
        if self._any_atomic_add(node_list_fused):
            return True

        from triton.compiler.errors import CompilationError

        why = WhyNoFuse(node1, node2)

        def log_fusion(ms_fused: float, ms1: float, ms2: float) -> None:
            if fusion_log.isEnabledFor(logging.DEBUG):
                if ms_fused < ms1 + ms2:
                    fusion_log.debug(
                        "can fuse (benchmark): fusing %s with %s cause %sx speedup",
                        node1.get_buffer_names(),
                        node2.get_buffer_names(),
                        green_text(f"{(ms1 + ms2) / ms_fused:.3f}"),
                    )
                else:
                    fusion_log.debug(
                        "cannot fuse (benchmark): fusing %s with %s cause %sx slowdown",
                        node1.get_buffer_names(),
                        node2.get_buffer_names(),
                        red_text(f"{ms_fused / (ms1 + ms2):.3f}"),
                    )

        if isinstance(node1, SchedulerNode) and isinstance(
            node1.node, ir.MultiTemplateBuffer
        ):
            multi_node = node1.node
            choice_timings = multi_node.choice_timings

            _, ms1 = multi_node.get_min_choice()
            ms2, path2 = self.benchmark_fused_nodes(node_list_2)

            min_ms_fused = float("inf")
            ms_fused_choice = None

            triton_choices = 0

            for choice, unfused_time in sorted(
                choice_timings.items(), key=lambda x: x[1]
            ):
                if not isinstance(choice, torch._inductor.ir.TritonTemplateCallerBase):
                    continue

                if unfused_time >= ms1 + ms2:
                    break

                triton_choices += 1
                if triton_choices > config.max_epilogue_benchmarked_choices:
                    break

                # TODO - parallel compile triton templates
                # TODO - should prune/skip choices that are not within certain % of best choice
                with node1.node.swap_as_triton_caller(choice):
                    ms_fused, _ = self.benchmark_fused_nodes(node_list_fused)

                    if ms_fused < min_ms_fused:
                        min_ms_fused = ms_fused
                        ms_fused_choice = choice

            log_fusion(min_ms_fused, ms1, ms2)

            # after we do a fusion, we finalize a triton template.
            # TODO - could preserve multi template and choices for subsequent fusions
            if min_ms_fused < (ms1 + ms2) and ms_fused_choice is not None:
                node1.node.finalize_as_triton_caller(ms_fused_choice)
                return True
            else:
                return False
        else:
            try:
                ms1, path1 = self.benchmark_fused_nodes(node_list_1)
                if math.isinf(ms1):
                    why("register spilling of the first kernel")
                    return False
                ms2, path2 = self.benchmark_fused_nodes(node_list_2)
                if math.isinf(ms2):
                    why("register spilling of the second kernel")
                    return False
                ms_fused, path_fused = self.benchmark_fused_nodes(node_list_fused)
                if math.isinf(ms_fused):
                    why("register spilling of the fused kernel")
                    return False
            except CompilationError as e:
                # workaround triton issue: https://github.com/openai/triton/issues/2151
                if "Loop-carried variable" in str(e):
                    return True  # allow fusion
                else:
                    raise

        log_fusion(ms_fused, ms1, ms2)
        if (
            is_metric_table_enabled("slow_fusion")
            and ms_fused >= ms1 + ms2
            and (path1, path2) not in self.logged_slow_fusion
        ):
            self.logged_slow_fusion.add((path1, path2))
            get_metric_table("slow_fusion").add_row(
                lambda: {
                    "kernel1_path": path1,
                    "kernel1_latency": ms1,
                    "kernel2_path": path2,
                    "kernel2_latency": ms2,
                    "fused_kernel_path": path_fused,
                    "fused_kernel_latency": ms_fused,
                    "slow_down_ratio": ms_fused / (ms1 + ms2),
                }
            )
        return ms_fused < ms1 + ms2

    def fuse_nodes_once(
        self, nodes: List[BaseSchedulerNode]
    ) -> List[BaseSchedulerNode]:
        """
        Combine eligible nodes into FusedSchedulerNodes.

        This relies on two key functions to control the logic:
            - self.can_fuse(): checks if a fusion is legal
            - self.score_fusion(): assigns priority to a given fusion
        """
        fused_nodes = OrderedSet(nodes)
        if fusion_log.isEnabledFor(logging.DEBUG):
            fusion_log.debug("fuse_nodes_once, candidates:")
            for node in fused_nodes:
                fusion_log.debug("  " + node.debug_str_short())  # noqa: G003
        for node1, node2 in self.get_possible_fusions(nodes):
            node1 = self.name_to_fused_node[node1.get_first_name()]
            node2 = self.name_to_fused_node[node2.get_first_name()]
            if self.can_fuse(node1, node2) and not self.will_fusion_create_cycle(
                node1, node2
            ):
                if not self.speedup_by_fusion(node1, node2):
                    continue
                fusion_log.debug(
                    "fusing %s with %s", node1.get_name(), node2.get_name()
                )

                # above can_fuse asserts that node2 has the same device
                device = node1.get_device()
                node3 = self.get_backend(device).fuse(node1, node2)
                fused_nodes.remove(node1)
                fused_nodes.remove(node2)
                fused_nodes.add(node3)
                self.name_to_fused_node.update(
                    {n.get_name(): node3 for n in node3.get_nodes()}
                )
        nodes = sorted(fused_nodes, key=lambda x: x.min_order)
        nodes = self.topological_sort_schedule(nodes)
        self.prune_redundant_deps(nodes)
        return nodes

    def create_combo_kernel_nodes(self, num_ck_nodes: Optional[int] = None) -> None:
        """
        Groups parallel nodes
        """
        fused_nodes = set(self.nodes)
        count = 0
        num_nodes_orig = len(self.nodes)
        log.debug("ComboKernels: Generating with num_ck_nodes = %d...", num_ck_nodes)
        for num, node_list in enumerate(
            ForeachKernelSchedulerNode.group_nodes_for_combo_kernels(self)
        ):
            node_list = ForeachKernelSchedulerNode.combinable_nodes(node_list)
            if len(node_list) < 2:
                continue
            if num_ck_nodes is not None and count > num_ck_nodes:
                break
            if not self.speedup_by_combo_kernel(node_list):
                log.debug("ComboKernels: Not speeding up %d-th group", num)
                continue
            count += 1
            enable_autotune = config.combo_kernels_autotune > 0
            group_snode = ForeachKernelSchedulerNode(
                node_list[0].scheduler,
                node_list,
                use_custom_partition_algo=True,
                enable_autotune=enable_autotune,
            )
            log.info(
                "ComboKernels: Combining %d nodes for %d-th group",
                len(node_list),
                num,
            )
            for node in node_list:
                fused_nodes.remove(node)
            fused_nodes.add(group_snode)
            self.name_to_fused_node.update(
                {n.get_name(): group_snode for n in group_snode.get_nodes()}
            )
        self.nodes = sorted(fused_nodes, key=lambda x: x.min_order)
        self.nodes = self.topological_sort_schedule(self.nodes)
        log.info(
            "Generated ComboKernel nodes: %d ComboKernels, totally %d -> %d nodels",
            count,
            num_nodes_orig,
            len(self.nodes),
        )
        self.prune_redundant_deps(self.nodes)

    def prune_redundant_deps(self, nodes: List[BaseSchedulerNode]) -> None:
        for node in nodes:
            node.prune_redundant_deps(self.name_to_fused_node)

    def get_possible_fusions(
        self, nodes: List[BaseSchedulerNode]
    ) -> List[Tuple[BaseSchedulerNode, BaseSchedulerNode]]:
        """
        Helper to find all legal fusion opportunities, sorted by self.score_fusion()
        """
        possible_fusions = []
        seen: OrderedSet[Tuple[BaseSchedulerNode, BaseSchedulerNode]] = OrderedSet()

        def check_all_pairs(nodes: List[BaseSchedulerNode]) -> None:
            for node1_index, node1 in enumerate(nodes):
                for node2 in nodes[node1_index + 1 :]:
                    key = (node1, node2)
                    if key in seen:
                        continue
                    seen.add(key)

                    if self.can_fuse(node1, node2):
                        possible_fusions.append(key)
                    elif (node2.is_template() or node2.is_foreach()) and self.can_fuse(
                        node2, node1
                    ):
                        # foreach fusions and epilogue fusions are order dependent
                        possible_fusions.append((node2, node1))

        buffer_names_grouping = collections.defaultdict(list)
        for node in nodes:
            if self.unfusable_node(node):
                continue
            for buf in node.used_buffer_names():
                buffer_names_grouping[buf].append(node)
        for node_grouping in buffer_names_grouping.values():
            check_all_pairs(node_grouping)

        if config.aggressive_fusion:
            group_grouping = collections.defaultdict(list)
            for node in nodes:
                group = getattr(node, "group", None)
                if group:
                    group_grouping[group].append(node)
            for node_grouping in group_grouping.values():
                check_all_pairs(node_grouping)

        possible_fusions = self.get_possible_fusions_with_highest_priority(
            possible_fusions
        )
        possible_fusions.sort(key=self.score_fusion_key, reverse=True)
        fusion_log.debug("found %d possible fusions", len(possible_fusions))
        return possible_fusions

    def will_fusion_create_cycle(
        self, node1: BaseSchedulerNode, node2: BaseSchedulerNode
    ) -> bool:
        """
        Finds whether there's a path from node1 to node2 (or vice-versa)
        caused indirectly by other fusions.
        """
        # since we are just returning boolean here, use slightly faster, unordered set
        visited: Set[FusedSchedulerNode] = set()

        def found_path(node: BaseSchedulerNode) -> bool:
            # only fused nodes can introduce new ancestors.
            if isinstance(node, FusedSchedulerNode) and node not in visited:
                visited.add(node)
                if node.get_operation_names().issubset(combined_ancestors):
                    # All fusion outputs are in ancestors of node1 and node2, thus
                    # cannot introduce new path:
                    #
                    # 1. if output is neither descendent of node1 or node2, the
                    #        output cannot introduce a path
                    # 2. due to [can_fuse]: if WLOG output is descendent of node1, it cannot be
                    #        on path(node1->node2), hence it cannot be ancestor of node2
                    # 3. due to [acyclic]: if WLOG output is descendent of node1, it cannot be
                    #        ancestor of node1
                    return False
                else:
                    # continue DFS of new ancestors introduced by the fusion
                    return bool(combined_names & node.ancestors) or any(
                        found_path(self.name_to_fused_node[n])
                        for n in node.ancestors - combined_ancestors
                    )
            return False

        # as above - use slightly faster, unordered set
        combined_names = (
            node1.get_operation_names()._dict.keys()
            | node2.get_operation_names()._dict.keys()
        )
        combined_ancestors = (
            node1.ancestors._dict.keys() | node2.ancestors._dict.keys()
        ) - combined_names
        cycle = any(found_path(self.name_to_fused_node[n]) for n in combined_ancestors)
        if cycle:
            WhyNoFuse(node1, node2)("will create cycle")
        return cycle

    def can_fusion_increase_peak_memory(
        self, node1: BaseSchedulerNode, node2: BaseSchedulerNode
    ) -> bool:
        """
        Return true if fusing the two nodes can potentially increasing peak memory.

        The implementation is more like a heuristic since we don't really know if we are at peak
        or not when trying to fuse these two ndoes. The order of nodes may change later which makes the
        peak memory estimation hard.

        Here is how we decide the LOWER BOUND of extra memory allocation if we fuse these 2 nodes:
        1. find all buffers read by each node with a single user. These buffers are supposed to
           be reused if we don't fuses these 2 nodes
        2. find the intersection of these buffers for the two node and sum the total buffer size.
           If we don't fuse these two nodes, we can at lease avoid this much memory allocation.
           Note that the extra memory allocation is not necessarily causing peak memory increase.
           This is just a heuristic.

        We return true only if the saving for fusion can not trade off the extra memory allocation.
        """

        from .codegen.wrapper import buffer_reuse_key

        def _find_single_user_inputs(
            node: BaseSchedulerNode,
        ) -> List[ir.Buffer]:
            output = []
            for rd in node.read_writes.reads:
                name = rd.name
                if name not in self.name_to_buf:
                    continue
                buf = self.name_to_buf[name]
                if len(buf.users) == 1:
                    output.append(buf.node)
            return output

        # Check inputs that can be potentially reused
        lhs_dep_nodes = _find_single_user_inputs(node1)
        rhs_dep_nodes = _find_single_user_inputs(node2)

        lhs_reuse_keys = {buffer_reuse_key(buf) for buf in lhs_dep_nodes}
        rhs_reuse_keys = {buffer_reuse_key(buf) for buf in rhs_dep_nodes}

        common_reuse_keys = lhs_reuse_keys.intersection(rhs_reuse_keys)

        memory_overhead = 0
        for key in common_reuse_keys:
            try:
                memory_overhead += int(key[2])
            except ValueError:
                # not an interger. Fallback is to fuse
                return False

        bw_saving = self.score_fusion_memory(node1, node2)

        # The factor 32 here is quite arbitrary.
        if V.graph.sizevars.statically_known_gt(memory_overhead, 32 * bw_saving):
            return True
        return False

    def are_long_distant_nodes(
        self, node1: BaseSchedulerNode, node2: BaseSchedulerNode
    ) -> bool:
        """
        This function prevents fusion for nodes that can increase memory
        footprint. This problem is more common in horizontal fusion, where nodes
        that are far apart in the original order get fused, lengthening the live
        intervals of tensors. This is very evident in models with activation
        checkpointing, where the recomputed nodes from different checkpointed
        regions get fused and significantly increase the memory footprint.

        The current attempt is a quick, possibly hacky, heuristic to prevent the
        fusion of nodes that are far away in the original order.

        A better but difficult to implement heurisitic would be to use live
        intervals of the buffers, find region of peak pressure in the original
        program and prevent fusion that crosses that peak region. We might need
        special care or good approximation in this implementation, as fusion of
        node changes live intervals, and re-computing live intervals and peak
        memory after each fusion can introduce large compilation overhead.
        """
        proximity_score = max(
            abs(node1.min_order - node2.max_order),
            abs(node2.min_order - node1.max_order),
        )
        return proximity_score > 64

    def decide_fusion_fail_reason(
        self,
        node1: BaseSchedulerNode,
        node2: BaseSchedulerNode,
        common_buf_names: Tuple[str, ...],
    ) -> str:
        """
        Try to decide reasons why fusion fail due to no shared memory even though
        there are common buffers.
        """
        reasons = {}
        node1_name2dep = {dep.name: dep for dep in node1.read_writes.reads_and_writes()}
        node2_name2dep = {dep.name: dep for dep in node2.read_writes.reads_and_writes()}

        for buf_name in common_buf_names:
            buf = V.graph.get_buffer(buf_name)
            lhs_dep = node1_name2dep[buf_name]
            rhs_dep = node2_name2dep[buf_name]

            if lhs_dep.get_numel() != rhs_dep.get_numel():
                reasons[
                    buf_name
                ] = f"different numel: {lhs_dep.get_numel()} v.s. {rhs_dep.get_numel()}"
                continue

            # same numel but different MemoryDep.size. Should be broadcasting
            if sympy_product(lhs_dep.size) != sympy_product(rhs_dep.size):
                reasons[buf_name] = "broadcast"
                continue

            if not isinstance(lhs_dep, MemoryDep) or not isinstance(rhs_dep, MemoryDep):
                reasons[
                    buf_name
                ] = f"not MemoryDep: {type(lhs_dep)} v.s. {type(rhs_dep)}"
                continue

            lhs_off = lhs_dep.get_offset()
            rhs_off = rhs_dep.get_offset()
            if lhs_off != rhs_off:
                # One example is in transformer, we use a concatenated linear layer
                # to project Q/K/V and then split the result. The 3 splits will
                # point to the same buffer with different offsets.
                reasons[buf_name] = f"different offset: {lhs_off} v.s. {rhs_off}"
                continue

            if (
                lhs_dep.normalize_with_stride_order()
                == rhs_dep.normalize_with_stride_order()
            ):
                reasons[buf_name] = f"Mismatch loop orders: {lhs_dep} v.s. {rhs_dep}"
                continue

            # Add more rules here
            reasons[
                buf_name
            ] = f"Unknown reason: {lhs_dep} v.s. {rhs_dep}. Layout: {buf.layout}"

        return str(reasons)

    def shared_data_after_reordering_loop(
        self, node1: BaseSchedulerNode, node2: BaseSchedulerNode
    ) -> int:
        """
        Right now just greedily reorder the loop of node1 to be compatible with node2,
        but ideally we should have some heuristics to reorder the loop for node2
        to be compatibile with node1 if that's more efficient.
        """

        # TODO Don't do loop reordering for CPU for now.
        # Should debug more why it does not work for CPU codegen
        if not config.loop_ordering_after_fusion or any(
            n.get_device().type == "cpu" for n in [node1, node2]
        ):
            return 0

        node1_buffer_names = node1.read_writes.buffer_names()
        node2_buffer_names = node2.read_writes.buffer_names()
        # Fast path: no common buffers.
        common_buffer_names = node1_buffer_names & node2_buffer_names
        if not common_buffer_names:
            return 0

        node1_name2dep = {dep.name: dep for dep in node1.read_writes.reads_and_writes()}
        node2_name2dep = {dep.name: dep for dep in node2.read_writes.reads_and_writes()}

        # Find the commons buffers that has different loop orders
        candidates = []
        for buffer_name in common_buffer_names:
            lhs_dep = node1_name2dep[buffer_name]
            rhs_dep = node2_name2dep[buffer_name]
            if (
                lhs_dep.normalize_with_stride_order()
                == rhs_dep.normalize_with_stride_order()
            ):
                candidates.append(
                    (
                        V.graph.sizevars.size_hint(lhs_dep.get_numel(), fallback=0),
                        lhs_dep,
                        rhs_dep,
                    )
                )

        if len(candidates) == 0:
            return 0

        # Pick the largest buffer to guide the loop reordering
        numel, lhs_dep, rhs_dep = max(candidates, key=lambda x: x[0])

        if lhs_dep.num_vars != rhs_dep.num_vars:
            # this can happen due to we don't merge loops.
            # We can not do loop reordering in this case right now
            # Simply returning true if the two Deps are the same after
            # normalization (merging loops)
            if lhs_dep.normalize() == rhs_dep.normalize():
                return self.dep_size_hint(lhs_dep)
            return 0

        # Only reorder loops for pointwise for now
        if not node1.is_reduction():
            node1.reorder_loops_by_dep_pair(lhs_dep, rhs_dep)
        elif not node2.is_reduction():
            node2.reorder_loops_by_dep_pair(rhs_dep, lhs_dep)
        else:
            loop_ordering_log.debug(
                "Don't reorder loops since both nodes are reductions: %s v.s. %s",
                node1.get_name(),
                node2.get_name(),
            )

        return self.score_fusion_memory(node1, node2)

    def unfusable_node(self, node: BaseSchedulerNode) -> bool:
        """
        Is this node unfusable under any conditions.
        """
        return (
            isinstance(node, (ExternKernelSchedulerNode, NopKernelSchedulerNode))
            and not node.is_template()
        )

    def can_fuse(self, node1: BaseSchedulerNode, node2: BaseSchedulerNode) -> bool:
        """
        Determine if it is possible to combine node1 and node2 into a
        single fused node.
        """

        if node1 is node2:
            return False

        why = WhyNoFuse(node1, node2)

        if isinstance(node1, GroupedSchedulerNode) or isinstance(
            node2, GroupedSchedulerNode
        ):
            why("grouped node must not be fused with other nodes")
            return False
        if (
            isinstance(node1, (ExternKernelSchedulerNode, NopKernelSchedulerNode))
            and not node1.is_template()
        ):
            why("node1 is extern or nop")
            return False
        if (
            isinstance(node2, (ExternKernelSchedulerNode, NopKernelSchedulerNode))
            and not node2.is_template()
        ):
            why("node2 is extern or nop")
            return False

        if node2.get_operation_names() & node1.ancestors:
            why("node1 must go before node2")
            return False

        if node2.is_template():
            why("templates can only fuse epilogues")
            return False
        if node1.is_template() and (
            node2.has_aliasing_or_mutation()
            or node2.is_reduction()
            or not config.epilogue_fusion
        ):
            why("template epilogue not satisfied")
            return False

        if (
            node1.get_buffer_names() | node2.get_buffer_names()
        ) & V.graph.no_fuse_buffer_names:
            why("fusion for buffer explicit disabled")
            return False

        device = node1.get_device()
        device2 = node2.get_device()
        if device != device2:
            why("device mismatch (%s vs %s)", device, device2)
            return False
        del device2

        shared_data_score = self.score_fusion_memory(node1, node2)
        if shared_data_score == 0:
            shared_data_score = self.shared_data_after_reordering_loop(node1, node2)

        loop_ordering_log.debug(
            "%s and %s has%s shared data",
            node1.get_name(),
            node2.get_name(),
            " no" if shared_data_score == 0 else "",
        )
        if shared_data_score == 0 and (
            not config.aggressive_fusion or node1.is_reduction() or node2.is_reduction()
        ):
            if is_metric_table_enabled("fusion_failure_due_to_indexing_mismatch"):
                common_buf_names = (
                    node1.read_writes.buffer_names() & node2.read_writes.buffer_names()
                )
                if len(common_buf_names) > 0:
                    get_metric_table("fusion_failure_due_to_indexing_mismatch").add_row(
                        lambda: {
                            "pre_grad_graph_id": V.graph.graph_id,
                            "post_grad_graph_id": V.graph.post_grad_graph_id,
                            "node1_name": node1.get_name(),
                            "node2_name": node2.get_name(),
                            "node1_debug_str": write_text(node1.debug_str()),
                            "node2_debug_str": write_text(node2.debug_str()),
                            "common_buffer_names": list(common_buf_names),
                            "failure_reason": self.decide_fusion_fail_reason(
                                node1, node2, common_buf_names
                            ),
                        }
                    )

                    why("no shared data due to indexing mismatch")
                    return False
            why("no shared data")
            return False  # heuristic not needed for correctness

        if (
            not node1.is_foreach()
            and not node2.is_foreach()
            and len(node1.get_nodes()) + len(node2.get_nodes()) > config.max_fusion_size
        ):
            why("exceeds max fusion")
            return False  # heuristic not needed for correctness

        if self.can_fusion_increase_peak_memory(node1, node2):
            why("Fusion will increase peak memory")
            return False

        if node1.get_operation_names() & node2.ancestors:
            # node2 depends on node1 outputs
            if not self.can_fuse_vertical(node1, node2):
                return False
            return self.get_backend(device).can_fuse_vertical(node1, node2)
        else:  # nodes don't depend on each other, but may have common reads
<<<<<<< HEAD
            if self.are_long_distant_nodes(node1, node2):
                why("Nodes are too far away. Fusing them may increase peak memory.")
=======
            if (
                # only apply score_fusion_memory_threshold to horizontal fusions
                shared_data_score
                < config.score_fusion_memory_threshold
            ):
                why("score_fusion_memory_threshold")
                return False
            if self.can_fusion_increase_peak_memory(node1, node2):
                why("will increase peak memory")
>>>>>>> cb63404b
                return False
            return self.get_backend(device).can_fuse_horizontal(node1, node2)

    def can_fuse_vertical(
        self, node1: BaseSchedulerNode, node2: BaseSchedulerNode
    ) -> bool:
        """
        Check if it is legal to fuse a consumer (node2) into a producer (node1).

        We can fuse them if all the reads of node2 either match
        corresponding writes in node1, or are written by nodes that can
        be scheduled before the fusion of node1 and node2.
        """
        node1_buf_names = node1.get_buffer_names()
        why = WhyNoFuse(node1, node2)
        remaining_deps_by_name: Dict[str, List[Dep]] = defaultdict(list)

        for dep in node2.unmet_dependencies:
            name = self.mutation_renames.get(dep.name, dep.name)
            if isinstance(dep, WeakDep) and self.fusable_weak_dep(dep, node1, node2):
                continue
            remaining_deps_by_name[name].append(dep)

        for cd in node1.read_writes.writes:
            if not isinstance(cd, MemoryDep):
                continue
            remaining = remaining_deps_by_name.get(
                self.mutation_renames.get(cd.name, cd.name)
            )
            if remaining:
                for rd in remaining:
                    if self.fusable_read_and_write(rd, cd):
                        remaining.remove(rd)

        remaining_deps = OrderedSet(
            [
                dep.name
                for dep in itertools.chain.from_iterable(
                    remaining_deps_by_name.values()
                )
            ]
        )

        if remaining_deps & node1_buf_names:
            # MemoryDeps didn't match and read different locations of the same buffer.
            # Examples here include:
            #   - MemoryDep("foo", x) != MemoryDep("foo", x + 1)
            #   - MemoryDep("foo", x) != StarDep("foo")
            why("memory deps did not match")
            return False

        node1_op_names = node1.get_operation_names()
        for name in remaining_deps:
            op_name = self.name_to_buf[name].defining_op.get_name()
            if node1_op_names & self.name_to_fused_node[op_name].ancestors:
                why("intermediate nodes between node1 & node2")
                return False

        return True

    def fusable_weak_dep(
        self, weak_dep: WeakDep, node1: BaseSchedulerNode, node2: BaseSchedulerNode
    ) -> bool:
        if weak_dep.name not in node1.get_buffer_names():
            return False

        # A weak dep can be fused if and only if the fused operation acts inplace
        # on the buffer being mutated. i.e. the same index is being read then mutated
        mutating_writes = [
            write
            for write in node2.read_writes.writes
            if write.name == weak_dep.mutating_buf
        ]
        if len(mutating_writes) != 1:
            return False
        write = mutating_writes[0]
        assert isinstance(write, MemoryDep)

        if free_symbol_is_type(write.index, SymT.TMP):
            return False

        real_name = self.mutation_real_name[weak_dep.mutating_buf]
        relevant_reads = [
            read for read in node1.read_writes.reads if read.name == real_name
        ]
        return all(
            isinstance(read, MemoryDep)
            and not free_symbol_is_type(read.index, SymT.TMP)
            and read.index == write.index
            and read.size == write.size
            for read in relevant_reads
        )

    # StarDep doesn't match MemoryDep, different indices don't match
    # However, broadcasting sometimes strips dimensions, and if that's the case
    # we still can match unmet dep
    # if there's indirect indexing, don't match it
    def fusable_read_and_write(self, read: Dep, write: MemoryDep) -> bool:
        if isinstance(read, MemoryDep):
            read_name = self.mutation_renames.get(read.name, read.name)

            if (
                read_name != write.name
                or free_symbol_is_type(read.index, SymT.TMP)
                or free_symbol_is_type(write.index, SymT.TMP)
            ):
                return False

            if config.loop_ordering_after_fusion and read.num_vars != write.num_vars:
                # Need merge loops if we do loop ordering after fusion since
                # we have not merged the loops yet when creating the scheduler
                # nodes.
                read = read.normalize()
                write = write.normalize()

            return (
                read.index == write.index
                and len(read.size) >= len(write.size)
                and read.size[: len(write.size)] == write.size
            )
        elif isinstance(read, StarDep):
            read_name = self.mutation_renames.get(read.name, read.name)
            write_name = self.mutation_renames.get(write.name, write.name)
            if (
                read.mode == write.mode
                and write.mode is not None
                and read_name == write_name
            ):
                return True
        return False

    def score_fusion(
        self, node1: BaseSchedulerNode, node2: BaseSchedulerNode
    ) -> Tuple[bool, bool, int, int]:
        """
        Assign a score (higher comes first) to the fusion of node1
        and node2.  When different fusions conflict with each other,
        this is the way we decide what order to run them in.

        Our current score is based on:
        - Estimate of the saved memory operations
        - Fusions closer together in original order
        """
        memory_score = self.score_fusion_memory(node1, node2)
        proximity_score = -max(
            abs(node1.min_order - node2.max_order),
            abs(node2.min_order - node1.max_order),
        )
        return (
            node1.is_template() == config.epilogue_fusion_first and memory_score > 0,
            node1.is_reduction() == node2.is_reduction() and memory_score > 0,
            memory_score,
            proximity_score,
        )

    def dep_size_hint(self, dep: Dep) -> int:
        res = 0
        if dep not in self.__dep_size_hint_cache:
            try:
                if not dep.has_unbacked_symbols():
                    res = dep.numbytes_hint()
            except KeyError:
                # In at least one test (test/inductor/test_torchbind.py) we
                # create a StarDep that doesn't exist in the graph and calling
                # `has_unbacked_symbols()` throws an error.
                pass
            self.__dep_size_hint_cache[dep] = res
        else:
            res = self.__dep_size_hint_cache[dep]
        return res

    def score_fusion_memory(
        self, node1: BaseSchedulerNode, node2: BaseSchedulerNode
    ) -> int:
        """
        The first term in our fusion score that estimates number of saved
        memory operations.
        """
        node1_dep_len = len(node1.read_writes.reads) + len(node1.read_writes.writes)
        node2_dep_len = len(node1.read_writes.reads) + len(node2.read_writes.writes)

        # optimization: iter over smaller set
        if max(node1_dep_len, node2_dep_len) * 4 > min(node1_dep_len, node2_dep_len):
            if node1_dep_len > node2_dep_len:
                tmp = node1
                node1 = node2
                node2 = tmp

            deps = []
            for dep in node1.read_writes.reads | node1.read_writes.writes:
                if dep in node2.read_writes.reads or dep in node2.read_writes.writes:
                    deps.append(dep)

            return sum(self.dep_size_hint(dep) for dep in deps)

        common_memory_deps = (node1.read_writes.reads | node1.read_writes.writes) & (
            node2.read_writes.reads | node2.read_writes.writes
        )
        return sum(self.dep_size_hint(dep) for dep in common_memory_deps)

    def get_possible_fusions_with_highest_priority(
        self, possible_fusions: List[Tuple[BaseSchedulerNode, BaseSchedulerNode]]
    ) -> List[Tuple[BaseSchedulerNode, BaseSchedulerNode]]:
        # Group the possible fusions based on their priority from the backend.
        # Only return the group of possible fusions with highest priority.
        if len(possible_fusions) == 0:
            return possible_fusions
        possible_fusions_group_by_priority: Dict[
            int, List[Tuple[BaseSchedulerNode, BaseSchedulerNode]]
        ] = {}

        for node1, node2 in possible_fusions:
            assert node1.get_device() == node2.get_device()
            device = node1.get_device()
            fusion_pair_priority = int(
                self.get_backend(device).get_fusion_pair_priority(node1, node2)
            )
            if fusion_pair_priority not in possible_fusions_group_by_priority:
                possible_fusions_group_by_priority[fusion_pair_priority] = [
                    (node1, node2),
                ]
            else:
                possible_fusions_group_by_priority[fusion_pair_priority].append(
                    (node1, node2)
                )
        # return the possible fusions with highest priority
        possible_fusions_with_highest_priority = min(
            possible_fusions_group_by_priority.items(), key=operator.itemgetter(0)
        )[1]
        assert len(possible_fusions_with_highest_priority) > 0
        return possible_fusions_with_highest_priority

    def score_fusion_key(
        self, nodes: Tuple[BaseSchedulerNode, BaseSchedulerNode]
    ) -> Tuple[bool, bool, int, int]:
        """
        Shim for list.sort(key=...)
        """
        node1, node2 = nodes
        return self.score_fusion(node1, node2)

    def compute_last_usage(self) -> None:
        """
        Populate node.last_usage recursively (also for the nodes within a FusedSchedulerNode)
        """

        future_used_buffers: OrderedSet[str] = OrderedSet(V.graph.get_output_names())

        for node in reversed(self.nodes):
            node.set_last_usage(future_used_buffers, self.mutation_real_name)
            future_used_buffers.update(node.last_usage)

    def free_buffers(self) -> None:
        """Free any buffers that are no longer needed"""
        for name in sorted(
            self.buffer_names_to_free
            - V.graph.removed_buffers
            - V.graph.wrapper_code.freed
        ):
            if name in self.name_to_buf:
                buf = self.name_to_buf[name]
                if buf.can_free():
                    V.graph.wrapper_code.codegen_free(buf.node)
            elif name in V.graph.graph_inputs:
                storage = V.graph.graph_inputs[name].data
                assert isinstance(storage, ir.StorageBox) and storage.is_input_buffer()
                V.graph.wrapper_code.codegen_free(storage.data)

        self.buffer_names_to_free.clear()

    def remove_kernel_local_buffers(self) -> None:
        """
        Any buffers that are both created and have a last use in the
        same kernel can be removed.
        """

        fused_node_names = OrderedSet(
            self.name_to_buf[buf].defining_op.get_name()
            for buf in V.kernel.store_buffer_names
            if buf in self.name_to_buf
        )
        names_to_remove = []
        for out_buf in V.kernel.store_buffer_names:
            if out_buf not in self.name_to_buf:
                # Aux buffers created during kernel codegen
                names_to_remove.append(out_buf)
                continue
            users = self.name_to_buf[out_buf].users
            assert users is not None
            users = OrderedSet(user.get_name() for user in users if not user.is_weak)
            if users.issubset(fused_node_names):
                names_to_remove.append(out_buf)

        def remove_filter(n: str) -> bool:
            return (
                n not in V.kernel.must_keep_buffers
                and n not in V.kernel.args.input_buffers
                and n not in self.mutation_renames
                and n not in self.mutation_real_name
            )

        names_to_remove = list(filter(remove_filter, names_to_remove))

        for name in names_to_remove:
            if name in V.kernel.args.inplace_buffers:
                buf = V.kernel.args.inplace_buffers[name]
                if isinstance(buf, str) and buf.startswith("REMOVED"):
                    continue
                remove = all(n in names_to_remove for n in buf.other_names)
                if remove:
                    self.remove_inplace_buffer(name)
                V.kernel.inplaced_to_remove.add(name)
            else:
                self.remove_buffer(name)

    def remove_buffer(self, name: str) -> None:
        # Assign a special value instead of deleting the entry
        # because we still rely on output_buffers's length to
        # generate unique arg name.
        log.debug("remove_buffer(%r)", name)
        V.kernel.args.output_buffers[name] = "REMOVED"
        V.kernel.removed_buffers.add(name)

    def remove_inplace_buffer(self, name: str) -> None:
        log.debug("removing_inplace_buffer(%r)", name)
        inner_name = V.kernel.args.inplace_buffers[name].inner_name
        V.kernel.args.inplace_buffers[name] = inner_name.replace(
            "in_out_ptr", "REMOVED"
        )
        V.kernel.removed_buffers.add(name)

    def flush(self) -> None:
        for backend in self.backends.values():
            backend.flush()
        self.free_buffers()

    def codegen_extern_call(self, scheduler_node: ExternKernelSchedulerNode) -> None:
        assert isinstance(scheduler_node, ExternKernelSchedulerNode)
        # 'decide_inplace_update' stores the inplace update decisions in
        # the current kernel from where 'allocate' retrieve those decisions.
        # We have to make sure there is a non-NULL kernel handler to store
        # those inplace update decisions.
        counters["inductor"]["extern_calls"] += 1
        with V.set_kernel_handler(Kernel(increase_kernel_count=False)):
            scheduler_node.decide_inplace_update()
            scheduler_node.mark_run()
        node = scheduler_node.node
        assert isinstance(node, ir.ExternKernel), f"{type(node)=}"
        node.codegen(V.graph.wrapper_code)
        self.free_buffers()

    def create_backend(self, device: torch.device) -> BaseScheduling:
        assert (
            not is_gpu(device.type) or device.index is not None
        ), f"{device} should have been normalized in lowering"
        V.graph.add_device_info(device)

        device_scheduling = get_scheduling_for_device(device.type)
        if device_scheduling is None:
            raise RuntimeError(f"Unsupported device type: {device.type}")

        if not has_triton():
            if (
                device.type == "cuda"
                and (device_props := torch.cuda.get_device_properties(device)).major < 7
            ):
                raise RuntimeError(
                    f"Found {device_props.name} which is too old to be supported by the triton GPU compiler, which is used as the backend. Triton only supports devices of CUDA Capability >= 7.0, but your device is of CUDA capability {device_props.major}.{device_props.minor}"  # noqa: B950
                )
            elif is_gpu(device.type):
                raise RuntimeError(
                    "Cannot find a working triton installation. Either the package is not installed or it is too old. More information on installing Triton can be found at https://github.com/openai/triton"  # noqa: B950
                )

        return device_scheduling(self)

    def get_backend(self, device: torch.device) -> BaseScheduling:
        if device not in self.backends:
            self.backends[device] = self.create_backend(device)
        return self.backends[device]

    def enter_context(self, node: BaseSchedulerNode) -> None:
        def get_order(n: torch.fx.Node) -> int:
            if n not in self.origin_to_index:
                self.origin_to_index.update({n: i for i, n in enumerate(n.graph.nodes)})
            return self.origin_to_index[n]

        # Use a dict to have ordering
        origins = {
            (get_order(e), e): None
            for n in node.get_nodes()
            if n.node is not None
            for e in n.node.get_origins()
        }
        origins = list(origins.keys())
        if origins:
            _, last = max(origins, key=operator.itemgetter(0))
            V.graph.wrapper_code.enter_context(last)

    def codegen(self) -> None:
        with dynamo_timed("Scheduler.codegen"):
            return self._codegen()

    def _codegen(self) -> None:
        if config.check_stack_no_cycles_TESTING_ONLY:
            import torch._dynamo.convert_frame

            stack = traceback.extract_stack()
            seen = set()
            for frame in reversed(stack):
                # This is where maybe_cprofile is
                if (
                    frame.name == "_compile_inner"
                    and frame.filename == torch._dynamo.convert_frame.__file__
                ):
                    break
                key = (frame.filename, frame.lineno)
                assert key not in seen, (
                    f"Duplicate stack frame {frame.filename}:{frame.lineno}; "
                    "did you add a decorator to one of the functions in this stack "
                    "trace?  If so, try using a context manager instead."
                )
                seen.add(key)

        self.current_device = None
        for node in self.nodes:
            if log.isEnabledFor(logging.DEBUG):
                try:
                    log.debug(
                        "Generating code for node %s with estimated runtime %f",
                        node.get_name(),
                        node.get_estimated_runtime(),
                    )
                except Exception as e:
                    log.debug(
                        "Generating code for node %s with estimated runtime 0.0",
                        node.get_name(),
                    )

            self.enter_context(node)

            if not isinstance(node, NopKernelSchedulerNode) and (
                device := node.get_device()
            ):
                if (
                    device != self.current_device
                    or node.is_extern()
                    or node.is_template()
                ):
                    self.flush()
                if device != self.current_device:
                    if self.current_device and device_need_guard(
                        self.current_device.type
                    ):
                        V.graph.wrapper_code.codegen_device_guard_exit()
                    self.current_device = device
                    if device_need_guard(device.type):
                        assert device.index is not None, "device should have an index"
                        V.graph.wrapper_code.codegen_device_guard_enter(device.index)

            self.buffer_names_to_free.update(node.last_usage)

            if node.is_template():
                node, *epilogue = node.get_nodes()
                self.get_backend(device).codegen_template(node, epilogue)
            elif node.is_extern():
                node = typing.cast(ExternKernelSchedulerNode, node)
                self.codegen_extern_call(node)
            elif node.is_foreach():
                node = typing.cast(ForeachKernelSchedulerNode, node)
                backend_ = self.get_backend(device)
                from .codegen.cuda_combined_scheduling import CUDACombinedScheduling
                from .codegen.simd import SIMDScheduling

                if isinstance(backend_, (SIMDScheduling, CUDACombinedScheduling)):
                    backend = backend_
                else:
                    raise AssertionError(f"{type(self)=}")
                backend.codegen_combo_kernel(node)
            elif isinstance(node, (FusedSchedulerNode, SchedulerNode)):
                self.get_backend(device).codegen_node(node)
            else:
                assert isinstance(node, NopKernelSchedulerNode)
                node.mark_run()

            if config.triton.debug_sync_kernel:
                self.get_backend(device).codegen_sync()

            self.available_buffer_names.update(node.get_buffer_names())
            self.completed_operations.update(node.get_operation_names())

            if not isinstance(node, NopKernelSchedulerNode):
                device = node.get_device()
                if device is not None and self.get_backend(device).ready_to_flush():
                    self.flush()

        if self.current_device and device_need_guard(self.current_device.type):
            # exit the outermost CUDA device guard. this is
            # important for nested indentation codegen-ing.
            V.graph.wrapper_code.codegen_device_guard_exit()

        self.flush()

    def benchmark_combo_kernel(
        self, node_list: Sequence[BaseSchedulerNode]
    ) -> Tuple[float, float, str]:
        """
        Benchmark fused list of nodes and return the execution time
        in milliseconds on randomly generated inputs.
        """
        device = node_list[0].get_device()
        V.graph.scheduler = self
        self.current_device = device
        backend = self.get_backend(device)
        return backend.benchmark_combo_kernel(node_list)

    def speedup_by_combo_kernel(self, nodes: List[BaseSchedulerNode]) -> bool:
        """
        If config.benchmark_fusion is False, always return True.
        Otherwise, return True if fusion can brings speedup.
        """
        if not config.benchmark_combo_kernel:
            return True

        subkernel_nodes = nodes
        device = subkernel_nodes[0].get_device()

        # don't support benchmark fusion for CPU right now.
        if device.type == "cpu":
            return True

        from triton.compiler.errors import CompilationError

        ms1, path1_list = 0.0, []
        for i, snode in enumerate(subkernel_nodes):
            node_list = snode.get_nodes()
            # We can not accurately benchmark kernel using atomic_add
            # due to how we generate random integer inputs.
            if self._any_atomic_add(node_list):
                fusion_log.debug(
                    "ComboKernel: benchmarking may not accurate due to atomic_add"
                )

            try:
                ms, path = self.benchmark_fused_nodes(node_list)
                if math.isinf(ms):
                    fusion_log.debug(
                        "ComboKernel benchmark: register spilling of %d-th subkernel",
                        i,
                    )
                    return False
            except CompilationError as e:
                # workaround triton issue: https://github.com/openai/triton/issues/2151
                if "Loop-carried variable" in str(e):
                    fusion_log.debug(
                        "ComboKernel benchmark: return True because of loop-carried variable"
                    )
                    return True  # allow fusion
                else:
                    raise
            ms1 += ms
            path1_list.append(path)

        try:
            ms2, ms2_clone, path2_list = self.benchmark_combo_kernel(subkernel_nodes)
        except CompilationError as e:
            # workaround triton issue: https://github.com/openai/triton/issues/2151
            if "Loop-carried variable" in str(e):
                fusion_log.debug(
                    "ComboKernel benchmark: return True because of loop-carried variable"
                )
                return True  # allow fusion
            else:
                raise

        # small kernels are very likely to have speedup but hard to benchmark. So we skip benchmarking.
        small_kernel = ms2 - ms2_clone < 0.3 or ms1 < 0.3
        if fusion_log.isEnabledFor(logging.DEBUG):
            if ms1 > ms2 or small_kernel:
                fusion_log.debug(
                    "can fuse (benchmark): fusing causes %sx speedup",
                    green_text(f"{ms1 / ms2:.3f}"),
                )
            else:
                fusion_log.debug(
                    "cannot fuse (benchmark): fusing causes %sx slowdown",
                    red_text(f"{ms1 / ms2:.3f}"),
                )
        # ms1 returned by benchmark_fused_nodes discounted clone time
        return ms2 - ms2_clone < ms1 or small_kernel

    def get_buffer_layout(self, buf_name: str) -> ir.Layout:
        buf = self.name_to_buf[buf_name]
        assert buf.node is not None
        return buf.node.get_layout()

    def update_zero_dim_cpu_tensor(self) -> None:
        for node in self.nodes:
            if node.get_device() and is_gpu(node.get_device().type):
                for read in node.read_writes.reads:
                    buffer = V.graph.name_to_buffer.get(read.name)
                    if (
                        buffer
                        and buffer.get_device()
                        and buffer.get_device().type == "cpu"
                        and not isinstance(buffer.layout, MultiOutputLayout)
                        and buffer.get_size() == []
                    ):
                        V.graph.zero_dim_cpu_tensor_list.add(read.name)


class BaseScheduling:
    @classmethod
    def get_backend_features(cls, device: torch.device) -> Sequence[BackendFeature]:
        """Return a set of .codegen.common.BackendFeature()"""
        return ()

    def can_fuse_vertical(
        self, node1: BaseSchedulerNode, node2: BaseSchedulerNode
    ) -> bool:
        """
        Check whether node1 and node2 can be vertically fused or not.
        """
        raise NotImplementedError

    def can_fuse_horizontal(
        self, node1: BaseSchedulerNode, node2: BaseSchedulerNode
    ) -> bool:
        """
        Check whether node1 and node2 can be horizontally fused or not.
        """
        raise NotImplementedError

    def fuse(
        self, node1: BaseSchedulerNode, node2: BaseSchedulerNode
    ) -> FusedSchedulerNode:
        """
        Fuse two nodes
        """
        if node1.is_foreach() or node2.is_foreach():
            return ForeachKernelSchedulerNode.fuse(node1, node2)
        else:
            return FusedSchedulerNode.fuse(node1, node2)

    def group_fn(
        self, sizes: Sequence[Sequence[sympy.Expr]]
    ) -> Tuple[Tuple[sympy.Expr, ...], ...]:
        """
        Process the iteration sizes in case a transformation needs to be applied.
        """
        raise NotImplementedError

    def codegen_template(
        self,
        template_node: BaseSchedulerNode,
        epilogue_nodes: Sequence[BaseSchedulerNode],
    ) -> Optional[str]:
        """
        Given a template node, generate a kernel.

        This function is only available for triton now. If the third-party backend behaves as a sub-class
        of TritonScheduling, it can override it or reuse it.
        """
        raise NotImplementedError

    def codegen_node(self, node: Union[FusedSchedulerNode, SchedulerNode]) -> None:
        """
        Generate a kernel given a list of pre-fused nodes.
        """
        raise NotImplementedError

    def codegen_sync(self) -> None:
        """
        Generate synchronization code for the kernel. This method depends on the hardware characteristics.
        """
        raise NotImplementedError

    def ready_to_flush(self) -> bool:
        """
        Check whether the backend is requesting the scheduler to flush the generated kernel.
        If not supported, please return False.
        """
        return False

    def flush(self) -> None:
        """
        Flush the generated kernel and python wrapper code to the source code file.
        """
        raise NotImplementedError

    def benchmark_fused_nodes(
        self, nodes: Sequence[BaseSchedulerNode]
    ) -> Tuple[float, str]:
        """
        Benchmark fused list of nodes and return the execution time
        in milliseconds on randomly generated inputs.
        """
        raise NotImplementedError

    def get_fusion_pair_priority(
        self, node1: BaseSchedulerNode, node2: BaseSchedulerNode
    ) -> int:
        """
        Return an unsigned integer which represents the priority of this fusion pair.
        The smaller is with higher priority.
        """
        return 0

    def benchmark_combo_kernel(
        self, node_list: Sequence[BaseSchedulerNode]
    ) -> Tuple[float, float, str]:
        """
        Benchmark the list of nodes to combine and return the execution time
        and memory copy time in milliseconds on randomly generated inputs.
        """
        raise NotImplementedError<|MERGE_RESOLUTION|>--- conflicted
+++ resolved
@@ -3108,10 +3108,6 @@
                 return False
             return self.get_backend(device).can_fuse_vertical(node1, node2)
         else:  # nodes don't depend on each other, but may have common reads
-<<<<<<< HEAD
-            if self.are_long_distant_nodes(node1, node2):
-                why("Nodes are too far away. Fusing them may increase peak memory.")
-=======
             if (
                 # only apply score_fusion_memory_threshold to horizontal fusions
                 shared_data_score
@@ -3119,9 +3115,8 @@
             ):
                 why("score_fusion_memory_threshold")
                 return False
-            if self.can_fusion_increase_peak_memory(node1, node2):
-                why("will increase peak memory")
->>>>>>> cb63404b
+            if self.are_long_distant_nodes(node1, node2):
+                why("Nodes are too far away. Fusing them may increase peak memory.")
                 return False
             return self.get_backend(device).can_fuse_horizontal(node1, node2)
 
