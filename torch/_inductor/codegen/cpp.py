--- conflicted
+++ resolved
@@ -2517,16 +2517,11 @@
                 n_idx = self._get_num_vectors(torch.int64)
                 cdtype = DTYPE_TO_CPP[dtype]
                 index = ops.index_expr(index, torch.int64).value
-<<<<<<< HEAD
-                assert index.is_vec
+                assert isinstance(index, CppCSEVariable) and index.is_vec
                 if self.tail_size:
                     line = f"atomic_add_vec<{cdtype}, {n_idx}, {n_src}>({var}, {index}, {value}, {cexpr_index(self.tail_size)});"
                 else:
                     line = f"atomic_add_vec<{cdtype}, {n_idx}, {n_src}>({var}, {index}, {value});"
-=======
-                assert isinstance(index, CppCSEVariable) and index.is_vec
-                line = f"atomic_add_vec<{cdtype}, {n_idx}, {n_src}>({var}, {index}, {value});"
->>>>>>> 1657831e
                 self.stores.writeline(DeferredLine(name, line))
         else:
             raise NotImplementedError(f"store mode={mode}")
