# mypy: allow-untyped-defs
import copy
import enum
import logging
import re
from abc import ABC, abstractmethod
from typing import Dict, List, Optional, Tuple, Union

from ... import ir
from ...config import cuda as inductor_cuda_config
from ...ir import (
    Buffer,
    ChoiceCaller,
    CUDATemplateBuffer,
    FixedLayout,
    IRNode,
    Layout,
    ReinterpretView,
)
from ..common import IndentedBuffer
from . import cutlass_utils
from .cuda_kernel import CUDATemplateKernel
from .cuda_template import CUTLASSTemplate


log = logging.getLogger(__name__)

# Jinja template for GEMM Kernel, used by the CUTLASSGemm3xTemplate class below.
GEMM_TEMPLATE_CUTLASS_3X = r"""
{{template.header().getvalue()}}
{{template.globals().getvalue()}}
{{instance_definition}}
// When workspace_size is not a nullptr, populates requested workspace_size and returns.
// Otherwise, computes the Gemm kernel using the given workspace ptr.
extern "C" {
PT_EXPORT {{kernel_call_signature}} {
  try {
  int64_t B = {{kernel.size(Y, 0, -3, default_value=1)}};
  int64_t M = {{kernel.size(X, -2)}};
  int64_t K = {{kernel.size(X, -1)}};
  int64_t N = {{kernel.size(W, -1)}};
  using ElementComputeEpilogue = {{instance_type}}::ElementAccumulator;
  using coord_t = cutlass::gemm::GemmCoord::Index;
  static cutlass::KernelHardwareInfo hw_info;
  if (hw_info.sm_count == 0) {
    hw_info.sm_count = cutlass::KernelHardwareInfo::query_device_multiprocessor_count(0);
    CUTLASS_TRACE_HOST("Query result for SM count per device: " << hw_info.sm_count);
  }
  {{instance_type}}::Arguments arguments;
  {{template.render_gemm_arguments(argument_template, epilogue_template, should_swap_xw, swizzle,
                                    X, W, Bias, Y, alpha, beta, kernel, epilogue_args)}}
  {{instance_type}} gemm_op;
  if (workspace_size) {
    *workspace_size = gemm_op.get_workspace_size(arguments);
    return 0;
  }
  // check for null pointers after workspace size, since querying workspace size doesn't require valid data pointers
#ifndef CUTLASS_BACKEND_DISABLE_CHECKS
  {{kernel.check_not_null(X)}}
  {{kernel.check_not_null(W)}}
  {{kernel.check_not_null(Bias)}}
  {{kernel.check_not_null(Y)}}
  {
    auto status = gemm_op.can_implement(arguments);
    CUTLASS_CHECK(status);
  }
#endif
#ifdef CUTLASS_DEBUG_TRACE_LEVEL
#if CUTLASS_DEBUG_TRACE_LEVEL == 1
  {
    // Print the maximum number of active blocks per SM for the kernel if CUTLASS_DEBUG_TRACE_LEVEL == 1
    // we don't need a print statement, it's happening inside the function.
    gemm_op.maximum_active_blocks();
  }
#endif
#endif
  {
    auto status = gemm_op.initialize(arguments, workspace, stream);
    CUTLASS_CHECK(status);
  }
  {
    auto status = gemm_op(stream);
    CUTLASS_CHECK(status);
  }
  }
  catch (std::exception& e) {
    std::cerr << "Runtime error: " << e.what() << std::endl;
    return -1;
  }
  catch (...) {
    return -1;
  }
  return 0;
}
}
"""

# Jinja template for Cutlass 3.x GEMM Kernel arguments, used by the CUTLASSGemmTemplate class below.
GEMM_ARGS_CUTLASS_3X = r"""
  // Initialize GemmUniversal3xInstance arguments.
  arguments = {
    {{template.gemm_mode()}},  // GemmUniversalMode mode
    {
      static_cast<coord_t>({{M}}),
      static_cast<coord_t>({{N}}),
      static_cast<coord_t>(K),
      static_cast<coord_t>(B)
    }, // ProblemShape problem_shape
    {
      {{template.cutlass_type_cast(X, kernel.ptr(X))}},  // ElementA const* ptr_A
      {
        {{template.cute_int(kernel.stride(X, -2), "stride_x0")}},
        {{template.cute_int(kernel.stride(X, -1), "stride_x1")}},
        {{template.cute_int(kernel.stride(X, -3), "batch_stride_x")}}
      },  // StrideA dA
      {{template.cutlass_type_cast(W, kernel.ptr(W))}},  // ElementB const* ptr_B
      {
        {{template.cute_int(kernel.stride(W, -1), "stride_w1")}},
        {{template.cute_int(kernel.stride(W, -2), "stride_w0")}},
        {{template.cute_int(kernel.stride(W, -3), "batch_stride_w")}}
      },  // StrideB dB
    },  // MainloopArguments mainloop
    {{epilogue_arguments}},
    hw_info
  };
  arguments.scheduler.max_swizzle_size = {{swizzle}};
  

"""

# Jinja template for Cutlass 3.x GEMM Kernel arguments if epilogue fusion is applied,
# used by the CUTLASSGemmTemplate class below.
GEMM_ARGS_CUTLASS_3X_EPILOGUE = r"""
    // see https://tinyurl.com/4rk89z48
    {
      {{epilogue_args}},  // thread, typename FusionCallbacks::Arguments ( EVT ) or ThreadEpilogueOp::Params (non-EVT )
      {{template.cutlass_type_cast(Bias, kernel.ptr(Bias))}},  // ElementC const* ptr_C
      {
        {{template.cute_int(kernel.stride(Bias, -2, 1), "stride_bias0")}},
        {{template.cute_int(kernel.stride(Bias, -1, 1), "stride_bias1")}},
        {{template.cute_int(kernel.stride(Bias, -3), "batch_stride_bias")}}
      },  // StrideC dC
      {{template.cutlass_type_cast(Y, kernel.ptr(Y))}},  // ElementD const* ptr_D
      {
        {{template.cute_int(kernel.stride(Y, -2), "stride_y0")}},
        {{template.cute_int(kernel.stride(Y, -1), "stride_y1")}},
        {{template.cute_int(kernel.stride(Y, -3), "batch_stride_y")}}
      },  // StrideD dD
    },  // EpilogueArguments epilogue
"""

# Jinja template for GEMM Kernel, used by the CUTLASS2xGemmTemplate class below.
GEMM_TEMPLATE_CUTLASS_2X = r"""
{{template.header().getvalue()}}
{{template.globals().getvalue()}}
{{instance_definition}}
// When workspace_size is not a nullptr, populates requested workspace_size and returns.
// Otherwise, computes the Gemm kernel using the given workspace ptr.
extern "C" {
PT_EXPORT {{kernel_call_signature}} {
  try {
  int64_t B = {{kernel.size(Y, 0, -3, default_value=1)}};
  int64_t M = {{kernel.size(X, -2)}};
  int64_t K = {{kernel.size(W, -2)}};
  int64_t N = {{kernel.size(W, -1)}};
  using ElementComputeEpilogue = {{instance_type}}::ElementAccumulator;
  using coord_t = cutlass::gemm::GemmCoord::Index;
  static cutlass::KernelHardwareInfo hw_info;
  if (hw_info.sm_count == 0) {
    hw_info.sm_count = cutlass::KernelHardwareInfo::query_device_multiprocessor_count(0);
    CUTLASS_TRACE_HOST("Query result for SM count per device: " << hw_info.sm_count);
  }
  {{instance_type}}::Arguments arguments;
  {{template.render_gemm_arguments(instance_type, argument_template, epilogue_template, should_swap_xw,
                                    X, W, Bias, Meta, Y, alpha, beta, kernel, epilogue_args)}}
  {{instance_type}} gemm_op;
  if (workspace_size) {
    *workspace_size = gemm_op.get_workspace_size(arguments);
    return 0;
  }

  // check for null pointers after workspace size, since querying workspace size doesn't require valid data pointers
#ifndef CUTLASS_BACKEND_DISABLE_CHECKS
  {{kernel.check_not_null(X)}}
  {{kernel.check_not_null(W)}}
  {{kernel.check_not_null(Bias)}}
  {{kernel.check_not_null(Meta)}}
  {{kernel.check_not_null(Y)}}


  {
    auto status = gemm_op.can_implement(arguments);
    CUTLASS_CHECK(status);
  }
#endif
#ifdef CUTLASS_DEBUG_TRACE_LEVEL
#if CUTLASS_DEBUG_TRACE_LEVEL == 1
  {
    // Print the maximum number of active blocks per SM for the kernel if CUTLASS_DEBUG_TRACE_LEVEL == 1
    // we don't need a print statement, it's happening inside the function.
    gemm_op.maximum_active_blocks();
  }
#endif
#endif

  {
    auto status = gemm_op.initialize(arguments, workspace, stream);
    CUTLASS_CHECK(status);
  }
  {
    auto status = gemm_op(stream);
    CUTLASS_CHECK(status);
  }
  }
  catch (std::exception& e) {
    std::cerr << "Runtime error: " << e.what() << std::endl;
    return -1;
  }
  catch (...) {
    return -1;
  }
  return 0;
}
}
"""

# Jinja template for Cutlass 2.x GEMM Kernel arguments, used by the CUTLASS2xGemmTemplate class below.
GEMM_ARGS_CUTLASS_2X = r"""
  int64_t batch_stride_x = {{kernel.stride(X, -3)}};
  int64_t row_stride_x = {{kernel.row_or_column_stride(X)}};
  int64_t batch_stride_w = {{kernel.stride(W, -3)}};
  int64_t row_stride_w = {{kernel.row_or_column_stride(W)}};
  int64_t batch_stride_bias = {{kernel.stride(Bias, -3)}};
  int64_t row_stride_bias = {{kernel.row_or_column_stride(Bias)}};
  int64_t batch_stride_y = {{kernel.stride(Y, -3)}};
  int64_t row_stride_y = {{kernel.row_or_column_stride(Y)}};
  // Initialize GemmUniversalInstance arguments.
  arguments = {
    {{template.gemm_mode()}},  // GemmUniversalMode mode
    {
      static_cast<coord_t>(M),
      static_cast<coord_t>(N),
      static_cast<coord_t>(K)
    },  // GemmCoord problem_size
    {{split_k if split_k > 1 else 'B'}},  // int batch_count
    {ElementComputeEpilogue({{alpha}}), ElementComputeEpilogue({{beta}})},  // typename EpilogueOutputOp::Params epilogue
    {{template.cutlass_type_cast(X, kernel.ptr(X))}},  // void const * ptr_A
    {{template.cutlass_type_cast(W, kernel.ptr(W))}},  // void const * ptr_B
    {{template.cutlass_type_cast(Bias, kernel.ptr(Bias))}},  // void const * ptr_C
    {{template.cutlass_type_cast(Y, kernel.ptr(Y))}},  // void * ptr_D
    batch_stride_x,  // int64_t batch_stride_A
    batch_stride_w,  // int64_t batch_stride_B
    batch_stride_bias,  // int64_t batch_stride_C
    batch_stride_y,  // int64_t batch_stride_D
    row_stride_x,  // typename LayoutA::Stride::LongIndex lda
    row_stride_w,  // typename LayoutB::Stride::LongIndex ldb
    row_stride_bias,  // typename LayoutC::Stride::LongIndex ldc
    row_stride_y,  // typename LayoutC::Stride::LongIndex ldd
  };
"""

GEMM_ARGS_SPARSE_CUTLASS_2X = r"""
  using TensorRefA = cutlass::TensorRef<{{instance_type}}::ElementA,
                                        {{instance_type}}::LayoutA>;
  using TensorRefB = cutlass::TensorRef<{{instance_type}}::ElementB,
                                        {{instance_type}}::LayoutB>;
  using TensorRefC = cutlass::TensorRef<{{instance_type}}::ElementC,
                                        {{instance_type}}::LayoutC>;
  using TensorRefE = cutlass::TensorRef<{{instance_type}}::ElementE,
                                        {{instance_type}}::LayoutE>;
  // Note that "X" and "W" names may be misleading here.  Namely, for
  // sparse GEMM, the first argument is always sparse, while typically
  // weight matrix, implied by name "W" will be sparse in
  // applications.  Thus, just remember that here: "X" refers to first
  // argument, that is sparse, and "W" to second, that is dense.
  TensorRefA X_ref({{template.cutlass_type_cast(X, kernel.ptr(X))}}, {{kernel.row_or_column_stride(X)}});
  TensorRefB W_ref({{template.cutlass_type_cast(W, kernel.ptr(W))}}, {{kernel.row_or_column_stride(W)}});
  TensorRefC Y_ref({{template.cutlass_type_cast(Y, kernel.ptr(Y))}}, {{kernel.row_or_column_stride(Y)}});
  TensorRefE Meta_ref({{template.cutlass_sparse_meta_type_cast(Meta, kernel.ptr(Meta))}},
                      TensorRefE::Layout::packed({ {{kernel.size(Meta, 0)}}, {{kernel.size(Meta, 1)}} }));
  // Initialize GemmSparse arguments.
  arguments = {
    {
      static_cast<coord_t>({{M}}),
      static_cast<coord_t>({{N}}),
      static_cast<coord_t>(K),
    },  // GemmCoord problem_size
    X_ref,  // TensorRef<ElementA const, LayoutA> ref_A
    W_ref,  // TensorRef<ElementB const, LayoutB> ref_B
    Y_ref,  // TensorRef<ElementC const, LayoutC> ref_C
    Y_ref,  // TensorRef<ElementC, LayoutC> ref_D
    Meta_ref,  // TensorRef<ElementE const, LayoutE> ref_E
    {ElementComputeEpilogue({{alpha}}), ElementComputeEpilogue({{beta}})},  // typename EpilogueOutputOp::Params epilogue,
  };
"""

# Additional includes which are neccessary if the standalone test / debug runner is generated as wel
GEMM_STANDALONE_RUNNER_ADDITIONAL_INCLUDES = r"""
#ifdef GENERATE_STANDALONE_RUNNER
#include "cutlass/util/distribution.h"
#include "cutlass/util/host_tensor.h"
#include "cutlass/util/packed_stride.hpp"
#include "cutlass/util/tensor_view_io.h"
#include "cutlass/util/reference/device/gemm_complex.h"
#include "cutlass/util/reference/device/tensor_compare.h"
#include "cutlass/util/reference/device/tensor_fill.h"
#include <iostream>
#endif
"""

# Jinja template for the standalone runner that may be generated as part of the code.
GEMM_STANDALONE_RUNNER_TEMPLATE = r"""
#ifdef GENERATE_STANDALONE_RUNNER
/// Helper to initialize a block of device data
template <class Element>
bool initialize_block(
  cutlass::DeviceAllocation<Element>& block,
  uint64_t seed, float max=1.0, float min=-1.0) {
  if (block.size()<=0) return false;
  Element scope_max(static_cast<Element>(max)), scope_min(static_cast<Element>(min));
  cutlass::reference::device::BlockFillRandomUniform(
    block.get(), block.size(), seed, scope_max, scope_min, 0);

  return true;
}

extern "C" int run_standalone(uint64_t seed, int repetitions) {
    std::cout << "Starting GEMM Standalone test run with seed " << seed << std::endl;
    size_t workspace_size = 0;
    size_t* workspace_size_ptr = &workspace_size;

    using ElementA = {{kernel.cutlass_dtype(X)}};
    using ElementB = {{kernel.cutlass_dtype(W)}};
    using ElementC = {{kernel.cutlass_dtype(Bias, default_dtype='uint8_t')}}; // may not be void
    using ElementD = {{kernel.cutlass_dtype(Y)}};

    cutlass::DeviceAllocation<ElementA> X_data({{kernel.max_valid_index(X)+1}});
    initialize_block(X_data, seed++);
    cutlass::DeviceAllocation<ElementB> W_data({{kernel.max_valid_index(W)+1}});
    initialize_block(W_data, seed++);
    cutlass::DeviceAllocation<ElementC> Bias_data({{kernel.max_valid_index(Bias)+1}});
    initialize_block(Bias_data, seed++);
    cutlass::DeviceAllocation<ElementD> Y_data({{kernel.max_valid_index(Y)+1}});

    cutlass::DeviceAllocation<uint8_t> workspace_data;
    // Call once with workspace_size_ptr set to get workspace size

    std::cout << "Calling once to get workspace size" << std::endl;
    {{test_call_statement}};
    // Allocate workspace if neccessary
    if (workspace_size > 0) {
        workspace_data.reset(workspace_size);
        std::cout << "Allocated workspace size of " << workspace_size << " bytes" << std::endl;
    }
    std::cout << "Calling Kernel as {{test_call_statement}};" << std::endl;
    workspace_size_ptr = nullptr;
    for (int i=0; i<repetitions; i++) {
        {{test_call_statement}};
    }
    cudaError_t result = cudaDeviceSynchronize();
    if (result != cudaSuccess) {
      std::cerr << "Device synchronize failed with error "
        << cudaGetErrorString(result) << std::endl;
      return result;
    }
    return 0;
}

int main(int argc, char** argv) {
    // warmup
    run_standalone(1, 2);
    // repeat
    return run_standalone(2, 10);
}

#endif
"""  # noqa: B950


class CUTLASSGemmTemplate(CUTLASSTemplate, ABC):
    """
    CUTLASS GEMM Template, which is used to generate CUTLASS GEMM kernels
    including those which allow flexible fusions with epilogues.
    """

    def __init__(
        self,
        input_nodes: List[Buffer],
        layout: Layout,
        alpha: float,
        beta: float,
        input_reorder: Optional[List[int]] = None,
    ) -> None:
        """
        Args:
            input_nodes (List[Buffer]): List of input nodes of the GEMM kernel.
            layout (Layout): Layout type of the resulting output node.
            alpha (float): The scaling factor for the product of the inputs in the GEMM operation.
            beta (float): The scaling factor applied to the output matrix.
            input_reorder (Optional[List[int]]): Specifies the reordering of the input nodes. If not provided,
                            no reordering is performed. Defaults to None.
        """
        super().__init__("cutlass_gemm", input_nodes, layout, input_reorder)
        self.alpha = alpha
        self.beta = beta
        assert len(input_nodes) == 2 or len(input_nodes) == 3
        assert self._are_inputs_layout_compatible(
            [node.get_layout() for node in input_nodes]
        )

    @staticmethod
    @abstractmethod
    def add_cutlass_gemm_choices(
        choices: List[ChoiceCaller],
        layout: ir.Layout,
        input_nodes: List[Buffer],
        alpha: Union[float, int] = 1,
        beta: Union[float, int] = 0,
        input_reorder: Optional[List[int]] = None,
        **extra_kwargs,
    ) -> None:
        raise NotImplementedError

    @staticmethod
    @abstractmethod
    def _get_supported_ops() -> "List[cutlass_library.gemm_operation.GemmOperation]":  # type: ignore[name-defined]  # noqa: F821
        raise NotImplementedError

    @staticmethod
    @abstractmethod
    def _has_tma_epilogue(self) -> bool:
        raise NotImplementedError

    @abstractmethod
    def _get_template(self) -> str:
        raise NotImplementedError

    @abstractmethod
    def _get_template_args(
        self,
        op: "cutlass_library.gemm_op.GemmOperation",  # type: ignore[name-defined]  # noqa: F821
    ) -> Tuple[str, Optional[str]]:
        raise NotImplementedError

    @abstractmethod
    def _are_inputs_layout_compatible(self, layouts: List[Layout]) -> bool:
        raise NotImplementedError

    @abstractmethod
    def _shape_match(
        self,
        op: "cutlass_library.gemm_op.GemmOperation",  # type: ignore[name-defined]  # noqa: F821
    ) -> bool:
        raise NotImplementedError

    @abstractmethod
    def _alignment_match(
        self,
        op: "cutlass_library.gemm_op.GemmOperation",  # type: ignore[name-defined]  # noqa: F821
    ) -> bool:
        raise NotImplementedError

    @abstractmethod
    def _set_bias_layout_and_alignment(
        self,
        op: "cutlass_library.gemm_op.GemmOperation",  # type: ignore[name-defined]  # noqa: F821
    ) -> bool:
        raise NotImplementedError

    @abstractmethod
    def _define_gemm_instance(
        self,
        op: "cutlass_library.gemm_op.GemmOperation",  # type: ignore[name-defined]  # noqa: F821
    ) -> Tuple[str, str]:
        raise NotImplementedError

    @abstractmethod
    def _get_extra_inputs_and_names(
        self,
        op: "cutlass_gemm_op.GemmOperation" = None,  # type: ignore[name-defined]  # noqa: F821
    ) -> Tuple[Optional[Buffer], List[Optional[Buffer]], List[str]]:
        raise NotImplementedError

    def _add_cutlass_gemm_choices(
        self,
        choices: List[ChoiceCaller],
        layout: ir.Layout,
        input_nodes: List[Buffer],
        alpha: Union[float, int] = 1,
        beta: Union[float, int] = 0,
        input_reorder: Optional[List[int]] = None,
        **extra_kwargs,
    ) -> None:
        """
        Adds Cutlass GEMM configurations choices to the auto-tuning list.

        This function mutates the passed list of choices by appending the choices for Cutlass GEMM configs to it.

        Args:
            choices (list): The list to which choices are appended.
            layout (ir.Layout): The layout configuration.
            input_nodes (list): The list of input nodes.
            alpha (float,int): Scaling factor, defaults to 1.
            beta (float,int): Offset, defaults to 0.
            input_reorder (list, optional): Order of the inputs, defaults to None.
            **extra_kwargs: Additional keyword arguments.

        """

        ops = self.gen_ops()
        for name, op in ops:
<<<<<<< HEAD
            old_len = len(choices)
            for swizzle in [1, 2, 4, 8]:
                # breakpoint()
                self.maybe_append_choice(choices, op=op, swizzle=swizzle)
                if len(choices) > old_len:
                    choices[-1].debug_extra = name + f" swizzle={swizzle}"
=======
            self.maybe_append_choice(
                choices,
                description=name,
                op=op,
            )
>>>>>>> fa4096fa
        if len(ops) == 0:
            input_layouts = [node.get_layout() for node in input_nodes]
            input_strides = [node.get_stride() for node in input_nodes]
            output_layout = layout
            warning_msg = f"No suitable Cutlass GEMM configs found, fallbacks used ( {len(ops)=}, {output_layout=}, {input_layouts=}, {input_strides=} )"  # noqa: B950
            log.warning(warning_msg)
        log.info(
            "Added %d Cutlass gemm configs.",
            len(ops),
        )
        print("cutlass gemm configs: ", len(ops))

    def header(self) -> IndentedBuffer:
        """
        Returns a buffer containing CUDA C++ code for the header section of the CUTLASS GEMM template.
        This section primarily includes the necessary header files.

        Returns:
            IndentedBuffer: An instance of IndentedBuffer that contains the generated CUDA C++ header code.
        """
        res = super().header()
        res.splice(
            """
                #include "cutlass/gemm/gemm.h"
                #include "cutlass/gemm/device/gemm_universal.h"
                #include "cutlass/gemm/device/gemm_universal_adapter.h"
                #include "cutlass/gemm/kernel/gemm_universal.hpp"
                #include "cutlass/gemm/device/gemm_sparse.h"
                #include "cutlass/gemm/collective/collective_builder.hpp"
                #include "cutlass/epilogue/collective/collective_builder.hpp"
                #include "cutlass/epilogue/collective/default_epilogue.hpp"
                #include "cutlass/epilogue/thread/linear_combination.h"
                #include "cutlass/epilogue/thread/activation.h"
                #include "cutlass/gemm/dispatch_policy.hpp"
                #include "cutlass/gemm/kernel/tile_scheduler.hpp"
                #include "cutlass/tensor_ref.h"
                #include "cutlass/util/distribution.h"
                #include "cutlass/util/packed_stride.hpp"
                #include "cutlass/util/tensor_view_io.h"
            """
        )
        if inductor_cuda_config.generate_test_runner:
            res.splice(GEMM_STANDALONE_RUNNER_ADDITIONAL_INCLUDES)
        return res

    @staticmethod
    def cutlass_layout(torch_layout: ir.Layout) -> "Optional[cutlass_lib.LayoutType]":  # type: ignore[name-defined]  # noqa: F821
        """
        Converts an ir.Layout instance into the corresponding cutlass_library.LayoutType enum value
        (RowMajor, ColumnMajor, or None if no matching value is found ).

        Args:
            torch_layout (ir.Layout): The layout that needs to be looked up.

        Returns:
            cutlass_lib.LayoutType: The converted layout corresponding to the `torch_layout` or None if no matching
            value is found.
        """
        assert cutlass_utils.try_import_cutlass()
        import cutlass_library.library as cutlass_lib

        if torch_layout.stride[-1] == 1:
            return cutlass_lib.LayoutType.RowMajor
        elif torch_layout.stride[-2] == 1:
            return cutlass_lib.LayoutType.ColumnMajor
        else:
            return None

    @staticmethod
    def flip_cutlass_layout(
        cutlass_layout: "cutlass_lib.LayoutType",  # type: ignore[name-defined]  # noqa: F821
    ) -> "cutlass_lib.LayoutType":  # type: ignore[name-defined]  # noqa: F821
        """Helper method: Flips a given cutlass layout (cutlass_lib.LayoutType) from RowMajor
        to ColumnMajor or vice versa"""
        assert cutlass_utils.try_import_cutlass()
        import cutlass_library.library as cutlass_lib

        if cutlass_layout == cutlass_lib.LayoutType.RowMajor:
            return cutlass_lib.LayoutType.ColumnMajor
        else:
            return cutlass_lib.LayoutType.RowMajor

    @staticmethod
    def layout_match(
        torch_layout: ir.Layout,
        cutlass_layout: "cutlass_lib.LayoutType",  # type: ignore[name-defined] # noqa: F821
    ) -> bool:
        """Helper Method: Determines whether a given torch layout matches a given Cutlass layout"""
        return CUTLASSGemmTemplate.cutlass_layout(torch_layout) == cutlass_layout

    @staticmethod
    def set_alignment(torch_layout, op_element) -> bool:
        """
        Helper method to update the alignment of a given CUTLASS GEMM op operand's element.

        This method modifies the alignment of the given Cutlass GEMM op operand's element to match the
        layout of the corresponding ir.Buffer node.

        Args:
            torch_layout: The layout of the corresponding ir.Buffer node.
            op_element: The Cutlass GEMM op operand's element whose alignment is to be updated.

        Returns:
            bool: True if the alignment was successfully updated, False otherwise.
        """
        alignment = cutlass_utils.get_max_alignment(torch_layout)
        cuda_arch = cutlass_utils.get_cuda_arch()
        if cuda_arch and int(cuda_arch) >= 90 and alignment < op_element.alignment:
            return False
        else:
            op_element.alignment = alignment
            return True

    @staticmethod
    def should_swap_XW(
        bias: IRNode,
    ) -> bool:
        """
        Helper method to determine whether we should do an explicit transpose by switching the order of the
        matmul operands. This might be neccessary when we can't otherwise arrive at the right memory
        layout for the given Bias operand.

        Note: This method is a workaround for CUDA Errors that seemingly non-deterministically
        occurred in practice in some CUTLASS GEMM Kernels with Linear epilogues that have a bias term.
        it might make sense to check on newer Cutlass releases whether it makes sense to keep
        returning True in certain cases or whether it becomes unneccessary.
        """
        # If bias is row major, swap all M and N dimensions
        if (
            bias is not None
            and len(bias.get_stride()) >= 2
            and bias.get_stride()[-1] in (0, 1)
        ):
            log.debug("GEMM Layout swapped X and W -> explicit transpose")
            return True
        return False

    @staticmethod
    def swap_XW(
        op: "cutlass_library.gemm_op.GemmOperation",  # type: ignore[name-defined]  # noqa: F821
    ) -> "cutlass_library.gemm_op.GemmOperation":  # type: ignore[name-defined]  # noqa: F821
        """
        Swap operands X and W (aka operans A and B) of the GEMM operation. This
        requires transposing the operands, which is done by swapping the strides.
        Note that we don't change the apparent external layout, just the operand layout.
        this is intentional.
        """
        new_op = copy.deepcopy(op)
        new_op.A.layout = CUTLASSGemmTemplate.flip_cutlass_layout(new_op.A.layout)
        new_op.B.layout = CUTLASSGemmTemplate.flip_cutlass_layout(new_op.B.layout)
        new_op.A, new_op.B = new_op.B, new_op.A
        new_op.C.layout = CUTLASSGemmTemplate.flip_cutlass_layout(new_op.C.layout)
        new_op.D.layout = CUTLASSGemmTemplate.flip_cutlass_layout(new_op.D.layout)
        return new_op

    def fix_op_layout(
        self,
        op: "cutlass_library.gemm_op.GemmOperation",  # type: ignore[name-defined] # noqa: F821
        X: Buffer,
        W: Buffer,
        Bias: Optional[Buffer],
        Y: Union[Buffer, ReinterpretView],
    ) -> "cutlass_library.gemm_op.GemmOperation":  # type: ignore[name-defined]  # noqa: F821
        # This is a workaround to deal with cases where the input layouts have changed
        # between autotuning and rendering. This happens if the inputs layout
        # are FlexibleLayout instances. In this case, we need to update the
        # op's input layouts. It is a hack, because now the op
        # we benchmarked is not the same as the op we render,
        # but there is no simple way to fix this in the autotuner, since that would
        # potentially disable other optimizations.
        a_layout = X.get_layout()
        b_layout = W.get_layout()
        c_layout = Bias.get_layout() if Bias is not None else None

        d_layout = copy.deepcopy(Y.get_layout())
        match_list = [
            CUTLASSGemmTemplate.layout_match(buf.get_layout(), op_layout)
            for buf, op_layout in zip(
                (X, W, Bias, Y),
                (op.A.layout, op.B.layout, op.C.layout, op.D.layout),
            )
            if buf is not None
        ]
        all_match = all(match_list)
        if all_match:
            return op
        log.warning(
            f"Cutlass GEMM Layout change: Input and/or output layouts have changed between autotuning/retuning and call to render on {self}. Applying workaround. This can lead to suboptimal performance. Match List: {match_list}"  # noqa: G004, B950
        )
        new_op = copy.deepcopy(op)

        if a_layout is not None:
            new_op.A.layout = CUTLASSGemmTemplate.cutlass_layout(a_layout)
        if b_layout is not None:
            new_op.B.layout = CUTLASSGemmTemplate.cutlass_layout(b_layout)
        if c_layout is not None:
            new_op.C.layout = CUTLASSGemmTemplate.cutlass_layout(c_layout)
            new_op.C.element = cutlass_utils.torch_dtype_to_cutlass_type(c_layout.dtype)
        if d_layout is not None:
            new_op.D.layout = CUTLASSGemmTemplate.cutlass_layout(d_layout)
        return new_op

    def filter_op(
        self,
        op: "cutlass_library.gemm_op.GemmOperation",  # type: ignore[name-defined]  # noqa: F821
    ) -> "cutlass_library.gemm_op.GemmOperation":  # type: ignore[name-defined]  # noqa: F821
        """
        Helper method:

        Determines whether a given Cutlass GEMM op definition is suitable for the current
        input / output of the operation that this template is supposed to implement.

        Takes memory layout, dtype and support for EVT operations into account,
        and filters potentially problematic ops.

        Returns None if the op is not suitable, otherwise returns the op to be used, which might
        have been mutated.
        """

        assert cutlass_utils.try_import_cutlass()
        import cutlass_library.library as cutlass_lib

        # Skip simt kernels
        if (
            op.tile_description.math_instruction.opcode_class
            == cutlass_lib.OpcodeClass.Simt
        ):
            return None

        if op.gemm_kind not in self._get_supported_ops():
            return None

        X = self.input_nodes[0]
        W = self.input_nodes[1]

        # Filter ops according to the shape match.
        if not self._shape_match(op):
            return None

        # Filter ops by dtypes.
        accumulator_torch_dtype = cutlass_utils.get_accumulator_dtype(
            [X.get_dtype(), W.get_dtype()],
        )
        if not (
            cutlass_utils.dtype_match(X.get_dtype(), op.A.element)
            and cutlass_utils.dtype_match(W.get_dtype(), op.B.element)
            and cutlass_utils.dtype_match(
                self.output_node.get_layout().dtype, op.C.element
            )
            and cutlass_utils.dtype_match(
                accumulator_torch_dtype, op.accumulator_type()
            )
        ):
            return None

        # Filter ops by input layouts.
        if not (
            self.layout_match(X.get_layout(), op.A.layout)
            and self.layout_match(W.get_layout(), op.B.layout)
        ):
            return None

        # Filter ops by alignment.
        if not self._alignment_match(op):
            return None

        # Update op.
        op = copy.deepcopy(op)

        # Set output layout.
        op.D.layout = CUTLASSGemmTemplate.cutlass_layout(self.output_node.get_layout())

        # Filter ops by alignments and set alignments.
        if not (
            self.set_alignment(X.get_layout(), op.A)
            and self.set_alignment(W.get_layout(), op.B)
            and self.set_alignment(self.output_node.get_layout(), op.D)
        ):
            return None

        # Set epilogue.
        # TODO: update epilogue functor according to epilogues.
        op.element_epilogue = op.accumulator_type()
        if inductor_cuda_config.cutlass_op_allowlist_regex is not None:
            if not re.search(
                inductor_cuda_config.cutlass_op_allowlist_regex, op.configuration_name()
            ):
                return None
        if inductor_cuda_config.cutlass_op_denylist_regex is not None:
            if re.search(
                inductor_cuda_config.cutlass_op_denylist_regex, op.configuration_name()
            ):
                return None

        # Set bias layout and alignment.
        if not self._set_bias_layout_and_alignment(op):
            return None

        return op

    def gen_ops(self) -> "List[Tuple[str, cutlass_gemm_op.GemmOperation]]":  # type: ignore[name-defined]  # noqa: F821
        """
        Creates a list of Cutlass GemmOperation instances that match the operation this template is designed to represent.
        The matching is carried out with respect to the input and output specifications of the operation.

        No function arguments.

        Returns:
            List[Tuple[str, cutlass_gemm_op.GemmOperation]]: A list of (cutlass_name, GemmOperation)
            tuples that are compatible with the operation requirements of this template.
        """
        assert cutlass_utils.try_import_cutlass()
        import cutlass_library.gemm_operation as cutlass_gemm_op
        import cutlass_library.library as cutlass_lib

        ops = cutlass_utils.gen_ops()[cutlass_lib.OperationKind.Gemm]
        res: Dict[str, cutlass_gemm_op.GemmOperation] = {}
        for op_dict in ops.values():
            for key, op_list in op_dict.items():
                for op in op_list:
                    assert isinstance(op, cutlass_gemm_op.GemmOperation)
                    filter_res = self.filter_op(op)
                    # if "ping" not in key:
                    #     continue
                    if (
                        filter_res is not None
                        and res.get(filter_res.configuration_name(), None) is None
                    ):
                        res[filter_res.configuration_name()] = filter_res
<<<<<<< HEAD
        # breakpoint()
=======
        log.debug("Got cutlass configs: total number of ops: %d, ", len(res))
>>>>>>> fa4096fa
        return list(res.items())[: inductor_cuda_config.cutlass_max_profiling_configs]

    def gemm_mode(self) -> str:
        """
        Returns a Cutlass GEMM mode string for the current operation, dependent on whether this op implements
        a batched GEMM or a simple GEMM without batch dimension.

        Returns:
        str: A string indicating the Cutlass GEMM mode. If the output node has more than two dimensions,
            "cutlass::gemm::GemmUniversalMode::kBatched" is returned, otherwise
            "cutlass::gemm::GemmUniversalMode::kGemm" is returned.
        """
        sizes = self.output_node.get_size()
        if len(sizes) > 2:
            return "cutlass::gemm::GemmUniversalMode::kBatched"
        else:
            return "cutlass::gemm::GemmUniversalMode::kGemm"

    def render(  # type: ignore[override]
        self,
        kernel: CUDATemplateKernel,
        op: "cutlass_gemm_op.GemmOperation" = None,  # type: ignore[name-defined]  # noqa: F821
        template_buffer_node: Optional[CUDATemplateBuffer] = None,
        **kwargs,
    ) -> str:
        """
        The primary entry point for the code rendering process used in this template.
        Renders the Cutlass based CUDA C++ code for the GEMM Kernel that this template is designed to implement,
        including potentially fused epilogues.

        Args:
            kernel (CUDATemplateKernel): The kernel to be rendered.
            op (cutlass_gemm_op.GemmOperation, optional): A GEMM operation that is required to be compatible with the
                input and output definitions as well as a possible epilogue. Defaults to None.
            **kwargs: Additional keyword arguments. Currently unused.

        Returns:
            str: Cutlass based CUDA C++ code fragment as a string, to be used by the current
            CUDATemplateKernel or autotuning code.

        Note:
            All inputs and their corresponding buffer addresses and names take precedence over previously
            passed inputs to the template at construction time. However, they should be layout compatible.
        """

        assert cutlass_utils.try_import_cutlass()
        import cutlass_library.gemm_operation as cutlass_gemm_op
        import cutlass_library.library as cutlass_lib

        assert isinstance(
            op, cutlass_gemm_op.GemmOperation
        ), "op argument is required and has to be an instance of GemmOperation"

        assert len(self.input_nodes) >= 2 and self.output_node is not None
        X, W = self.input_nodes[0], self.input_nodes[1]
        assert isinstance(X.layout, FixedLayout), "X.layout is not fixed"
        assert isinstance(W.layout, FixedLayout), "W.layout is not fixed"
        Y = self.output_node
        if template_buffer_node is not None:
            Y = template_buffer_node

        Bias, extra_inputs, extra_names = self._get_extra_inputs_and_names(op)

        # Define Kernel call signature
        # Important: This step also populates Kernel name to node mapping data structures,
        # which are required further below ( for example by CutlassEVTEpilogueArgumentFormatter and
        # the template renderer )
        inputs = [X, W, Bias, *extra_inputs]
        names = ["X", "W", "Bias", *extra_names] + ["Y"]
        names_str = ",".join(names)
        if self.input_reorder is not None:
            input_reorder = self.input_reorder
        else:
            input_reorder = None
        kernel_call_signature = kernel.def_kernel(
            inputs=inputs, outputs=[Y], names_str=names_str, input_reorder=input_reorder  # type: ignore[arg-type]
        )
        test_call_statement = self.test_call_statement(kernel, inputs, names_str)
        # The layouts might have changed between autotuning and this call if they were FlexibleLayout
        # we need to adapt, which might lead to suboptimal performance.
        op = self.fix_op_layout(op, X, W, Bias, Y)

        # to make op mutable without affecting others
        op = copy.deepcopy(op)
        if Bias is not None:
            assert Bias.get_layout().dtype == X.get_layout().dtype
            # This might have been set to void during filtering, when the assumption was still that there's no C
            # operand
            op.C.element = op.A.element

        argument_template, epilogue_template = self._get_template_args(op)
        should_swap_xw: bool = False
        epilogue_args = f"{{ElementComputeEpilogue({self.alpha}), ElementComputeEpilogue({self.beta})}}"
        if Bias is not None and self._has_tma_epilogue(op):
            if (
                op.epilogue_schedule
                != cutlass_lib.EpilogueScheduleType.EpilogueTransposed
                and self.should_swap_XW(Bias)
            ):
                # TMA epilogue requires bias vector in column major to get best perf.
                op = self.swap_XW(op)
                should_swap_xw = True

        instance_definition, instance_type = self._define_gemm_instance(op)

        options = dict(
            alpha=self.alpha,
            beta=self.beta,
            X=X,
            W=W,
            Y=Y,
            kernel_call_signature=kernel_call_signature,
            Bias=Bias,
            epilogue_template=epilogue_template,
            argument_template=argument_template,
            swizzle=kwargs["swizzle"],
            should_swap_xw=should_swap_xw,
            template=self,
            kernel=kernel,
            instance_definition=instance_definition,
            instance_type=instance_type,
            input_reorder=self.input_reorder,
            epilogue_args=epilogue_args,
            test_call_statement=test_call_statement,
        )
        options.update(dict(zip(extra_names, extra_inputs)))
        res = self._template_from_string(self._get_template()).render(**options)
        if inductor_cuda_config.generate_test_runner:
            test_runner_code = self._template_from_string(
                GEMM_STANDALONE_RUNNER_TEMPLATE
            ).render(**options)
            res += "\n\n" + test_runner_code
        return res

    def test_call_statement(
        self,
        kernel,
        input_nodes,
        names_str: str = "",
    ) -> str:
        """
        Helper method to render the Cutlass CUDA C++ code required for calling the GEMM operation in the standalone
        test runner that might also be generated along with the rest of the code, if the corresponding config is
        enabled.

        Returns a C++ statement that calls the GEMM operation with the correct arguments.
        """
        _, __, arg_types = kernel.args.cpp_argdefs()
        arg_names = [name.strip() for name in names_str.strip().split(",")]
        if input_nodes[2] is None:
            del arg_names[2]
        arguments = [
            f"(({arg_type}){arg_name}_data.get())"
            for arg_type, arg_name in zip(arg_types, arg_names)
        ]
        return f"{kernel.kernel_name}({', '.join(arguments)}, workspace_size_ptr, (uint8_t*)workspace_data.get(), 0);"


class CUTLASS3xGemmTemplate(CUTLASSGemmTemplate):
    def __init__(
        self,
        input_nodes: List[Buffer],
        layout: Layout,
        alpha: float,
        beta: float,
        input_reorder: Optional[List[int]] = None,
    ):
        super().__init__(input_nodes, layout, alpha, beta, input_reorder)

    @staticmethod
    def add_cutlass_gemm_choices(
        choices: List[ChoiceCaller],
        layout: ir.Layout,
        input_nodes: List[Buffer],
        alpha: Union[float, int] = 1,
        beta: Union[float, int] = 0,
        input_reorder: Optional[List[int]] = None,
        **extra_kwargs,
    ) -> None:
        template = CUTLASS3xGemmTemplate(
            input_nodes, layout, alpha, beta, input_reorder
        )
        template._add_cutlass_gemm_choices(
            choices, layout, input_nodes, alpha, beta, input_reorder, **extra_kwargs
        )

    @staticmethod
    def _get_supported_ops() -> "List[cutlass_library.gemm_operation.GemmOperation]":  # type: ignore[name-defined]  # noqa: F821
        import cutlass_library.library as cutlass_lib

        return [cutlass_lib.GemmKind.Universal3x]

    def _get_template(self) -> str:
        return GEMM_TEMPLATE_CUTLASS_3X

    def _get_template_args(
        self,
        op: "cutlass_library.gemm_op.GemmOperation",  # type: ignore[name-defined]  # noqa: F821
    ) -> Tuple[str, Optional[str]]:
        return (GEMM_ARGS_CUTLASS_3X, GEMM_ARGS_CUTLASS_3X_EPILOGUE)

    @staticmethod
    def _has_tma_epilogue(  # noqa: F821 # type: ignore[arg-type,name-defined]
        op: "cutlass_library.gemm_op.GemmOperation",  # type: ignore[name-defined,arg-type] # noqa: F821
    ) -> bool:  # type: ignore[name-defined]
        """Helper method: Determine whether a given Cutlass GEMM op has a TMA Epilogue"""
        assert cutlass_utils.try_import_cutlass()
        import cutlass_library.library as cutlass_lib

        result = False
        if op.gemm_kind == cutlass_lib.GemmKind.Universal3x:
            epilogue_schedule_str = str(op.epilogue_schedule).split(".")[-1]
            result = epilogue_schedule_str.lower().startswith("tma")
        return result

    def _are_inputs_layout_compatible(self, layouts: List[Layout]) -> bool:
        """
        Evaluates whether input layouts are compatible for General Matrix Multiply (GEMM).

        This function checks compatibility of A, B, and possibly C operand layouts for
        a General Matrix Multiply (GEMM) operation, expressed as 'alpha * matmul(A, B) + beta * C'.
        It verifies requirements such as matching data types, minimum rank, and suitability
        for broadcasting, as defined by PyTorch operations like `torch.matmul`, `torch.aten.mm`,
        `addmm`, `bmm`, `baddbmm`, etc.

        Args:
            layouts (List[Layout]): List containing 2 or 3 Layout objects representing
                                    the input matrices A, B, and possibly C.

        Returns:
            bool: True if layouts are GEMM compatible, otherwise False.
        """
        assert len(layouts) == 2 or len(layouts) == 3
        # Check if A and B are compatible
        A_layout, B_layout = layouts[:2]
        if len(A_layout.size) < 1:
            return False
        if len(B_layout.size) < 1:
            return False
        A_size = [int(i) for i in A_layout.size]
        B_size = [int(i) for i in B_layout.size]
        if len(A_size) < 2:
            A_size.insert(0, 1)
        if len(B_size) < 2:
            A_size.insert(1, 1)
        # Are batch dims broadcastable?
        while len(A_size) < len(B_size):
            A_size.insert(0, 1)
        while len(B_size) < len(A_size):
            B_size.insert(0, 1)
        K = max(A_size[-1], B_size[-2])
        M = A_size[-2]
        N = B_size[-1]
        if K != A_size[-1] and A_size[-1] != 1:
            return False
        if K != B_size[-2] and B_size[-1] != 1:
            return False
        # check batch dim broadcastable
        for i in range(len(A_size) - 2):
            if A_size[i] != B_size[i] and A_size[i] != 1 and B_size[i] != 1:
                return False
        if len(layouts) == 3:
            C_layout = layouts[2]
            C_size = [int(i) for i in C_layout.size]
            while len(C_size) < len(A_size):
                C_size.insert(0, 1)
            # check batch dims
            for i in range(len(A_size) - 2):
                bd = max(A_size[i], B_size[i])
                if bd != C_size[i] and C_size[i] != 1:
                    return False
            if len(C_size) > len(A_size):
                # This may happen if the last elements of C are contiguous and
                # their multiplied size equals the last dim size of B
                if M != C_size[len(A_size) - 2] and C_size[len(A_size) - 2] != 1:
                    return False
                remaining_size = 1
                for i in range(len(A_size) - 1, len(C_size)):
                    remaining_size *= C_size[i]
                if N != remaining_size and remaining_size != 1:
                    return False
                return True
            assert len(C_size) == len(A_size)
            if M != C_size[-2] and C_size[-2] != 1:
                return False
            if N != C_size[-1] and C_size[-1] != 1:
                return False
        return True

    def _shape_match(
        self,
        op: "cutlass_library.gemm_op.GemmOperation",  # type: ignore[name-defined]  # noqa: F821
    ) -> bool:
        X, W = self.input_nodes[0], self.input_nodes[1]
        return X.layout.size[1] == W.layout.size[0]

    def _alignment_match(
        self,
        op: "cutlass_library.gemm_op.GemmOperation",  # type: ignore[name-defined]  # noqa: F821
    ) -> bool:
        return True

    def _set_bias_layout_and_alignment(
        self,
        op: "cutlass_library.gemm_op.GemmOperation",  # type: ignore[name-defined]  # noqa: F821
    ) -> bool:
        import cutlass_library.library as cutlass_lib

        if len(self.input_nodes) >= 3 and self.input_nodes[2] is not None:
            Bias = self.input_nodes[2]
            bias_layout = CUTLASSGemmTemplate.cutlass_layout(Bias.get_layout())
            if op.gemm_kind != cutlass_lib.GemmKind.Universal3x:
                if bias_layout != op.D.layout:
                    # For cutlass2, bias and output layout must match
                    return False
            else:
                op.C.layout = bias_layout
            if not self.set_alignment(Bias.get_layout(), op.C):
                return False
        else:
            if op.gemm_kind == cutlass_lib.GemmKind.Universal3x:
                op.C.element = cutlass_lib.DataType.void
            else:
                op.C.layout = op.D.layout
        return True

    def _define_gemm_instance(
        self,
        op: "cutlass_library.gemm_op.GemmOperation",  # type: ignore[name-defined]  # noqa: F821
    ) -> Tuple[str, str]:
        """Defines and renders the Cutlass / CUDA C++ code for a given GEMM operation instance.

        This function uses the Cutlass library to generate key parts of the codegen process. General Matrix Multiply
        forms a core part of a number of scientific applications, so this efficient and adaptable implementation is
        crucial.

        Args:
            op (cutlass_library.gemm_op.GemmOperation): This is the core GEMM operation that we are defining and rendering.

        Returns:
            Tuple[str, str]: A tuple where the first part is a string that constitutes the defined GEMM operation in C++
                             code (render) and the second part is the string that specifies the operation type.
        """
        assert cutlass_utils.try_import_cutlass()
        import cutlass_library.gemm_operation as cutlass_gemm_op
        import cutlass_library.library as cutlass_lib

        emitter = cutlass_gemm_op.EmitGemmUniversal3xInstance()
        if not hasattr(op, "epilogue_functor") or not isinstance(
            op.epilogue_functor, enum.Enum
        ):
            op = copy.deepcopy(op)
            op.epilogue_functor = cutlass_lib.EpilogueFunctor.LinearCombination
        op_def = emitter.emit(op)
        pattern = re.compile(r"\s*struct\s(.*?)\s:")
        decl = [line for line in op_def.split("\n") if "struct " in line][-1]

        match = pattern.match(decl)
        if match is None:
            raise RuntimeError("Invalid Gemm config: \n" + op_def)
        op_type = match.groups()[0]
        if op.gemm_kind == cutlass_lib.GemmKind.Universal3x:
            op_def += f"\n  using {op_type}_device_type = cutlass::gemm::device::GemmUniversalAdapter<{op_type}>;\n"
            op_type = f"{op_type}_device_type"
        return op_def, op_type

    def _get_extra_inputs_and_names(
        self,
        op: "cutlass_gemm_op.GemmOperation" = None,  # type: ignore[name-defined]  # noqa: F821
    ) -> Tuple[Optional[Buffer], List[Optional[Buffer]], List[str]]:
        Bias = None if len(self.input_nodes) == 2 else self.input_nodes[2]
        inputs: List[Optional[Buffer]] = []
        names: List[str] = []
        return (Bias, inputs, names)

    def render_gemm_arguments(
        self,
        argument_template: str,
        epilogue_template: str,
        should_swap_xw: bool,
        swizzle: int,
        X: IRNode,
        W: IRNode,
        Bias: IRNode,
        Y: IRNode,
        alpha: float,
        beta: float,
        kernel: CUDATemplateKernel,
        epilogue_args,
    ) -> str:
        """
        Render the Cutlass CUDA C++ code required for passing arguments to the GEMM operation.

        Args:
            argument_template (str): Template for the GEMM operation arguments.
            epilogue_template (str): Template for the epilogue arguments.
            should_swap_xw (bool): Determines whether X, W operands should be swapped. If True, applies an explicit
            transpose operation to X and W.
            X (IRNode): The X input tensor.
            W (IRNode): The W input tensor.
            Bias (IRNode): The bias tensor.
            Y (IRNode): The output tensor.
            alpha (float): Scaling factor for the product of the inputs.
            beta (float): Scaling factor for the output tensor.
            kernel (CUDATemplateKernel): CUDA Template kernel for the operation.
            epilogue_args (any): Additional arguments for the epilogue state.

        Returns:
            str: A block of CUDA C++ code as a string, ready to be used as arguments for the GEMM operation.

        Note: If `should_swap_xw` is True, a transpose operation will be applied to the X, W, Bias, and Y
        tensors. This operation also implies the M and N dimensions of Bias and GEMM output to be swapped
        before the function call.
        """
        options = dict(
            alpha=alpha,
            beta=beta,
            X=X,
            W=W,
            Y=Y,
            Bias=Bias,
            template=self,
            kernel=kernel,
            M="M",
            N="N",
            epilogue_args=epilogue_args,
            swizzle=swizzle,
        )
        assert epilogue_template is not None

        if should_swap_xw:
            # Swap
            def clone_with_transposed_stride(node: IRNode) -> IRNode:
                old_layout = node.get_layout()
                new_stride = list(old_layout.stride)
                new_stride[-2], new_stride[-1] = new_stride[-1], new_stride[-2]
                new_layout = FixedLayout(
                    old_layout.device,
                    old_layout.dtype,
                    list(old_layout.size),
                    new_stride,
                    old_layout.offset,
                )
                return Buffer(name=node.get_name(), layout=new_layout)

            new_X = clone_with_transposed_stride(X)
            new_W = clone_with_transposed_stride(W)
            new_Bias = clone_with_transposed_stride(Bias)
            new_Y = clone_with_transposed_stride(Y)
            options["X"], options["W"], options["Bias"], options["Y"] = (
                new_W,
                new_X,
                new_Bias,
                new_Y,
            )
            options["M"], options["N"] = "N", "M"

        epilogue_arguments = self._template_from_string(epilogue_template).render(
            **options
        )
        arguments = self._template_from_string(argument_template).render(
            epilogue_arguments=epilogue_arguments, **options
        )

        return arguments


class CUTLASS2xGemmTemplate(CUTLASSGemmTemplate):
    def __init__(
        self,
        input_nodes: List[Buffer],
        layout: Layout,
        alpha: float,
        beta: float,
        input_reorder: Optional[List[int]] = None,
    ):
        super().__init__(input_nodes, layout, alpha, beta, input_reorder)

    @staticmethod
    def add_cutlass_gemm_choices(
        choices: List[ChoiceCaller],
        layout: ir.Layout,
        input_nodes: List[Buffer],
        alpha: Union[float, int] = 1,
        beta: Union[float, int] = 0,
        input_reorder: Optional[List[int]] = None,
        **extra_kwargs,
    ) -> None:
        template = CUTLASS2xGemmTemplate(
            input_nodes, layout, alpha, beta, input_reorder
        )
        template._add_cutlass_gemm_choices(
            choices, layout, input_nodes, alpha, beta, input_reorder, **extra_kwargs
        )

    @staticmethod
    def _get_supported_ops() -> "List[cutlass_library.gemm_operation.GemmOperation]":  # type: ignore[name-defined]  # noqa: F821
        import cutlass_library.library as cutlass_lib

        return [cutlass_lib.GemmKind.Universal, cutlass_lib.GemmKind.Sparse]

    @staticmethod
    def _has_tma_epilogue(self) -> bool:
        return False

    def _get_template(self) -> str:
        return GEMM_TEMPLATE_CUTLASS_2X

    def _get_template_args(
        self,
        op: "cutlass_library.gemm_op.GemmOperation",  # type: ignore[name-defined]  # noqa: F821
    ) -> Tuple[str, Optional[str]]:
        import cutlass_library.library as cutlass_lib

        if op.gemm_kind == cutlass_lib.GemmKind.Sparse:
            return (GEMM_ARGS_SPARSE_CUTLASS_2X, None)

        return (GEMM_ARGS_CUTLASS_2X, None)

    def _are_inputs_layout_compatible(self, layouts: List[Layout]) -> bool:
        """
        Evaluates whether input layouts are compatible for set of operations supported by this class.

        Args:
            layouts (List[Layout]): List containing Layout objects representing
                                    the input matrices.

        Returns:
            bool: True if layouts are GEMM compatible, otherwise False.
        """
        assert len(layouts) == 2 or len(layouts) == 3
        # Check if A and B are compatible
        A_layout, B_layout = layouts[:2]
        if len(A_layout.size) != 2:
            return False
        if len(A_layout.size) != 2:
            return False
        A_size = [int(i) for i in A_layout.size]
        B_size = [int(i) for i in B_layout.size]
        K = max(A_size[-1], B_size[-2])
        M = A_size[-2]
        N = B_size[-1]
        if K != A_size[-1] and K != 2 * A_size[-2]:
            return False
        if K != B_size[-2]:
            return False
        return True

    def _shape_match(
        self,
        op: "cutlass_library.gemm_op.GemmOperation",  # type: ignore[name-defined]  # noqa: F821
    ) -> bool:
        import cutlass_library.library as cutlass_lib

        X, W = self.input_nodes[0], self.input_nodes[1]

        if op.gemm_kind == cutlass_lib.GemmKind.Sparse:
            return X.layout.size[1] * 2 == W.layout.size[0]

        return X.layout.size[1] == W.layout.size[0]

    def _alignment_match(
        self,
        op: "cutlass_library.gemm_op.GemmOperation",  # type: ignore[name-defined]  # noqa: F821
    ) -> bool:
        import cutlass_library.library as cutlass_lib

        if op.gemm_kind != cutlass_lib.GemmKind.Sparse:
            return True

        # SparseGemm in CUTLASS has specific alignment check that for
        # small k could make some of the choices throw kMisalignedOperand
        # CUTLASS error when run, see:
        # https://github.com/NVIDIA/cutlass/blob/e01b9b5029b7caca5a43c29f7d2714d7cf1dcae8/include/cutlass/gemm/kernel/sparse_gemm.h#L198-L200  # noqa: B950
        # So, let's skip these choices if that would be the case.
        X = self.input_nodes[0]
        return (X.layout.size[1] * 2) % op.tile_description.tile_shape[2] == 0

    def _set_bias_layout_and_alignment(
        self,
        op: "cutlass_library.gemm_op.GemmOperation",  # type: ignore[name-defined]  # noqa: F821
    ) -> bool:
        import cutlass_library.library as cutlass_lib

        if op.gemm_kind == cutlass_lib.GemmKind.Sparse:
            op.C.layout = op.D.layout
            return True

        if len(self.input_nodes) >= 3 and self.input_nodes[2] is not None:
            Bias = self.input_nodes[2]
            bias_layout = CUTLASSGemmTemplate.cutlass_layout(Bias.get_layout())
            if bias_layout != op.D.layout:
                # For cutlass2, bias and output layout must match
                return False
            if not self.set_alignment(Bias.get_layout(), op.C):
                return False
        else:
            op.C.layout = op.D.layout
        return True

    def _define_gemm_instance(
        self,
        op: "cutlass_library.gemm_op.GemmOperation",  # type: ignore[name-defined]  # noqa: F821
    ) -> Tuple[str, str]:
        """Defines and renders the Cutlass / CUDA C++ code for a given GEMM operation instance.

        This function uses the Cutlass library to generate key parts of the codegen process. General Matrix Multiply
        forms a core part of a number of scientific applications, so this efficient and adaptable implementation is
        crucial.

        Args:
            op (cutlass_library.gemm_op.GemmOperation): This is the core GEMM operation that we are defining and rendering.

        Returns:
            Tuple[str, str]: A tuple where the first part is a string that constitutes the defined GEMM operation in C++
                             code (render) and the second part is the string that specifies the operation type.
        """
        assert cutlass_utils.try_import_cutlass()
        import cutlass_library.gemm_operation as cutlass_gemm_op
        import cutlass_library.library as cutlass_lib

        if op.gemm_kind == cutlass_lib.GemmKind.Sparse:
            emitter = cutlass_gemm_op.EmitSparseGemmInstance()
        else:
            emitter = cutlass_gemm_op.EmitGemmInstance()
        op_def = emitter.emit(op)
        op_def = op_def.replace(
            "cutlass::gemm::device::Gemm", "cutlass::gemm::device::GemmUniversal"
        )
        if op.gemm_kind != cutlass_lib.GemmKind.Sparse:
            op_def = op_def.replace("false,", "")
        pattern = re.compile(r"\s*using\s(.*?)\s=")
        decl = op_def.split("\n")[2]

        match = pattern.match(decl)
        if match is None:
            raise RuntimeError("Invalid Gemm config: \n" + op_def)
        op_type = match.groups()[0]
        return op_def, op_type

    def _get_extra_inputs_and_names(
        self,
        op: "cutlass_gemm_op.GemmOperation" = None,  # type: ignore[name-defined]  # noqa: F821
    ) -> Tuple[Optional[Buffer], List[Optional[Buffer]], List[str]]:
        import cutlass_library.library as cutlass_lib

        if op.gemm_kind == cutlass_lib.GemmKind.Sparse:
            Bias = None
            Meta = self.input_nodes[2]
        else:
            Bias = None if len(self.input_nodes) == 2 else self.input_nodes[2]
            Meta = None
        inputs = [Meta]
        names = ["Meta"]
        return (Bias, inputs, names)

    def render_gemm_arguments(
        self,
        instance_type: str,
        argument_template: str,
        epilogue_template: str,
        should_swap_xw: bool,
        X: IRNode,
        W: IRNode,
        Bias: IRNode,
        Meta: IRNode,
        Y: IRNode,
        alpha: float,
        beta: float,
        kernel: CUDATemplateKernel,
        epilogue_args,
    ) -> str:
        """
        Render the Cutlass CUDA C++ code required for passing arguments to the GEMM operation.

        Args:
            instance_type (str): GEMM instance type.
            argument_template (str): Template for the GEMM operation arguments.
            epilogue_template (str): Template for the epilogue arguments.
            should_swap_xw (bool): Determines whether X, W operands should be swapped. If True, applies an explicit
            transpose operation to X and W.
            X (IRNode): The X input tensor.
            W (IRNode): The W input tensor.
            Bias (IRNode): The bias tensor.
            Meta (IRNode): The meta tensor.
            Y (IRNode): The output tensor.
            alpha (float): Scaling factor for the product of the inputs.
            beta (float): Scaling factor for the output tensor.
            kernel (CUDATemplateKernel): CUDA Template kernel for the operation.
            epilogue_args (any): Additional arguments for the epilogue state.

        Returns:
            str: A block of CUDA C++ code as a string, ready to be used as arguments for the GEMM operation.

        Note: If `should_swap_xw` is True, a transpose operation will be applied to the X, W, Bias, and Y
        tensors. This operation also implies the M and N dimensions of Bias and GEMM output to be swapped
        before the function call.
        """
        options = dict(
            instance_type=instance_type,
            alpha=alpha,
            beta=beta,
            X=X,
            W=W,
            Y=Y,
            Bias=Bias,
            Meta=Meta,
            template=self,
            kernel=kernel,
            M="M",
            N="N",
            epilogue_args=epilogue_args,
        )

        if epilogue_template is None:
            arguments = self._template_from_string(argument_template).render(
                split_k=1, **options
            )
            return arguments

        epilogue_arguments = self._template_from_string(epilogue_template).render(
            **options
        )
        arguments = self._template_from_string(argument_template).render(
            epilogue_arguments=epilogue_arguments, **options
        )

        return arguments<|MERGE_RESOLUTION|>--- conflicted
+++ resolved
@@ -509,20 +509,12 @@
 
         ops = self.gen_ops()
         for name, op in ops:
-<<<<<<< HEAD
             old_len = len(choices)
             for swizzle in [1, 2, 4, 8]:
                 # breakpoint()
-                self.maybe_append_choice(choices, op=op, swizzle=swizzle)
-                if len(choices) > old_len:
-                    choices[-1].debug_extra = name + f" swizzle={swizzle}"
-=======
-            self.maybe_append_choice(
-                choices,
-                description=name,
-                op=op,
-            )
->>>>>>> fa4096fa
+                description = name + f" swizzle={swizzle}"
+                self.maybe_append_choice(choices, description=description, op=op, swizzle=swizzle)
+
         if len(ops) == 0:
             input_layouts = [node.get_layout() for node in input_nodes]
             input_strides = [node.get_stride() for node in input_nodes]
@@ -852,11 +844,6 @@
                         and res.get(filter_res.configuration_name(), None) is None
                     ):
                         res[filter_res.configuration_name()] = filter_res
-<<<<<<< HEAD
-        # breakpoint()
-=======
-        log.debug("Got cutlass configs: total number of ops: %d, ", len(res))
->>>>>>> fa4096fa
         return list(res.items())[: inductor_cuda_config.cutlass_max_profiling_configs]
 
     def gemm_mode(self) -> str:
