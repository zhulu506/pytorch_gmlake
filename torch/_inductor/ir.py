--- conflicted
+++ resolved
@@ -5490,11 +5490,7 @@
 
 
 class UserDefinedTritonKernel(ExternKernel):
-<<<<<<< HEAD
-    def get_kernel_and_metadata(self):
-=======
-    def get_kernel_and_configs(self):  # type: ignore[no-untyped-def]
->>>>>>> 2b65772a
+    def get_kernel_and_metadata(self):  # type: ignore[no-untyped-def]
         from triton.runtime.autotuner import Autotuner
 
         from torch._higher_order_ops.triton_kernel_wrap import kernel_side_table
@@ -5509,13 +5505,8 @@
             kernel = kernel.fn
         return kernel, configs, restore_value_args
 
-<<<<<<< HEAD
-    def codegen(self, wrapper):
+    def codegen(self, wrapper) -> None:  # type: ignore[no-untyped-def]
         kernel, configs, restore_value_args = self.get_kernel_and_metadata()
-=======
-    def codegen(self, wrapper) -> None:  # type: ignore[no-untyped-def]
-        kernel, configs = self.get_kernel_and_configs()
->>>>>>> 2b65772a
 
         # Definition of kernel
         new_name, triton_meta = wrapper.define_user_defined_triton_kernel(
