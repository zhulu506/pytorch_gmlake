--- conflicted
+++ resolved
@@ -7310,8 +7310,16 @@
                 continue
             if device is None:
                 device = op.get_device()
-            assert op.get_size() == bo.get_size(), (i, op, bo)
-            assert op.get_stride() == bo.get_stride(), (i, op, bo)
+
+            def _guard_list_equals(
+                lhs_exprs: List[Union[int, sympy.expr]],
+                rhs_exprs: List[Union[int, sympy.expr]],
+            ) -> None:
+                for lhs, rhs in zip(lhs_exprs, rhs_exprs):
+                    V.graph.sizevars.guard_equals(lhs, rhs)
+
+            _guard_list_equals(op.get_size(), bo.get_size())
+            _guard_list_equals(op.get_stride(), bo.get_stride())
             # assume all carried_inputs and outputs are on the same device
             # as the MultiOutputLayout below requires single device
             assert op.get_device() == bo.get_device() == device, (i, op, bo, device)
@@ -7373,47 +7381,8 @@
 
         cond_outputs = cond_fn.graph.graph_outputs  # type: ignore[union-attr]
         body_outputs = body_fn.graph.graph_outputs  # type: ignore[union-attr]
-<<<<<<< HEAD
         WhileLoop._check_valid_cond_output(cond_outputs)
         WhileLoop._check_carry_matches_body_outputs(carried_inputs, body_outputs)
-=======
-
-        if _has_aliased_buffers(body_outputs):
-            raise AssertionError(
-                "Output aliasing is currently not supported in compiled torch.while_loop. "
-                f"The outputs of the body_fn subgraph of torch.while_loop are aliased: {body_outputs}"
-            )
-
-        # make sure cond_fn returns a boolean scalar Tensor
-        assert len(cond_outputs) == 1, cond_outputs
-        assert cond_outputs[0].get_dtype() == torch.bool, cond_outputs
-        assert len(cond_outputs[0].get_size()) == 0, cond_outputs
-
-        assert (
-            len(all_inputs) > 0
-        ), "torch.while_loop is assumed to have at least one operand."
-
-        device = all_inputs[0].get_device()
-
-        # make sure carried_inputs and body outputs are structurally equivalent
-        assert len(carried_inputs) == len(body_outputs), (carried_inputs, body_outputs)
-        for i, (op, bo) in enumerate(zip(carried_inputs, body_outputs)):
-
-            def _guard_list_equals(
-                lhs_exprs: List[Union[int, sympy.expr]],
-                rhs_exprs: List[Union[int, sympy.expr]],
-            ) -> None:
-                for lhs, rhs in zip(lhs_exprs, rhs_exprs):
-                    V.graph.sizevars.guard_equals(lhs, rhs)
-
-            _guard_list_equals(op.get_size(), bo.get_size())
-            _guard_list_equals(op.get_stride(), bo.get_stride())
-            # assume all carried_inputs and outputs are on the same device
-            # as the MultiOutputLayout below requires single device
-            assert op.get_device() == bo.get_device() == device, (i, op, bo, device)
-            assert op.get_dtype() == bo.get_dtype(), (i, op, bo)
-            assert op.get_layout().offset == bo.get_layout().offset, (i, op, bo)
->>>>>>> 3e24f1c2
 
         while_loop = WhileLoop(
             carried_inputs=carried_inputs,
