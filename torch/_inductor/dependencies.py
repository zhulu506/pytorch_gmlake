--- conflicted
+++ resolved
@@ -576,11 +576,7 @@
         if fn.indirect_vars:
             # mimic the `tmpX` naming tracing gives us
             repl = {v: sympy.Symbol(f"tmp{i}") for i, v in enumerate(fn.indirect_vars)}
-<<<<<<< HEAD
-            name_to_index = {k: sympy_subs(v, repl) for k, v in name_to_index.items()}
-=======
             name_to_index = {k: sympy_subs(v, repl) for k, v in name_to_index.items()}  # type: ignore[arg-type]
->>>>>>> 9629835b
         for entry in fn.memory_usage[MemoryUsageType.LOAD]:
             inner.load(entry.buffer_name, name_to_index[entry.index_name])  # type: ignore[arg-type]
         for entry in fn.memory_usage[MemoryUsageType.LOAD_SEED]:
