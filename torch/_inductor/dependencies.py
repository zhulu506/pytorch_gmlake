--- conflicted
+++ resolved
@@ -463,13 +463,8 @@
         # different indexing formulas.
         free_symbols = index.free_symbols
         index_vars = [*var_ranges.keys()]
-<<<<<<< HEAD
-        sizes = tuple(var_ranges.values())
+        sizes = tuple(var_ranges.values())  # type: ignore[assignment]
         new_sizes, reindex, _ = V.graph.sizevars._simplify_loops(
-=======
-        sizes = tuple(var_ranges.values())  # type: ignore[assignment]
-        new_sizes, reindex, prune = V.graph.sizevars._simplify_loops(
->>>>>>> 1f1e2eeb
             index_vars,
             sizes,
             index_prevent_reordering([index], index_vars, sizes),
