# mypy: allow-untyped-defs
import abc
import dataclasses
import itertools
import logging
import re
import typing
<<<<<<< HEAD
from typing import Any, Callable, Dict, List, Optional, Tuple, TypeVar, Union
=======
from typing import (
    Any,
    Callable,
    Dict,
    List,
    Optional,
    Sequence,
    Set,
    Tuple,
    TypeVar,
    Union,
)
>>>>>>> 99151a34
from unittest.mock import patch

import sympy

import torch
from torch.fx.experimental.symbolic_shapes import free_unbacked_symbols
from torch.utils._ordered_set import OrderedSet

from ..utils._sympy.symbol import make_symbol, SymT
from .codegen.common import index_prevent_reordering
from .utils import (
    get_dtype_size,
    reduction_num_outputs,
    sympy_index_symbol,
    sympy_str,
    sympy_subs,
    VarRanges,
)
from .virtualized import OpsHandler, ReductionType, V


T = TypeVar("T")

log = logging.getLogger(__name__)
is_indirect = re.compile(r"indirect|tmp").search


class Dep(abc.ABC):
    name: str
    index: sympy.Expr

    @abc.abstractmethod
    def rename(self, renames: Dict[str, str]) -> "Dep":
        pass

    @abc.abstractmethod
    def get_numel(self) -> sympy.Expr:
        pass

    @abc.abstractmethod
    def numbytes_hint(self):
        pass

    @abc.abstractmethod
    def has_unbacked_symbols(self) -> bool:
        pass

    @abc.abstractmethod
    def is_contiguous(self) -> bool:
        pass

    def normalize_with_stride_order(self, prefix="t"):
        return self


@dataclasses.dataclass(frozen=True)
class MemoryDep(Dep):
    name: str
    index: sympy.Expr
    var_names: Tuple[sympy.Symbol, ...]
    size: Tuple[sympy.Expr, ...]
    mode: Optional[str] = None

    def __repr__(self) -> str:
        maybe_mode = ""
        if self.mode is not None:
            maybe_mode = f", {self.mode}"
        return f"MemoryDep({self.name!r}, {self.index}, {self.ranges}{maybe_mode})"

    @property
    def num_vars(self):
        return len(self.var_names)

    def decide_loop_order_to_match(self, other):
        """
        Can return None if not able to decide loop orders.
        """
        assert self.num_vars == other.num_vars

        # ignore broadcast for now since broadcast causes extra 0 strides
        # which makes it hard to decide the correct loop orders.
        if self.num_vars != len(self.index.free_symbols):
            return None
        if other.num_vars != len(other.index.free_symbols):
            return None

        # bail out if any size is 0 or 1
        # For size == 0, it's an empty tensor, any strides for that dimension
        # are equivalent. Skip for simplicity and it may not matter that much.
        #
        # For size == 1, it cause cause tie for strides of different dimensions.
        # Also when we first time create LoopBody in ComputedBuffer.simplify_and_reorder
        # we can dependencies.index_vars_squeeze which should already sqeeuze
        # the size == 1 dimensions.
        if any(s == 0 or s == 1 for s in itertools.chain(self.size, other.size)):
            return None

        # Extract strides for both expression
        self_strides = V.graph.sizevars.stride_hints(self.index, self.var_names)
        other_strides = V.graph.sizevars.stride_hints(other.index, other.var_names)

        # Even if the shape contains no 0/1, some complex index expression may
        # still have duplicate stride values. Here is an example:
        # https://gist.github.com/shunting314/511a7e1ec88aa2e1a8ec85d8445ab129
        # We don't reorder the loop for these cases for now, but in theory
        # we could improve the algorithm to detect the correct loop orders.
        if len(OrderedSet(self_strides)) != len(self_strides) or len(
            OrderedSet(other_strides)
        ) != len(other_strides):
            log.debug(
                "unable to decide loop order. self_dep=%s v.s. other_dep=%s, self_strides=%s v.s. other_strides=%s",
                self,
                other,
                self_strides,
                other_strides,
            )
            return None

        # May hanppen if self and other are as follows
        # MemoryDep('addmm_6', 393216*d0 + 768*d1 + d2, {d0: 16, d1: 512, d2: 768}, None)
        # MemoryDep('addmm_6', 98304*d0 + d1 + 768*d2, {d0: 64, d1: 768, d2: 128}, None)
        if OrderedSet(self_strides) != OrderedSet(other_strides):
            return None

        stride_to_index = {s: i for i, s in enumerate(self_strides)}
        order = [stride_to_index[s] for s in other_strides]

        assert OrderedSet(order) == OrderedSet(range(0, self.num_vars))
        return order

    def get_offset(self):
        """
        Return the offset by setting every variable to be 0.
        """
        return sympy_subs(self.index, dict.fromkeys(self.var_names, 0))

    def normalize(self) -> "MemoryDep":
        """
        Normalize by merging loops. The different to normalize_with_stride_order is,
        this method does not reorder loops while normalize_with_stride_order reorder
        loops based on stride order.
        """
        return MemoryDep(
            self.name,
            *_RecordLoadStoreInner._normalize(self.index, self.ranges),  # type: ignore[arg-type]
            self.mode,
        )

    def normalize_with_stride_order(self, prefix="t"):
        r"""
        Used to decide if two MemoryDep does not equal due to different loop orders.
        More specifically, when dep1 and dep2 are not equal, we can normalize
        both and check if they are equal after that. If yes, then the mismatch is
        caused by different loop orders.
        """
        # import here to avoid circular import
        from torch._inductor import ir

        strides = V.graph.sizevars.stride_hints(self.index, self.var_names)

        # pick a loop order with stride ordered decreasingly
        order = sorted(range(len(strides)), key=strides.__getitem__, reverse=True)
        stride_reorder = ir.same_reorder(order)
        sizes = self.size
        var_names = self.var_names

        new_reordered_sizes = stride_reorder(sizes)
        new_reordered_var_names = stride_reorder(var_names)

        new_simplified_sizes, reindex, prune = V.graph.sizevars._simplify_loops(
            new_reordered_var_names,
            new_reordered_sizes,
            index_prevent_reordering(
                [self.index], new_reordered_var_names, new_reordered_sizes
            ),
        )

        # now let's create new symbols with the passed in prefix
        var_ranges, add_var = var_builder(prefix)
        replacement = dict(
            zip(
                new_reordered_var_names,
                reindex([add_var(x) for x in new_simplified_sizes]),
            )
        )
        new_index = sympy_subs(sympy.expand(self.index), replacement)  # type: ignore[arg-type] # next PR

        out = MemoryDep(self.name, new_index, tuple(var_ranges.keys()), tuple(var_ranges.values()))  # type: ignore[arg-type]
        return out

    @property
    def ranges(self) -> Dict[sympy.Symbol, sympy.Expr]:
        """{c0: 128, c1: 512, ...}"""
        return dict(zip(self.var_names, self.size))

    def simplify_with_ranges(self):
        return MemoryDep(
            name=self.name,
            index=V.graph.sizevars.simplify_with_ranges(self.index, self.ranges),
            var_names=self.var_names,
            size=self.size,
            mode=self.mode,
        )

    def get_numel(self) -> sympy.Expr:
        if self.is_indirect():
            numel = V.graph.get_numel(self.name)
        else:
            vars: OrderedSet[sympy.Basic] = OrderedSet(self.index.free_symbols)
            numel = sympy.S.One
            for var, size in zip(self.var_names, self.size):
                if var in vars:
                    numel = numel * size
        return numel  # type: ignore[return-value]

    def rename(self, renames: Dict[str, str]) -> "MemoryDep":
        if self.name in renames:
            return MemoryDep(
                renames[self.name],
                self.index,
                var_names=self.var_names,
                size=self.size,
                mode=self.mode,
            )
        return self

    def numbytes_hint(self) -> int:
        try:
            return V.graph.sizevars.size_hint(self.get_numel()) * get_dtype_size(
                V.graph.get_dtype(self.name)
            )
        except NotImplementedError:  # NoneLayout
            return 0

    def has_unbacked_symbols(self):
        return len(free_unbacked_symbols(self.get_numel())) > 0

    def is_contiguous(self) -> bool:
        if isinstance(self.index, sympy.Integer):
            return True
        return isinstance(self.index, sympy.Symbol) and self.index in self.var_names

    def stride1_for_last_dim(self, result_for_complex_expression=True) -> bool:
        """
        Whether the stride for the last dimension is 1.
        """
        # python test/inductor/test_torchinductor_opinfo.py -k test_comprehensive_masked_scatter_cuda_float16
        # will exercise thru this corner case.
        if len(self.var_names) == 0:
            return True

        terms = self.index.args if isinstance(self.index, sympy.Add) else [self.index]

        last_sym = self.var_names[-1]
        for term in terms:
            if term == last_sym:
                return True

            # Having a >1 stride for the last dimension is bad for perf
            # return False.
            if (
                isinstance(term, sympy.Mul)
                and len(term.args) == 2
                and term.args[1] == last_sym
                and isinstance(term.args[0], (int, sympy.Integer))
                and term.args[0] > 1
            ):
                return False

        return result_for_complex_expression

    def is_scalar(self) -> bool:
        if isinstance(self.index, sympy.Symbol):
            return self.index not in self.var_names and not self.is_indirect()
        return isinstance(self.index, (int, sympy.Integer))

    def is_indirect(self) -> bool:
        return any(is_indirect(v.name) for v in self.index.free_symbols)  # type: ignore[attr-defined]


@dataclasses.dataclass(frozen=True)
class StarDep(Dep):
    name: str
    mode: Optional[str] = None

    # depends on the entire buffer
    @property
    def index(self):
        raise NotImplementedError("StarDep does not have an index")

    def get_numel(self) -> sympy.Expr:
        return V.graph.get_numel(self.name)  # type: ignore[return-value]

    def rename(self, renames: Dict[str, str]) -> "StarDep":
        if self.name in renames:
            return StarDep(renames[self.name], self.mode)
        return self

    def numbytes_hint(self):
        try:
            return V.graph.sizevars.size_hint(self.get_numel()) * get_dtype_size(
                V.graph.get_dtype(self.name)
            )
        except NotImplementedError:
            return 0  # NoneLayout, MultiOutputLayout, etc

    def has_unbacked_symbols(self):
        return len(free_unbacked_symbols(self.get_numel())) > 0

    def is_contiguous(self) -> bool:
        return False

    def is_scalar(self) -> bool:
        return False

    def is_indirect(self) -> bool:
        return False


# Used for tracking mutation ordering
# if A reads a buffer and B mutates it
# B must be ordered after A
#
# This is useful for a variety of reasons.
# For example, if A's read is never actually used, we can eliminate it.
# Another case is if A's buffer ends up being fused away, we never need to
# materialize that buffer
@dataclasses.dataclass(frozen=True)
class WeakDep(Dep):
    # Fake dependency on unused buffer
    name: str
    # Buffer that is doing the mutation
    mutating_buf: str

    @property
    def index(self):
        raise NotImplementedError("WeakDep does not have an index")

    def get_numel(self) -> sympy.Expr:
        return sympy.S.One

    def rename(self, renames: Dict[str, str]) -> "WeakDep":
        if self.name in renames:
            return WeakDep(renames[self.name], self.mutating_buf)
        return self

    def numbytes_hint(self):
        return 1  # Purely inserted for ordering, not an actual dep

    def has_unbacked_symbols(self):
        return False

    def is_contiguous(self) -> bool:
        return False


@dataclasses.dataclass(frozen=True)
class IndexExprDep:
    index: sympy.Expr  # type: ignore[assignment]
    var_names: Tuple[sympy.Symbol, ...]
    size: Tuple[sympy.Expr, ...]


@dataclasses.dataclass
class ReadWrites:
    reads: OrderedSet[Dep]
    writes: OrderedSet[Dep]
    index_exprs: OrderedSet[IndexExprDep]
    range_vars: Optional[List[sympy.Expr]] = None
    var_ranges: Optional[VarRanges] = None

    def rename(self, renames: typing.Dict[str, str]) -> "ReadWrites":
        return ReadWrites(
            OrderedSet(dep.rename(renames) for dep in self.reads),
            OrderedSet(dep.rename(renames) for dep in self.writes),
            self.index_exprs,
            self.range_vars,
            self.var_ranges,
        )

    def with_read(self, dep: Union[Dep, OrderedSet[Dep]]) -> "ReadWrites":
        assert isinstance(dep, (WeakDep, StarDep, OrderedSet))
        if not isinstance(dep, OrderedSet):
            dep = OrderedSet([dep])
        return ReadWrites(
            OrderedSet.union(self.reads, dep),
            self.writes,
            self.index_exprs,
            self.range_vars,
            self.var_ranges,
        )

    def merge(self, other: "ReadWrites"):
        reads = OrderedSet.union(self.reads, other.reads)
        writes = OrderedSet.union(self.writes, other.writes)
        index_exprs = OrderedSet.union(self.index_exprs, other.index_exprs)
        return ReadWrites(reads - writes, writes, index_exprs)

    @staticmethod
    def merge_list(read_writes: List["ReadWrites"]):
        all_writes = OrderedSet.union(*[rw.writes for rw in read_writes])
        all_reads = OrderedSet.union(*[rw.reads for rw in read_writes]) - all_writes
        all_index_exprs = OrderedSet.union(*[rw.index_exprs for rw in read_writes])
        return ReadWrites(all_reads, all_writes, all_index_exprs)

    def remove_reads(self, rem_reads):
        return ReadWrites(
            self.reads - rem_reads,
            self.writes,
            self.index_exprs,
            self.range_vars,
            self.var_ranges,
        )

    def reads_and_writes(self):
        return itertools.chain(self.reads, self.writes)

    def buffer_names(self, ignore_integer_index=True):
        """
        Integer index is used for load_seed.
        """
        names: OrderedSet[str] = OrderedSet()
        for dep in self.reads_and_writes():
            if not isinstance(dep, MemoryDep):
                continue
            if not ignore_integer_index or not isinstance(
                dep.index, (int, sympy.Integer)
            ):
                names.add(dep.name)
        return names


class _RecordLoadStoreInner(V.MockHandler):  # type: ignore[name-defined]
    def __init__(self, var_ranges: VarRanges, normalize: bool) -> None:
        super().__init__()
        self._reads: OrderedSet[Dep] = OrderedSet()
        self._writes: OrderedSet[MemoryDep] = OrderedSet()
        self._index_exprs: OrderedSet[IndexExprDep] = OrderedSet()
        self._var_ranges: VarRanges = var_ranges
        self._should_normalize: bool = normalize

    @staticmethod
    def drop_unused_symbols(index, var_names, sizes):
        """
        Reduction has last (reduced) dim in its sizes, but
        downstream users won't.  Normalize this away.
        """
        if not isinstance(index, sympy.Expr):
            # index can be an int
            return
        free_symbols = index.free_symbols
        while var_names and var_names[-1] not in free_symbols:
            var_names.pop()
            sizes.pop()

    @classmethod
    def _normalize(
        cls, index: sympy.Expr, var_ranges: VarRanges
    ) -> Tuple[sympy.Expr, Tuple[sympy.Symbol, ...], Tuple[sympy.Expr, ...]]:
        # Try to further simplify the indexes even if simplify_loops didn't
        # convert it to the simplest form because of the interference from
        # different indexing formulas.
        index_vars = [*var_ranges.keys()]
        sizes = tuple(var_ranges.values())  # type: ignore[assignment]
        new_sizes, reindex, prune = V.graph.sizevars._simplify_loops(
            index_vars,
            sizes,
            index_prevent_reordering([index], index_vars, sizes),
        )

        # assign new variables each dimension to deal with numbering mismatches
        # d0, d1, d2 could become d0, d2 -- which won't match d0, d1
        new_vars, add_var = var_builder(canonicalization_prefix())
        replacement = dict(zip(index_vars, reindex([add_var(x) for x in new_sizes])))
        index = sympy_subs(sympy.expand(index), replacement)

        new_vars = [*new_vars.keys()]
        new_sizes = [*new_sizes]
        cls.drop_unused_symbols(index, new_vars, new_sizes)
        return index, tuple(new_vars), tuple(new_sizes)  # type: ignore[arg-type]

    def canonicalize(
        self, index: sympy.Expr
    ) -> Tuple[sympy.Expr, Tuple[sympy.Symbol, ...], Tuple[sympy.Expr, ...]]:
        if not self._should_normalize:
            sizes = [V.graph.sizevars.simplify(x) for x in self._var_ranges.values()]
            var_names = [k for k, v in zip(self._var_ranges.keys(), sizes) if v != 1]
            sizes = [v for v in sizes if v != 1]

            self.drop_unused_symbols(index, var_names, sizes)

            return index, tuple(var_names), tuple(sizes)  # type: ignore[return-value, arg-type]
        var_ranges = {
            k: V.graph.sizevars.simplify(v)
            for k, v in self._var_ranges.items()
            # TODO(jansel): explore this further normalization
            # if k in free_symbols
        }
        return self._normalize(index, var_ranges)

    def load(self, name: str, index: sympy.Expr) -> str:
        self._reads.add(MemoryDep(name, *self.canonicalize(index)))
        return f"load({name}, {sympy_str(index)})"

    def load_seed(self, name: str, index: int):
        assert isinstance(index, int)
        return self.load(name, sympy.Integer(index))

    def store(self, name: str, index: sympy.Expr, value: str, mode=None) -> str:
        self._writes.add(MemoryDep(name, *self.canonicalize(index), mode=mode))
        return f"store({name}, {sympy_str(index)}, {value}, {mode})"

    def store_reduction(self, name: str, index, value) -> str:
        return self.store(name, index, f"store_reduction({value})")

    def index_expr(self, index: sympy.Expr, dtype) -> str:
        self._index_exprs.add(IndexExprDep(*self.canonicalize(index)))
        return f"index_expr({sympy_str(index)}, {dtype})"

    def bucketize(
        self,
        values: T,
        boundaries: Tuple[str, sympy.Expr, sympy.Expr, sympy.Expr],
        boundary_indices: T,
        indexing_dtype: torch.dtype,
        right: bool,
        sorter: Optional[Tuple[str, sympy.Expr]] = None,
        sorter_indices: Optional[T] = None,
    ) -> None:
        """Records the names of the buffers that bucketize will read from."""
        self._reads.add(StarDep(boundaries[0]))
        if sorter is not None:
            self._reads.add(StarDep(sorter[0]))


class RecordLoadStore(V.KernelFormatterHandler):  # type: ignore[name-defined]
    def __init__(self, var_ranges: VarRanges, normalize: bool) -> None:
        parent_handler = _RecordLoadStoreInner(
            var_ranges=var_ranges, normalize=normalize
        )
        super().__init__(parent_handler=parent_handler)


# TODO: check call sites
def var_builder(prefix: str) -> Tuple[VarRanges, Callable[[sympy.Expr], sympy.Symbol]]:
    cnt = itertools.count()
    var_ranges: VarRanges = {}

    def add_var(length: sympy.Expr) -> sympy.Symbol:
        v = sympy_index_symbol(f"{prefix}{next(cnt)}")
        var_ranges[v] = length
        return v

    return var_ranges, add_var


def index_vars_no_squeeze(*argsizes: Sequence[sympy.Expr], prefix: str):
    var_ranges, add_var = var_builder(prefix)
    args: List[List[sympy.Symbol]] = [list(map(add_var, size)) for size in argsizes]
    return args, var_ranges


def index_vars_squeeze(*argsizes: Sequence[sympy.Expr], prefix: str = "d"):
    from .ir import SqueezeView

    var_ranges, add_var = var_builder(prefix)
    args: List[List[sympy.Expr]] = []
    new_sizes: List[List[sympy.Expr]] = []
    for size in argsizes:
        new_size, reindex = SqueezeView.squeezer(size)
        new_sizes.append(new_size)
        args.append(reindex(list(map(add_var, new_size))))
    return args, var_ranges


def extract_read_writes(
    fn: Callable[..., Any],
    *argsizes: Sequence[sympy.Expr],
    normalize: bool = False,
    prefix: str = "d",
    hidden_args=(),
):
    args, var_ranges = index_vars_squeeze(*argsizes, prefix=prefix)

    from .loop_body import LoopBody

    if isinstance(fn, LoopBody):
        inner = extract_loop_body_with_args(
            fn, [*args, *hidden_args], var_ranges, normalize
        )
    else:
        # Slow path tracing the function
        rw = RecordLoadStore(var_ranges, normalize=normalize)
        with V.set_ops_handler(rw):
            fn(*args, *hidden_args)
        inner = rw.parent_handler

    if normalize:
        range_vars = []  # Number of vars could differ due to normalization
    else:
        range_vars = [*itertools.chain.from_iterable(args)]

    return ReadWrites(
        OrderedSet(inner._reads),
        OrderedSet(inner._writes),
        inner._index_exprs,
        range_vars,
        var_ranges,
    )


def extract_loop_body_with_args(fn, args, var_ranges, normalize=False):
    from .loop_body import MemoryUsageType

    # Fast path to avoid tracing when we already have a LoopBody
    inner = _RecordLoadStoreInner(var_ranges=var_ranges, normalize=normalize)
    name_to_index = fn.indexing_from_args(args)
    if fn.indirect_vars:
        # mimic the `tmpX` naming tracing gives us
        repl = {v: make_symbol(SymT.TMP, i) for i, v in enumerate(fn.indirect_vars)}
        name_to_index = {k: sympy_subs(v, repl) for k, v in name_to_index.items()}  # type: ignore[arg-type]
    for entry in fn.memory_usage[MemoryUsageType.LOAD]:
        inner.load(entry.buffer_name, name_to_index[entry.index_name])  # type: ignore[arg-type]
    for entry in fn.memory_usage[MemoryUsageType.LOAD_SEED]:
        inner.load_seed(entry.buffer_name, int(name_to_index[entry.index_name]))  # type: ignore[arg-type]
    for entry in fn.memory_usage[MemoryUsageType.STORE]:
        inner.store(
            entry.buffer_name, name_to_index[entry.index_name], None, entry.mode  # type: ignore[arg-type]
        )
    for entry in fn.memory_usage[MemoryUsageType.STORE_REDUCTION]:
        inner.store_reduction(
            entry.buffer_name, name_to_index[entry.index_name], None  # type: ignore[arg-type]
        )
    for entry in fn.memory_usage[MemoryUsageType.INDEX_EXPR]:
        inner.index_expr(name_to_index[entry.index_name], None)
    for entry in fn.memory_usage[MemoryUsageType.BUCKETIZE]:
        # All that matters is that we record the buffer name, so place it in the
        # "boundaries" name position to ensure that it's recorded.
        inner.bucketize(
            None, (entry.buffer_name, None, None, None), None, None, None  # type: ignore[arg-type]
        )
    # fn.memory_usage[MemoryUsageType.CHECK_BOUNDS] intentionally skipped
    return inner


def extract_input_node_reduction_ranges(
    input_node: "torch._inductor.ir.IRNode",
) -> Tuple[Optional[List[sympy.Expr]], Optional[List[sympy.Expr]]]:
    """
    Returns the size and reduction size of all inputs, if the sizes and reduction_sizes (if exist) are all the same.
    It's possible that a node has multiple inputs, some are Reduction nodes and others are Pointwise nodes.
    In this case, reduction_sizes of the Reduction nodes need to be the same.
    Otherwise returns (None, None).
    """

    from .ir import ComputedBuffer, ExternKernel, Loops

    size: Optional[List[sympy.Expr]]
    reduction_size: Optional[List[sympy.Expr]]

    if isinstance(input_node.get_defining_op(), ComputedBuffer):
        # Input node has already been realized. Return its size and reduction_size.
        size = [*input_node.get_size()]
        reduction_size = [*input_node.get_reduction_size()]
        if len(reduction_size) > 0:
            return (size, reduction_size)
        else:
            return (None, None)

    if not isinstance(input_node.data.data, Loops):  # type: ignore[attr-defined]
        # Other IRNodes do not have reduction_ranges.
        return (None, None)

    # There is one issue: what if there are views / permutations between the input node and its dependent realized nodes?
    # The current method still uses reduction ranges from the dependent realized node, which is not ideal.
    # Is there a way to check whether there are permutations inbetween?
    reads = input_node.get_reads()
    reduction_size: Optional[List[sympy.Expr]] = None
    size: Optional[List[sympy.Expr]] = None
    while reduction_size is None and len(reads) > 0:
        seen: OrderedSet[str] = OrderedSet()
        new_reads: List[Dep] = []
        for read in reads:
            if not isinstance(read, MemoryDep):
                continue
            if read.name in seen:
                continue
            seen.add(read.name)
            buffer = V.graph.try_get_buffer(read.name)
            if buffer is None:
                continue
            op = buffer.get_defining_op()
            if op is None or isinstance(op, ExternKernel):
                continue

            if isinstance(op, ComputedBuffer) and len(op.get_reduction_size()) > 0:
                if reduction_size is None:
                    reduction_size = [*op.get_reduction_size()]
                    size = [*op.get_size()]
                elif reduction_size != [*op.get_reduction_size()] or size != [
                    *op.get_size()
                ]:
                    return (None, None)
            else:
                new_reads.extend(op.get_reads())
        if reads == new_reads:
            return (size, reduction_size)
        else:
            reads = OrderedSet(new_reads)
    return (size, reduction_size)


def canonicalization_prefix():
    return "c"


# ops handler which computes all the free unbacked symbols for an IR
class FreeUnbackedSymbolsOpsHandler:
    symbols: OrderedSet[sympy.Symbol]

    def __init__(self) -> None:
        self.symbols = OrderedSet()

    def __getattr__(self, name: str) -> Callable[..., Any]:
        def inner(*args, **kwargs):
            for a in itertools.chain(args, kwargs.values()):
                if isinstance(a, (sympy.Expr, sympy.logic.boolalg.Boolean)):
                    self.symbols |= free_unbacked_symbols(a)

        return inner

    def indirect_indexing(
        self, index_var, size, check=True, wrap_neg=True
    ) -> sympy.Symbol:
        assert not isinstance(index_var, (sympy.Expr, sympy.logic.boolalg.Boolean))
        self.symbols |= free_unbacked_symbols(size)
        return sympy_index_symbol(f"({str(index_var)})")

    def frexp(self, x):
        return (None,) * 2

    def scan(self, dtypes, combine_fn, values):
        return (None,) * len(values)

    def sort(self, dtypes, values, stable, descending):
        return (None,) * len(values)

    def reduction(
        self,
        dtype: torch.dtype,
        src_dtype: torch.dtype,
        reduction_type: ReductionType,
        value: Union[None, Tuple[None, ...]],
    ) -> Union[None, Tuple[None, ...]]:
        num_values = reduction_num_outputs(reduction_type)
        return (None,) * num_values if num_values > 1 else None

    def masked(self, mask, body, other) -> None:
        assert callable(body), "masked body must always be callable."
        # The body can make additional calls, for e.g. ops.indirect_indexing
        body()


def _typecheck_FreeUnbackedSymbolsOpsHandler(
    h: FreeUnbackedSymbolsOpsHandler,
) -> OpsHandler[None]:
    return h


def extract_free_unbacked_symbols(fn: Callable[..., Any], index, rindex=None):
    from .ir import FlexibleLayout

    args = [index, rindex] if rindex is not None else [index]
    handler = FreeUnbackedSymbolsOpsHandler()
    # NB: I cargo culted the allow_indexing patch here, I don't understand why
    # people do this all over
    with V.set_ops_handler(handler), patch.object(
        FlexibleLayout, "allow_indexing", True
    ):
        fn(*args)
    return handler.symbols<|MERGE_RESOLUTION|>--- conflicted
+++ resolved
@@ -5,9 +5,6 @@
 import logging
 import re
 import typing
-<<<<<<< HEAD
-from typing import Any, Callable, Dict, List, Optional, Tuple, TypeVar, Union
-=======
 from typing import (
     Any,
     Callable,
@@ -15,12 +12,10 @@
     List,
     Optional,
     Sequence,
-    Set,
     Tuple,
     TypeVar,
     Union,
 )
->>>>>>> 99151a34
 from unittest.mock import patch
 
 import sympy
