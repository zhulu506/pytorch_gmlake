--- conflicted
+++ resolved
@@ -7853,14 +7853,6 @@
             "nn.functional.logsigmoid",
             # needs rrelu_with_noise
             "nn.functional.rrelu",
-<<<<<<< HEAD
-            "rad2deg",
-=======
-            "nn.functional.selu",
-            "nn.functional.softplus",
-            "nn.functional.softshrink",
-            "nn.functional.threshold",
->>>>>>> daa5f5e2
             # binary
             "__rsub__",
             "complex",
