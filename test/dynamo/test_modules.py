# Owner(s): ["module: dynamo"]

import collections
import contextlib
import copy
import itertools
import os
import tempfile
import traceback
import types
import unittest
from copy import deepcopy
from functools import partial
from typing import Dict, NamedTuple, Tuple
from unittest.mock import patch

import torch
import torch._dynamo.test_case
import torch._dynamo.testing
import torch.nn.functional as F
from torch._dynamo.debug_utils import same_two_models
from torch._dynamo.eval_frame import unsupported
from torch._dynamo.mutation_guard import GenerationTracker
from torch._dynamo.testing import expectedFailureDynamic, same
from torch._dynamo.variables.torch_function import TensorWithTFOverrideVariable
from torch.nn.modules.lazy import LazyModuleMixin
from torch.nn.parameter import Parameter, UninitializedParameter


try:
    from . import test_functions
except ImportError:
    import test_functions


_variable = 0
_variable1 = 0


def update_global():
    global _variable, _variable1
    _variable += 1
    _variable1 += 1


class BasicModule(torch.nn.Module):
    def __init__(self) -> None:
        super().__init__()
        self.linear1 = torch.nn.Linear(10, 10)
        self.scale = torch.randn(1, 10)

    def forward(self, x):
        return F.relu(self.linear1(x)) * self.scale


class FnMember(torch.nn.Module):
    def __init__(self) -> None:
        super().__init__()
        self.linear1 = torch.nn.Linear(10, 10)
        self.activation = F.relu

    def forward(self, x):
        x = self.linear1(x)
        if self.activation:
            x = self.activation(x)
        return x


class FnMemberCmp(torch.nn.Module):
    def __init__(self, activation):
        super().__init__()
        self.linear1 = torch.nn.Linear(10, 10)
        self.activation = activation

    def forward(self, x):
        x = self.linear1(x)
        if self.activation is not None:
            x = self.activation(x)
        if self.activation is None:
            x = torch.sigmoid(x)
        return x


class SubmoduleExample(torch.nn.Module):
    def __init__(self) -> None:
        super().__init__()
        self.layer1 = BasicModule()
        self.layer2 = BasicModule()
        self.scale = torch.randn(1, 10)

    def forward(self, x):
        x = self.layer1(x)
        x = self.layer2(x)
        return x * self.scale


class IsTrainingCheck(torch.nn.Module):
    def __init__(self) -> None:
        super().__init__()
        self.linear1 = torch.nn.Linear(10, 10)
        self.linear2 = torch.nn.Linear(10, 10)
        self.train(True)

    def forward(self, x):
        if self.training:
            mod = self.linear1
        else:
            mod = self.linear2
        return F.relu(mod(x))


class IsEvalCheck(IsTrainingCheck):
    def __init__(self) -> None:
        super().__init__()
        self.train(False)


class ModuleMethodCall(torch.nn.Module):
    def __init__(self) -> None:
        super().__init__()
        self.layer1 = BasicModule()
        self.layer2 = BasicModule()
        self.scale = torch.randn(1, 10)

    def call_and_scale(self, mod, x):
        x = mod(x)
        return x * self.scale

    def forward(self, x):
        x1 = self.call_and_scale(self.layer1, x)
        x2 = self.call_and_scale(self.layer2, x)
        return x1 + x2


class UnsupportedMethodCall(torch.nn.Module):
    def __init__(self) -> None:
        super().__init__()
        self.layer1 = BasicModule()
        self.scale = torch.randn(1, 10)

    def call_and_scale(self, mod, x):
        x = mod(x)
        x = x * self.scale
        return unsupported(x, x)

    def forward(self, x):
        x1 = self.call_and_scale(self.layer1, x)
        return x + x1


class UnsupportedModule(torch.nn.Module):
    def __init__(self) -> None:
        super().__init__()
        self.layer1 = BasicModule()
        self.scale = torch.randn(1, 10)

    def forward(self, x):
        x = self.layer1(x) * self.scale
        return unsupported(x, x)


class UnsupportedModuleCall(torch.nn.Module):
    def __init__(self) -> None:
        super().__init__()
        self.mod = UnsupportedModule()

    def forward(self, x):
        return 1 + self.mod(x * 1.5)


class ModuleWithStaticForward(torch.nn.Module):
    @staticmethod
    def forward(x):
        return x * torch.sigmoid(x)


class ModuleCallModuleWithStaticForward(torch.nn.Module):
    def __init__(self) -> None:
        super().__init__()
        self.mod = ModuleWithStaticForward()

    def forward(self, x):
        return self.mod(x)


class ModuleStaticMethodCall(torch.nn.Module):
    def __init__(self) -> None:
        super().__init__()
        self.layer1 = BasicModule()
        self.layer2 = BasicModule()
        self.scale = torch.randn(1, 10)

    @staticmethod
    def call_and_scale(scale, mod, x):
        x = mod(x)
        return x * scale

    def forward(self, x):
        x1 = self.call_and_scale(self.scale, self.layer1, x)
        x2 = self.call_and_scale(self.scale, self.layer2, x)
        return x1 + x2


class ModuleClassMethodCall(torch.nn.Module):
    def __init__(self) -> None:
        super().__init__()
        self.layer1 = BasicModule()
        self.layer2 = BasicModule()
        self.scale = torch.randn(1, 10)

    @classmethod
    def call_and_scale(cls, scale, mod, x):
        x = mod(x)
        return x * scale

    def forward(self, x):
        x1 = self.call_and_scale(self.scale, self.layer1, x)
        x2 = self.call_and_scale(self.scale, self.layer2, x)
        return x1 + x2


class ModuleProperty(torch.nn.Module):
    def __init__(self) -> None:
        super().__init__()
        self.scale = torch.randn(1, 10)

    @property
    def scale_alias(self):
        return self.scale

    def forward(self, x):
        return x * self.scale_alias


class NestedModuleList(torch.nn.Module):
    def __init__(self) -> None:
        super().__init__()
        self.layers = torch.nn.ModuleList([])
        for _ in range(3):
            self.layers.append(
                torch.nn.ModuleList(
                    [
                        torch.nn.Linear(10, 10),
                        torch.nn.ReLU(),
                    ]
                )
            )

    def forward(self, x):
        for layer, act in self.layers:
            x = act(layer(x))
        return x


class ConstLoop(torch.nn.Module):
    def __init__(self) -> None:
        super().__init__()
        self.linear1 = torch.nn.Linear(10, 10)
        self.count = 3

    def forward(self, x):
        for i in range(self.count):
            x = torch.sigmoid(self.linear1(x))
        return x


class ViaModuleCall(torch.nn.Module):
    def __init__(self) -> None:
        super().__init__()
        self.linear1 = torch.nn.Linear(10, 10)

    def forward(self, x):
        return test_functions.constant3(torch.sigmoid(self.linear1(x)), x)


class IsNoneLayer(torch.nn.Module):
    def __init__(self) -> None:
        super().__init__()
        self.layer1 = torch.nn.Linear(10, 10)
        self.layer2 = None
        self.train(True)

    def forward(self, x):
        if self.layer1 is not None:
            x = self.layer1(x)
        if self.layer2 is not None:
            x = self.layer2(x)
        return x


class LayerList(torch.nn.Module):
    def __init__(self) -> None:
        super().__init__()
        self.layers = [
            torch.nn.Linear(10, 10),
            torch.nn.ReLU(),
            torch.nn.Linear(10, 10),
        ]

    def forward(self, x):
        for layer in self.layers:
            x = layer(x)
        return x


class ModuleList(torch.nn.Module):
    def __init__(self) -> None:
        super().__init__()
        self.layers = torch.nn.ModuleList(
            [
                torch.nn.Linear(10, 10),
                torch.nn.ReLU(),
                torch.nn.Linear(10, 10),
                torch.nn.ReLU(),
            ]
        )

    def forward(self, x):
        for i in range(len(self.layers)):
            x = self.layers[i](x)

        for layer in self.layers:
            x = layer(x)

        for layer, val in zip(self.layers, (x, x, x, x)):
            x = layer(x) + val

        for layer, val in zip(self.layers, (1, 2, 3, 4)):
            x = layer(x) + val

        for idx, layer in enumerate(self.layers):
            x = layer(x) * idx

        for idx, layer in enumerate(self.layers[::-1]):
            x = layer(x) * idx

        return x


class CustomGetItemModuleList(torch.nn.Module):
    def __init__(self) -> None:
        super().__init__()
        self.layers = torch.nn.ModuleList(
            [
                torch.nn.Linear(10, 10),
                torch.nn.ReLU(),
                torch.nn.Linear(10, 10),
                torch.nn.ReLU(),
            ]
        )

    def __getitem__(self, idx: int):
        return self.layers[idx]

    def __len__(self) -> int:
        return len(self.layers)

    def forward(self, x):
        for i in range(len(self)):
            x = self[i](x)

        return x


class ModuleDict(torch.nn.Module):
    def __init__(self) -> None:
        super().__init__()
        self.layers = torch.nn.ModuleDict(
            {
                "0": torch.nn.Linear(10, 10),
            }
        )

    def forward(self, x):
        # TODO(future PR): handle more logic
        x = self.layers["0"](x)
        return x


class ParameterDict(torch.nn.Module):
    def __init__(self) -> None:
        super().__init__()
        self.layers = torch.nn.ParameterDict(
            {
                "0": torch.nn.Parameter(torch.randn(10, 10)),
            }
        )

    def forward(self, x):
        x = self.layers["0"].mm(x)
        return x


class CustomGetItemParameterDict(torch.nn.Module):
    def __init__(self) -> None:
        super().__init__()
        self.layers = torch.nn.ParameterDict(
            {
                "0": torch.nn.Parameter(torch.randn(10, 10)),
            }
        )

    def __getitem__(self, key: str) -> torch.nn.Module:
        return self.layers[key]

    def forward(self, x):
        x = self["0"].mm(x)
        return x


class CustomGetItemModuleDict(torch.nn.Module):
    def __init__(self) -> None:
        super().__init__()
        self.layers = torch.nn.ModuleDict(
            {
                "0": torch.nn.Linear(10, 10),
            }
        )

    def __getitem__(self, key: str) -> torch.nn.Module:
        return self.layers[key]

    def forward(self, x):
        x = self["0"](x)
        return x


class TensorList(torch.nn.Module):
    def __init__(self) -> None:
        super().__init__()
        self.layers = (
            torch.randn((1, 10)),
            torch.randn((10, 1)),
            torch.randn((1, 10)),
            torch.randn((10, 1)),
        )

    def forward(self, x):
        for layer in self.layers:
            x = x * layer
        return x


class Children(torch.nn.Module):
    def __init__(self) -> None:
        super().__init__()
        self.l1 = torch.nn.Linear(10, 10)
        self.l2 = torch.nn.ReLU()
        self.l3 = torch.nn.Linear(10, 10)
        self.l4 = torch.nn.ReLU()

    def forward(self, x):
        for block in self.children():
            x = block(x)
        return x


class NamedChildren(torch.nn.Module):
    def __init__(self) -> None:
        super().__init__()
        self.l1 = torch.nn.Linear(10, 10)
        self.l2 = torch.nn.ReLU()
        self.l3 = torch.nn.Linear(10, 10)
        self.l4 = torch.nn.ReLU()

    def forward(self, x):
        for _, block in self.named_children():
            x = block(x)
        return x


class IntArg(torch.nn.Module):
    def __init__(self) -> None:
        super().__init__()
        self.layer1 = torch.nn.Linear(10, 10)

    def forward(self, x, offset=1):
        x = F.relu(self.layer1(x)) + offset
        return x


class Seq(torch.nn.Module):
    def __init__(self) -> None:
        super().__init__()
        self.layers = torch.nn.Sequential(
            torch.nn.Linear(10, 10),
            torch.nn.ReLU(),
            torch.nn.Linear(10, 10),
            torch.nn.ReLU(),
        )

    def forward(self, x):
        return self.layers(x)


class Cfg:
    def __init__(self) -> None:
        self.val = 0.5
        self.count = 3


class CfgModule(torch.nn.Module):
    def __init__(self) -> None:
        super().__init__()
        self.cfg = Cfg()
        self.layer = torch.nn.Linear(10, 10)

    def forward(self, x):
        for i in range(self.cfg.count):
            x = self.layer(x + self.cfg.val)
        return x


class StringMember(torch.nn.Module):
    def __init__(self) -> None:
        super().__init__()
        self.linear1 = torch.nn.Linear(10, 10)
        self.mode = "some_string"

    def forward(self, x):
        if self.mode == "some_string":
            return F.relu(self.linear1(x))


class _Block(torch.nn.Module):
    def forward(self, x):
        return 1.5 * torch.cat(x, 1)


class _DenseBlock(torch.nn.ModuleDict):
    _version = 2

    def __init__(
        self,
        num_layers: int = 3,
    ) -> None:
        super().__init__()
        for i in range(num_layers):
            self.add_module("denselayer%d" % (i + 1), _Block())

    def forward(self, init_features):
        features = [init_features]
        for layer in self.values():
            new_features = layer(features)
            features.append(new_features)
        return torch.cat(features, 1)


class DenseNetBlocks(torch.nn.Module):
    def __init__(self) -> None:
        super().__init__()
        self.layers = _DenseBlock()

    def forward(self, x):
        return self.layers(x)


class MaterializedModule(torch.nn.Module):
    """Once the below lazy module is initialized with its first input,
    it is transformed into this module."""

    param: Parameter

    def __init__(self) -> None:
        super().__init__()
        self.register_parameter("param", None)

    def forward(self, x):
        return x


class LazyModule(LazyModuleMixin, MaterializedModule):
    param: UninitializedParameter
    cls_to_become = MaterializedModule

    def __init__(self) -> None:
        super().__init__()
        self.param = UninitializedParameter()

    def initialize_parameters(self, x):
        # force graph break to ensure this was not inlined
        torch._dynamo.graph_break()
        self.param.materialize(x.shape)


class LazyMLP(torch.nn.Module):
    def __init__(self) -> None:
        super().__init__()
        self.fc1 = torch.nn.LazyLinear(10)
        self.relu1 = torch.nn.ReLU()
        self.fc2 = torch.nn.LazyLinear(1)
        self.relu2 = torch.nn.ReLU()

    def forward(self, input):
        x = self.relu1(self.fc1(input))
        y = self.relu2(self.fc2(x))
        return y


class MyInput(NamedTuple):
    x: Dict[str, Dict[str, torch.Tensor]]
    y: torch.Tensor


class LazyLayerWithNamedTupleInput(LazyModuleMixin, torch.nn.Module):
    def __init__(self) -> None:
        super().__init__()

    def initialize_parameters(self, input):
        with torch.no_grad():
            self._param = torch.nn.Parameter(
                torch.empty(input.x["a"][0].shape).fill_(0.5)
            )

    def forward(self, input):
        input = input.x["a"]
        x = 0
        for i in range(len(input)):
            x = x + input[i]
        return x


class LazyModuleWithNamedTupleInput(torch.nn.Module):
    def __init__(self) -> None:
        super().__init__()
        self.layer = LazyLayerWithNamedTupleInput()

    def forward(self, input):
        return self.layer(input)


class LazyLayerWithListInput(LazyModuleMixin, torch.nn.Module):
    def __init__(self) -> None:
        super().__init__()

    def initialize_parameters(self, input):
        with torch.no_grad():
            self._param = torch.nn.Parameter(torch.empty(input[0].shape).fill_(0.5))

    def forward(self, input):
        x = 0
        for i in range(len(input)):
            x = x + input[i]
        return x


class LazyModuleWithListInput(torch.nn.Module):
    def __init__(self) -> None:
        super().__init__()
        self.layer = LazyLayerWithListInput()

    def forward(self, input):
        return self.layer(input[:-1])


class LazyModuleWithLazySubmodule(LazyModuleMixin, torch.nn.Module):
    def __init__(self) -> None:
        super().__init__()

    def initialize_parameters(self, input):
        with torch.no_grad():
            self.layer = LazyLayerWithListInput()

    def forward(self, x):
        return self.layer(x)


class LazyLayerWithInputs(LazyModuleMixin, torch.nn.Module):
    def __init__(self) -> None:
        super().__init__()

    def initialize_parameters(self, x, y):
        with torch.no_grad():
            self._param_x = torch.nn.Parameter(torch.empty(x[0].shape).fill_(0.5))
            self._param_y = torch.nn.Parameter(torch.empty(y[0].shape).fill_(0.5))

    def forward(self, x, y):
        res_x = 0
        for i in range(len(x)):
            res_x = res_x + x[i]
        res_y = 0
        for i in range(len(y)):
            res_y = res_y + y[i]
        return res_x + res_y


class LazyModuleKwArgs(LazyModuleMixin, torch.nn.Module):
    def __init__(self) -> None:
        super().__init__()

    def initialize_parameters(self, *args, **kwargs):
        with torch.no_grad():
            self.layer = LazyLayerWithInputs()

    def forward(self, x, y):
        return self.layer(x, y=y)


class LazyParentModule(LazyModuleMixin, torch.nn.Module):
    def __init__(self) -> None:
        super().__init__()

    def impl(self, x):
        return x.cos() + self._val


class LazyChildModuleNoClsToBecome(LazyParentModule):
    def __init__(self) -> None:
        super().__init__()

    def forward(self, x):
        return super().impl(x.sin())

    def initialize_parameters(self, input):
        self._val = torch.nn.Parameter(torch.ones(2, 2))


def requires_grad1(module: torch.nn.Module, recurse: bool = False) -> bool:
    requires_grad = any(p.requires_grad for p in module.parameters(recurse))
    return requires_grad


def requires_grad2(module: torch.nn.Module, recurse: bool = False) -> bool:
    requires_grad = any(p.requires_grad for p in module.parameters(recurse))
    return requires_grad


class ParametersModule1(torch.nn.Module):
    def __init__(self) -> None:
        super().__init__()
        self.linear1 = torch.nn.Linear(10, 10)
        self.scale = torch.nn.Parameter(torch.randn(1, 10))

    def forward(self, x):
        if not requires_grad1(self):
            return F.relu(self.linear1(x)) * self.scale
        else:
            return x + 1


class ParametersModule2(ParametersModule1):
    def forward(self, x):
        if not requires_grad2(self):
            return F.relu(self.linear1(x)) * self.scale
        else:
            return x + 1


class ParametersModule3(ParametersModule1):
    def forward(self, x):
        ones = torch.ones(10, dtype=next(self.parameters()).dtype)
        return F.relu(self.linear1(x)) * self.scale + ones


class ParametersModule4(ParametersModule1):
    def forward(self, x):
        ones = torch.ones(10, dtype=next(self.parameters(recurse=False)).dtype)
        return F.relu(self.linear1(x)) * self.scale + ones


class ParametersModule5(torch.nn.Module):
    def __init__(self) -> None:
        super().__init__()
        self.linear1 = torch.nn.Linear(10, 10)
        self.scale = torch.nn.Parameter(torch.randn(10, 10))
        self.scale_dup = self.scale

    def forward(self, x):
        counter = 0
        for param in self.parameters():
            counter += 1

        return x * self.scale * counter


class SuperModule(BasicModule):
    def forward(self, x):
        x = super().forward(x)
        return x + 10.0


class SuperModule2(BasicModule):
    def forward(self, x):
        return BasicModule.forward(self, x)


class ComplicatedSuperParent(torch.nn.Module):
    @classmethod
    def custom_add(cls, x):
        x = x + x
        return x


class SuperChildCallsClassMethod(ComplicatedSuperParent):
    @classmethod
    def child_func(cls, x):
        x = super().custom_add(x)
        return x

    def forward(self, x):
        x = self.child_func(x)
        return x


class HasAttrModule(torch.nn.Module):
    def __init__(self) -> None:
        super().__init__()
        self.scale = torch.nn.Parameter(torch.randn(1, 10))

    def forward(self, x):
        x = F.relu(x)
        if hasattr(self, "scale"):
            x *= self.scale
        if hasattr(self, "scale2"):
            x *= self.scale2
        return x


class EnumValues(torch.nn.ModuleDict):
    def __init__(
        self,
        num_layers: int = 3,
    ) -> None:
        super().__init__()
        for i in range(num_layers):
            self.add_module("denselayer%d" % (i + 1), _Block())

    def forward(self, init_features):
        features = [init_features]
        for idx, layer in enumerate(self.values()):
            new_features = layer(features)
            features.append(new_features)
        return torch.cat(features, 1)


class AccessByKeys(torch.nn.ModuleDict):
    def __init__(
        self,
        num_layers: int = 3,
    ) -> None:
        super().__init__()
        for i in range(num_layers):
            self.add_module("denselayer%d" % (i + 1), _Block())

    def forward(self, init_features):
        features = [init_features]
        for k in self.keys():
            new_features = self[k](features)
            features.append(new_features)
        return torch.cat(features, 1)


class CallForwardDirectly(torch.nn.Module):
    def __init__(self) -> None:
        super().__init__()
        self.layer1 = BasicModule()
        self.layer2 = torch.nn.Linear(10, 10)

    def forward(self, x):
        x = self.layer1.forward(x)
        x = self.layer2.forward(x)
        return x


class ConvCallForwardDirectly(torch.nn.Module):
    def __init__(self) -> None:
        super().__init__()
        self.layer = torch.nn.Conv2d(3, 64, 3, 1, 1, bias=False)

    def forward(self, x):
        return self.layer.forward(x)


class ConvTransposeCallForwardDirectly(torch.nn.Module):
    def __init__(self) -> None:
        super().__init__()
        self.layer = torch.nn.ConvTranspose2d(4, 4, 4)

    def forward(self, x):
        return self.layer.forward(x)


class ConvCallSuperForwardDirectly(torch.nn.Conv1d):
    def __init__(self, in_channels, out_channels, kernel_size, **kwargs):
        super().__init__(
            in_channels=in_channels,
            out_channels=out_channels,
            kernel_size=kernel_size,
            **kwargs,
        )

    def forward(self, inputs, mask=None):
        outputs = super().forward(inputs)
        return outputs


class ConvTransposeCallSuperForwardDirectly(torch.nn.ConvTranspose2d):
    def __init__(self, in_channels, out_channels, kernel_size, **kwargs):
        super().__init__(
            in_channels=in_channels,
            out_channels=out_channels,
            kernel_size=kernel_size,
            **kwargs,
        )

    def forward(self, x):
        if x.numel() > 0:
            return super().forward(x)
        output_shape = [
            ((i - 1) * d - 2 * p + (di * (k - 1) + 1) + op)
            for i, p, di, k, d, op in zip(
                x.shape[-2:],
                self.padding,
                self.dilation,
                self.kernel_size,
                self.stride,
                self.output_padding,
            )
        ]
        output_shape = [x.shape[0], self.bias.shape[0]] + output_shape
        return _NewEmptyTensorOp.apply(x, output_shape)  # noqa: F821


class ModuleNameString(torch.nn.Module):
    def __init__(self) -> None:
        super().__init__()
        self.linear1 = torch.nn.Linear(10, 10)

    def forward(self, x):
        if self.__class__.__name__ == "ABC":
            return 10
        if self.linear1.__class__.__name__ == "Linear":
            return F.relu(self.linear1(x) + 10)
        return 11


class SelfMutatingModule(torch.nn.Module):
    def __init__(self, layer):
        super().__init__()
        self.layer = layer
        self.counter = 0

    def forward(self, x):
        result = self.layer(x) + self.counter
        self.counter += 1
        return F.relu(result)


class ModuleAttributePrecedenceBase(torch.nn.Module):
    def linear(self, x, flag=None):
        if flag:
            return x * 2.0
        return x * 3.0


class ModuleAttributePrecedence(ModuleAttributePrecedenceBase):
    def __init__(self) -> None:
        super().__init__()
        self.activation = torch.nn.ReLU()
        self.linear = torch.nn.Linear(10, 10)
        self.initializer = torch.ones([10, 10])
        self.scale = 0.5

    def activation(self, x):
        return x * 1.2

    def initializer(self):
        return torch.zeros([10, 10])

    def scale(self):
        return 2.0

    def forward(self, x):
        # object attribute takes precedence unless it's a nn.Module
        return self.activation(self.linear(self.initializer + x)) * self.scale


class ModuleForwardHasGraphBreak(torch.nn.Module):
    def __init__(self) -> None:
        super().__init__()
        self.layer1 = BasicModule()
        self.layer2 = BasicModule()
        self.layer3 = torch.nn.Sequential(BasicModule(), BasicModule())
        self.layer4 = torch.nn.ModuleList(
            [
                torch.nn.Linear(10, 10),
                torch.nn.ReLU(),
                torch.nn.Linear(10, 10),
                torch.nn.ReLU(),
            ]
        )
        self.layer5 = torch.nn.ModuleDict(
            {
                "0": torch.nn.Linear(10, 10),
            }
        )
        self.scale = torch.randn(1, 10)

    def forward(self, x):
        """
        This is used to test if the results of functions like `named_parameters`
        can be reconstructed correctly after graph break.

        https://github.com/pytorch/torchdynamo/issues/1931
        """
        x = self.layer1(x)
        params1 = dict(self.named_parameters())
        params2 = list(self.parameters())
        buffers1 = dict(self.named_buffers())
        buffers2 = list(self.buffers())
        modules1 = dict(self.named_modules())
        modules2 = list(self.modules())
        torch._dynamo.graph_break()
        y = modules2
        y = modules1
        y = buffers2
        y = buffers1
        y = params2
        y = params1
        x = (
            self.layer2(x)
            + y["layer3.1.linear1.weight"]
            + y["layer4.2.weight"]
            + y["layer5.0.weight"]
        )
        return x * self.scale


class ModuleGuardNameIsValid(torch.nn.ModuleDict):
    # Guard names should be valid python identifier as we use eval() to get
    # corresponding guard value. Some guard names come from source(module path)
    # where special symbols are valid. But they are not valid python identifier,
    # we should identify these pattern and rewrite them with getattr.
    def __init__(self) -> None:
        super().__init__()
        for i in range(2):
            self.add_module("l@yer-%d" % (i + 1), BasicModule())

    def forward(self, x):
        for layer in self.values():
            x = layer(x)
        return x


class SequentialWithDuplicatedModule(torch.nn.Module):
    # Sequential module(self.layer) contains three duplicated ReLU module.
    def __init__(self) -> None:
        super().__init__()
        self.relu = torch.nn.ReLU()
        self.layer = torch.nn.Sequential(
            torch.nn.Linear(10, 20),
            self.relu,
            torch.nn.Linear(20, 20),
            self.relu,
            torch.nn.Linear(20, 10),
            self.relu,
        )

    def forward(self, x):
        return self.layer(x)


class SequentialWithDuplicatedModule2(torch.nn.Module):
    def __init__(self) -> None:
        super().__init__()
        self.relu = torch.nn.ReLU()
        self.layer = torch.nn.Sequential(
            collections.OrderedDict(
                [
                    ("linear1", torch.nn.Linear(10, 20)),
                    ("relu1", self.relu),
                    ("linear2", torch.nn.Linear(20, 20)),
                    ("relu2", self.relu),
                    ("linear3", torch.nn.Linear(20, 10)),
                    ("relu3", self.relu),
                ]
            )
        )

    def forward(self, x):
        return self.layer(x)


class ModuleComparison(torch.nn.Module):
    def __init__(self) -> None:
        super().__init__()
        self.layer0 = torch.nn.Linear(10, 10)
        self.layer1 = torch.nn.Linear(10, 10)
        self.layer2 = torch.nn.Linear(10, 10)

    @property
    def encoder_layers(self):
        return [self.layer0, self.layer1, self.layer2]

    def forward(self, x):
        for layer in self.encoder_layers:
            output = layer(x)
            if layer is None or layer == self.layer0:
                output = F.relu6(output)
            else:
                output = F.relu(output)
        return output


class ModulePatch1(torch.nn.Module):
    pass


class ModulePatch2(torch.nn.Module):
    def forward(self, x):
        return x - 1


class UnspecNonInlinableModule(torch.nn.Module):
    torchdynamo_force_dynamic = True  # forced to be a UnspecializedNNModule

    def forward(self, x):
        if x.sum() > 0:
            return x + 1
        else:
            return x - 1


class UnspecNonInlinableToplevelModule(torch.nn.Module):
    def __init__(self) -> None:
        super().__init__()
        self.m = UnspecNonInlinableModule()

    def forward(self, x):
        return self.m(x)


def make_test(fn, expected_ops=None):
    def test_fn(self):
        return torch._dynamo.testing.standard_test(
            self, fn=fn, nargs=1, expected_ops=expected_ops
        )

    fn.eval()
    return test_fn


@contextlib.contextmanager
def temporary_tensor_subclass(torch_function=None):
    class TensorProxy(torch.Tensor):
        @classmethod
        def __torch_function__(cls, func, types, args=(), kwargs=None):
            if torch_function is not None:
                torch_function()
            return super().__torch_function__(func, types, args, kwargs)

    torch._dynamo.config.traceable_tensor_subclasses.add(TensorProxy)
    try:
        yield TensorProxy
    finally:
        torch._dynamo.config.traceable_tensor_subclasses.remove(TensorProxy)


class NNModuleTests(torch._dynamo.test_case.TestCase):
    test_seq = make_test(Seq())
    test_basicmodule1 = make_test(BasicModule())
    test_basicmodule2 = make_test(BasicModule())
    test_submodules1 = make_test(SubmoduleExample())
    test_submodules2 = make_test(SubmoduleExample())
    test_modulemethod1 = make_test(ModuleMethodCall())
    test_modulemethod2 = make_test(ModuleMethodCall())
    test_module_call_module_with_static_forward = make_test(
        ModuleCallModuleWithStaticForward()
    )
    test_module_static_method = make_test(ModuleStaticMethodCall())
    test_fnmember = make_test(FnMember())
    test_fnmembercmp1 = make_test(FnMemberCmp(F.relu))
    test_fnmembercmp2 = make_test(FnMemberCmp(None))
    test_constloop = make_test(ConstLoop())
    test_istraining1 = make_test(IsTrainingCheck())
    test_istraining2 = make_test(IsTrainingCheck())
    test_iseval1 = make_test(IsEvalCheck())
    test_iseval2 = make_test(IsEvalCheck())
    test_viamodulecall = make_test(ViaModuleCall())
    test_isnonelayer = make_test(IsNoneLayer())
    test_layerlist = make_test(LayerList())
    test_tensorlist = make_test(TensorList())
    test_intarg = make_test(IntArg())
    test_cfgmod = make_test(CfgModule())
    test_stringmember = make_test(StringMember())
    test_modulelist = make_test(ModuleList())
    test_modulelist_nested = make_test(NestedModuleList())
    test_modulelist_custom = make_test(CustomGetItemModuleList())
    test_moduledict = make_test(ModuleDict())
    test_moduledict_custom = make_test(CustomGetItemModuleDict())
    test_parameterdict = make_test(ParameterDict())
    test_parameterdict_custom = make_test(CustomGetItemParameterDict())
    test_super1 = make_test(SuperModule())
    test_super2 = make_test(SuperModule2())
    test_super_class_method = make_test(SuperChildCallsClassMethod())
    test_children = make_test(Children())
    test_named_children = make_test(NamedChildren())
    test_densenet = make_test(DenseNetBlocks())
    test_parameters1 = make_test(ParametersModule1())
    test_parameters2 = make_test(ParametersModule2())
    test_parameters3 = make_test(ParametersModule3(), expected_ops=5)
    test_parameters4 = make_test(ParametersModule4())
    test_parameters5 = make_test(ParametersModule5())
    test_hasattr = make_test(HasAttrModule())
    test_enumvalues = make_test(EnumValues())
    test_access_by_keys = make_test(AccessByKeys())
    test_module_class_method = make_test(ModuleClassMethodCall())
    test_module_property = make_test(ModuleProperty())
    test_forward_directly = make_test(CallForwardDirectly())
    test_module_name_string = make_test(ModuleNameString())
    test_module_attribute_precedence = make_test(ModuleAttributePrecedence())
    test_module_guard_name_is_valid = make_test(ModuleGuardNameIsValid())
    test_sequential_with_duplicated_module = make_test(SequentialWithDuplicatedModule())
    test_sequential_with_duplicated_module2 = make_test(
        SequentialWithDuplicatedModule2()
    )
    test_module_comparison = make_test(ModuleComparison())

    def test_module_forward_has_graph_break(self):
        m = ModuleForwardHasGraphBreak()
        x = torch.rand([10, 10])
        ref = m(x)
        opt_m = torch._dynamo.optimize("eager")(m)
        res = opt_m(x)
        self.assertTrue(torch.allclose(ref, res))

    def test_unsupportedmethod(self):
        m = UnsupportedMethodCall()
        i = torch.randn(10)
        cnt = torch._dynamo.testing.CompileCounter()
        opt_m = torch._dynamo.optimize(cnt)(m)
        r = opt_m(i)
        self.assertTrue(torch._dynamo.testing.same(r, m(i)))
        self.assertEqual(cnt.op_count, 5)

    def test_unsupportedmodule(self):
        m = UnsupportedModuleCall()
        i = torch.randn(10)
        cnt = torch._dynamo.testing.CompileCounter()
        opt_m = torch._dynamo.optimize(cnt)(m)
        r = opt_m(i)
        self.assertTrue(torch._dynamo.testing.same(r, m(i)))
        self.assertEqual(cnt.op_count, 6)

    def test_self_mutating1(self):
        m1 = torch.nn.Linear(10, 10)
        m2 = SelfMutatingModule(m1)
        m3 = SelfMutatingModule(m1)
        m4 = SelfMutatingModule(m1)
        i = torch.randn(10)
        out2 = [m2(i), m2(i), m2(i)]
        cnt = torch._dynamo.testing.CompileCounter()
        opt_m3 = torch._dynamo.optimize_assert(cnt)(m3)
        opt_m4 = torch._dynamo.optimize_assert(cnt)(m4)
        out3 = [opt_m3(i), opt_m3(i), opt_m3(i)]
        out4 = [opt_m4(i), opt_m4(i), opt_m4(i)]
        self.assertTrue(torch._dynamo.testing.same(out2, out3))
        self.assertTrue(torch._dynamo.testing.same(out2, out4))
        if torch._dynamo.config.assume_static_by_default:
            self.assertExpectedInline(cnt.frame_count, """2""")
        else:
            self.assertExpectedInline(cnt.frame_count, """1""")

    @patch.object(torch._dynamo.config, "raise_on_ctx_manager_usage", False)
    def test_generation_tag(self):
        cnt = torch._dynamo.testing.CompileCounter()

        # guarantee that we have installed
        # the generation tagging function
        with torch._dynamo.optimize_assert(cnt):
            pass

        m1 = torch.nn.Linear(10, 10)
        prev_generation = GenerationTracker.get_generation_value(m1)
        cur_generation = prev_generation + 1

        with torch._dynamo.optimize_assert(cnt):
            m2 = torch.nn.Linear(10, 10)

        self.assertEqual(GenerationTracker.get_generation_value(m1), prev_generation)
        self.assertEqual(GenerationTracker.get_generation_value(m2), cur_generation)
        # check that newly constructed instances
        # also have the same generation (even if copied from an old instance)
        m3 = deepcopy(m1)
        self.assertEqual(GenerationTracker.get_generation_value(m3), cur_generation)

    def test_simple_torch_function(self):
        def foo(x):
            # function call, twice to test wrapping
            x = F.sigmoid(x)
            x = F.sigmoid(x)
            # method call, twice to test wrapping
            x = x.sigmoid()
            x = x.sigmoid()
            return x

        with temporary_tensor_subclass() as TensorProxy:
            x = torch.randn(1).as_subclass(TensorProxy)
            cnt = torch._dynamo.testing.CompileCounter()
            out1 = foo(x)
            opt_foo = torch._dynamo.optimize(cnt, nopython=True)(foo)
            out2 = opt_foo(x)

            self.assertEqual(cnt.op_count, 4)
            self.assertTrue(torch._dynamo.testing.same(out1, out2))

    def test_torch_function_with_closure(self):
        def run():
            def foo(x):
                # function call, twice to test wrapping
                x = F.sigmoid(x)
                x = F.sigmoid(x)
                # method call, twice to test wrapping
                x = x.sigmoid()
                x = x.sigmoid()
                return x

            counter = 0

            def function():
                nonlocal counter
                # for now, only support reads from closure cells
                # TODO(future PR): support writes as well
                counter + 1

            with temporary_tensor_subclass(function) as TensorProxy:
                x = torch.randn(1).as_subclass(TensorProxy)
                x = torch.randn(1)
                cnt = torch._dynamo.testing.CompileCounter()
                out1 = foo(x)
                opt_foo = torch._dynamo.optimize(cnt, nopython=True)(foo)
                out2 = opt_foo(x)

                self.assertEqual(cnt.op_count, 4)
                self.assertTrue(torch._dynamo.testing.same(out1, out2))

        run()

    def test_torch_mangled_class_name(self):
        original = TensorWithTFOverrideVariable.global_mangled_class_name
        results = []

        def instrumented(self, tx):
            result = original(self, tx)
            results.append(result)
            return result

        TensorWithTFOverrideVariable.global_mangled_class_name = instrumented

        def one_break(x):
            x = F.sigmoid(x)
            print()  # force break
            x = x.sigmoid()
            return x

        try:
            with temporary_tensor_subclass() as TensorProxy:
                x = torch.randn(1).as_subclass(TensorProxy)
                x1 = one_break(x)

                cnt = torch._dynamo.testing.CompileCounter()
                opt_one_break = torch._dynamo.optimize(cnt)(one_break)
                x2 = opt_one_break(x)

                self.assertTrue(torch._dynamo.testing.same(x1, x2))
                self.assertEqual(cnt.frame_count, 2)
                self.assertEqual(cnt.op_count, 2)

                compile_ids = set()
                for r in results:
                    # A mangled classname looks like __subclass_TensorProxy_94524181138240_c0
                    # where the last segment contains the compile_id.
                    prefix = "__subclass_TensorProxy_"
                    before, sep, after = r.partition(prefix)
                    self.assertEqual(before, "")
                    self.assertEqual(sep, prefix)

                    class_type_id, compile_id = after.split("_")
                    self.assertTrue(class_type_id.isnumeric())
                    self.assertTrue(compile_id.startswith("c"))

                    cid = compile_id[1:]
                    self.assertTrue(cid.isnumeric())
                    compile_ids.add(cid)

                self.assertEqual(len(compile_ids), 3)

        finally:
            TensorWithTFOverrideVariable.global_mangled_class_name = original

    @patch.object(torch._dynamo.config, "raise_on_ctx_manager_usage", False)
    def test_nn_moduledict_contains(self):
        class M(torch.nn.Module):
            def __init__(self, module_dict):
                super().__init__()
                self.module_dict = module_dict

            def forward(self, x):
                if "foo" in self.module_dict:
                    x = torch.mul(x, 1.0)
                x = torch.add(x, 1.0)
                return x

        module_dict = torch.nn.ModuleDict({"foo": torch.nn.Conv2d(1, 1, 1)})
        m = M(module_dict)
        data = torch.randn(1)
        out1 = m(data)
        cnt = torch._dynamo.testing.CompileCounter()
        opt_m = torch._dynamo.optimize(cnt, nopython=True)(m)
        out2 = opt_m(data)
        self.assertEqual(cnt.op_count, 2)
        self.assertTrue(torch._dynamo.testing.same(out1, out2))

        module_dict = torch.nn.ModuleDict({"bar": torch.nn.Conv2d(1, 1, 1)})
        m = M(module_dict)
        data = torch.randn(1)
        out1 = m(data)
        cnt = torch._dynamo.testing.CompileCounter()
        torch._dynamo.reset()
        opt_m = torch._dynamo.optimize(cnt, nopython=True)(m)
        out2 = opt_m(data)

        self.assertEqual(cnt.op_count, 1)
        self.assertTrue(torch._dynamo.testing.same(out1, out2))

        module_dict = torch.nn.ModuleDict({"cat": torch.nn.Conv2d(1, 1, 1)})
        pre = m(data)
        cnt.clear()

        with torch._dynamo.optimize(cnt, nopython=False):
            opt_pre = m(data)
            m = M(module_dict)
            data = torch.randn(1)
            out1 = m(data)

        out_post = m(data)
        self.assertEqual(cnt.frame_count, 1)
        self.assertEqual(cnt.op_count, 1)
        self.assertTrue(torch._dynamo.testing.same(pre, opt_pre))
        self.assertTrue(torch._dynamo.testing.same(out1, out_post))

    # RuntimeError: SymIntArrayRef expected to contain only concrete integers
    @expectedFailureDynamic
    def test_lazy_module1(self):
        input_shape = (16, 3, 6, 7, 8)

        cnt = torch._dynamo.testing.CompileCounter()
        module = LazyModule()

        def test_static_module():
            input = torch.ones(*input_shape)
            module(input)

        # test no graph break
        opt_test_static_module = torch._dynamo.optimize(cnt, nopython=True)(
            test_static_module
        )
        opt_test_static_module()

        self.assertTrue(
            isinstance(module, MaterializedModule),
            "Module should be transformed to an instance of MaterializedModule.",
        )
        self.assertEqual(module.param.shape, input_shape)

        # test when mapped to UnspecializedNNModule
        module = LazyModule()

        def test_unspecialized():
            nonlocal module
            module = LazyModule()
            input = torch.ones(*input_shape)
            module(input)

        opt_test_unspecialized = torch._dynamo.optimize(cnt)(test_unspecialized)
        opt_test_unspecialized()

        self.assertTrue(
            isinstance(module, MaterializedModule),
            "Module should be transformed to an instance of MaterializedModule.",
        )
        self.assertEqual(module.param.shape, input_shape)

        # test with a static module in torch.*
        module = torch.nn.modules.LazyBatchNorm3d(
            affine=False, track_running_stats=False
        )

        cnt = torch._dynamo.testing.CompileCounter()

        torch._dynamo.reset()

        def test_torch_static():
            input = torch.ones(*input_shape)
            return module(input)  # fully materialized

        # test no graph break
        opt_test_torch_static = torch._dynamo.optimize(cnt, nopython=True)(
            test_torch_static
        )
        opt_test_torch_static()
        out = opt_test_torch_static()

        self.assertTrue(same(out, module(torch.ones(*input_shape))))

        self.assertTrue(
            isinstance(module, torch.nn.modules.batchnorm.BatchNorm3d),
            "Module should be transformed to an instance of BatchNorm3d.",
        )
        self.assertEqual(cnt.frame_count, 1, "No guards should have triggered.")

    # RuntimeError: SymIntArrayRef expected to contain only concrete integers
    @expectedFailureDynamic
    def test_lazy_module2(self):
        # Test FX graph 'call_module' works well if argument is lazy module
        m = LazyMLP()
        x = torch.rand([10, 10])
        opt_m = torch._dynamo.optimize("eager", nopython=True)(m)
        # We should run compile mode firstly, otherwise the module
        # would be initialized when running eager mode.
        res = opt_m(x)
        ref = m(x)
        self.assertTrue(torch.allclose(ref, res))

    # RuntimeError: SymIntArrayRef expected to contain only concrete integers
    @expectedFailureDynamic
    @unittest.skipIf(not torch.cuda.is_available(), "requires cuda")
    def test_lazy_module3(self):
        m = LazyMLP()
        x = torch.rand([10, 10])
        cnt = torch._dynamo.testing.CompileCounter()
        opt_m = torch._dynamo.optimize(cnt, nopython=True)(m)
        # first iteration
        res = opt_m(x)
        ref = m(x)
        self.assertTrue(torch.allclose(ref, res))
        # move to cuda and second iteration
        m = m.to("cuda")
        x = x.to("cuda")
        res = opt_m(x)
        ref = m(x)
        self.assertTrue(torch.allclose(ref, res))
        self.assertEqual(cnt.frame_count, 2)

    # RuntimeError: SymIntArrayRef expected to contain only concrete integers
    @expectedFailureDynamic
    def test_lazy_module4(self):
        m = LazyMLP()
        x = torch.rand([10, 10])
        cnt = torch._dynamo.testing.CompileCounter()
        opt_m = torch._dynamo.optimize(cnt, nopython=True)(m)
        # first iteration
        res = opt_m(x)
        ref = m(x)
        self.assertTrue(torch.allclose(ref, res))
        # input shape changed and second iteration
        x = torch.rand([20, 20])
        try:
            opt_m(x)
        except RuntimeError:
            self.assertIn("must have same reduction dim", traceback.format_exc())

    # RuntimeError: SymIntArrayRef expected to contain only concrete integers
    @expectedFailureDynamic
    def test_lazy_module5(self):
        # Test lazy module works well with list/tuple input
        m = LazyModuleWithListInput()
        x = [torch.rand([5, 5])] * 3 + [None]
        opt_m = torch._dynamo.optimize("eager", nopython=True)(m)
        res = opt_m(x)
        ref = m(x)
        self.assertTrue(torch.allclose(ref, res))

    # RuntimeError: SymIntArrayRef expected to contain only concrete integers
    @expectedFailureDynamic
    def test_lazy_module6(self):
        # Test new lazy submodule in lazy module's initialize_parameters
        m = LazyModuleWithLazySubmodule()
        x = [torch.rand([5, 5])] * 3
        opt_m = torch._dynamo.optimize("eager", nopython=True)(m)
        res = opt_m(x)
        ref = m(x)
        self.assertTrue(torch.allclose(ref, res))

    # RuntimeError: SymIntArrayRef expected to contain only concrete integers
    @expectedFailureDynamic
    def test_lazy_module7(self):
        # Test lazy module works well with namedtuple/dict input
        m = LazyModuleWithNamedTupleInput()
        x = MyInput(
            x={"a": [torch.rand([5, 5])] * 3, "b": torch.rand([5, 5])},
            y=torch.rand([5, 5]),
        )
        opt_m = torch.compile(backend="eager", fullgraph=True)(m)
        res = opt_m(x)
        ref = m(x)
        self.assertTrue(torch.allclose(ref, res))

    def test_lazy_module_no_cls_to_become(self):
        # make sure super() works in the case where cls_to_become is None
        m = LazyChildModuleNoClsToBecome()
        x = torch.rand(2, 2)
        opt_m = torch._dynamo.optimize("eager", nopython=True)(m)
        res = opt_m(x)
        ref = m(x)
        self.assertTrue(torch.allclose(ref, res))

    def test_lazy_module_kwargs(self):
        m = LazyModuleKwArgs()
        x = [torch.rand([5, 5])] * 3
        y = [torch.rand([5, 5])] * 2
        opt_m = torch.compile(backend="eager", fullgraph=True)(m)
        exp_res = m(x, y)
        self.assertTrue(torch.allclose(exp_res, opt_m(x, y)))

    def test_call_fn_with_non_const_inputs_safe(self):
        class ModuleSpecialFwd(torch.nn.Module):
            def __init__(self) -> None:
                super().__init__()
                self.conv = torch.nn.Conv2d(
                    in_channels=3, out_channels=20, kernel_size=(5, 5)
                )

            def _conv_forward(self, x):
                return self.conv._conv_forward(x, self.conv.weight, self.conv.bias)

            def forward(self, x):
                return self._conv_forward(x)

        mod = ModuleSpecialFwd()
        rx = torch.randn([3, 10, 10])
        real = mod(rx)
        graph, _ = torch._dynamo.export(mod)(rx)
        self.assertTrue(torch._dynamo.testing.same(real, graph(rx)))

    def test_conv_call_forward_directly(self):
        m = ConvCallForwardDirectly()
        x = torch.rand([4, 3, 9, 9])
        ref = m(x)
        opt_m = torch.compile(backend="eager", fullgraph=True)(m)
        res = opt_m(x)
        self.assertTrue(torch.allclose(ref, res))

    def test_conv_transpose_call_forward_directly(self):
        m = ConvTransposeCallForwardDirectly()
        x = torch.rand([4, 4, 4, 4])
        ref = m(x)
        opt_m = torch.compile(backend="eager", fullgraph=True)(m)
        res = opt_m(x)
        self.assertTrue(torch.allclose(ref, res))

    def test_conv_call_super_forward_directly(self):
        x = torch.randn(4, 4)
        m = ConvCallSuperForwardDirectly(4, 4, 4)
        ref = m(x)
        opt_m = torch.compile(backend="eager", fullgraph=True)(m)
        res = opt_m(x)
        self.assertTrue(torch.allclose(ref, res))

    def test_conv_transpose_call_super_forward_directly(self):
        x = torch.randn(4, 4, 4)
        m = ConvTransposeCallSuperForwardDirectly(4, 4, 4)
        ref = m(x)
        opt_m = torch.compile(backend="eager", fullgraph=True)(m)
        res = opt_m(x)
        self.assertTrue(torch.allclose(ref, res))


class MockModule(torch.nn.Module):
    def __init__(self) -> None:
        super().__init__()
        self.relu = torch.nn.ReLU()
        self.linear = torch.nn.Linear(10, 10)
        self.buf0 = torch.nn.Buffer(torch.randn(10, 10))

    def forward(self, x):
        return self.relu(self.linear(x) + self.buf0)


class OptimizedModuleTest(torch._dynamo.test_case.TestCase):
    def test_nn_module(self):
        mod = MockModule()
        cnt = torch._dynamo.testing.CompileCounter()
        opt_mod = torch._dynamo.optimize(cnt)(mod)
        self.assertIsInstance(opt_mod, torch._dynamo.OptimizedModule)

        x = torch.randn(10, 10)
        self.assertTrue(torch._dynamo.testing.same(mod(x), opt_mod(x)))
        self.assertEqual(cnt.frame_count, 1)

    @torch._dynamo.config.patch(guard_nn_modules=True)
    def test_attr_precedence(self):
        class Mod(torch.nn.Module):
            def __init__(self) -> None:
                super().__init__()
                self.a = 3

            def forward(self, x, c=4):
                return x * c

            def linear(self, x):
                return x

            def b(self, x):
                raise RuntimeError("Should not be called")

        class MyMod(Mod):
            def __init__(self) -> None:
                super().__init__()
                self.linear = torch.nn.Linear(11, 11)
                self.a = 2
                self.b = 2
                self.scale = 1

            def scale(self, x):
                # Should not be called because it is shadowed by the instance
                # attribute
                raise RuntimeError("Should not be called")

            def forward(self, x, c=None):
                return self.linear(x) * self.a * self.b * self.scale

        mod = MyMod()
        x = torch.ones(3, 3)
        ref = mod(x)

        cnts = torch._dynamo.testing.CompileCounter()
        opt_mod = torch.compile(mod, backend=cnts)
        opt_mod(torch.ones(3, 3))
        res = opt_mod(torch.ones(3, 3))

        self.assertEqual(cnts.frame_count, 1)
        self.assertEqual(ref, res)

    def test_to(self):
        mod = MockModule()
        cnt = torch._dynamo.testing.CompileCounter()
        opt_mod = torch._dynamo.optimize(cnt)(mod)
        x = torch.randn(10, 10)
        self.assertTrue(torch._dynamo.testing.same(mod(x), opt_mod(x)))
        self.assertEqual(cnt.frame_count, 1)

        # Ensure that there is no recompilation
        opt_mod(x)
        self.assertEqual(cnt.frame_count, 1)

        opt_mod = opt_mod.to(device="cpu").to(dtype=torch.float64)
        self.assertIsInstance(opt_mod, torch._dynamo.OptimizedModule)
        x = torch.randn(10, 10).to(dtype=torch.float64)
        opt_mod(x)
        # Ensure that there is a recompilation
        self.assertEqual(cnt.frame_count, 2)

        # Ensure that there is no recompilation
        opt_mod(x)
        self.assertEqual(cnt.frame_count, 2)

        torch._dynamo.reset()
        opt_mod(x)
        self.assertEqual(cnt.frame_count, 3)

    @torch._dynamo.config.patch(guard_nn_modules=True)
    def test_param_order(self):
        class MyModule(torch.nn.Module):
            def __init__(self) -> None:
                super().__init__()
                self.param1 = torch.nn.Parameter(torch.ones([1]))
                self.param2 = torch.nn.Parameter(torch.ones([2]))

            def forward(self, x):
                return x

        mod = MyModule()
        coeffs = [2, 3]

        def fn(x):
            for idx, p in enumerate(mod.parameters()):
                x += p.sum() * coeffs[idx]

            for idx, p in enumerate(mod.named_parameters()):
                x += p[1].sum() * coeffs[idx]

            return x

        ref = fn(torch.ones(1))
        cnts = torch._dynamo.testing.CompileCounter()
        opt_fn = torch._dynamo.optimize(cnts)(fn)
        res = opt_fn(torch.ones(1))

        self.assertEqual(ref, res)
        self.assertEqual(cnts.frame_count, 1)

        mod._parameters["param1"] = mod._parameters.pop("param1")
        ref = fn(torch.ones(1))
        res = opt_fn(torch.ones(1))

        self.assertEqual(ref, res)
        self.assertEqual(cnts.frame_count, 2)

    @torch._dynamo.config.patch(guard_nn_modules=True)
    def test_buffer_order(self):
        class MyModule(torch.nn.Module):
            def __init__(self) -> None:
                super().__init__()
                self.b1 = torch.nn.Buffer(torch.ones([1]))
                self.b2 = torch.nn.Buffer(torch.ones([2]))

            def forward(self, x):
                return x

        mod = MyModule()
        coeffs = [2, 3]

        def fn(x):
            for idx, p in enumerate(mod.buffers()):
                x += p.sum() * coeffs[idx]

            for idx, p in enumerate(mod.named_buffers()):
                x += p[1].sum() * coeffs[idx]

            return x

        ref = fn(torch.ones(1))
        cnts = torch._dynamo.testing.CompileCounter()
        opt_fn = torch._dynamo.optimize(cnts)(fn)
        res = opt_fn(torch.ones(1))

        self.assertEqual(ref, res)
        self.assertEqual(cnts.frame_count, 1)

        mod._buffers["b1"] = mod._buffers.pop("b1")
        ref = fn(torch.ones(1))
        res = opt_fn(torch.ones(1))

        self.assertEqual(ref, res)
        self.assertEqual(cnts.frame_count, 2)

    @torch._dynamo.config.patch(guard_nn_modules=True)
    def test_module_order(self):
        class MyModule(torch.nn.Module):
            def __init__(self) -> None:
                super().__init__()
                self.linear1 = torch.nn.Linear(3, 3)
                self.linear2 = torch.nn.Linear(10, 10)

            def forward(self, x):
                return x

        mod = MyModule()
        coeffs = [2, 3, 4]

        coeffs_for_mod = {mod: 10, mod.linear1: 20, mod.linear2: 30}

        # Check order of _modules
        def fn(x):
            for idx, p in enumerate(mod.modules()):
                # Something silly to force depedency on the order
                x += coeffs_for_mod[p] * coeffs[idx]
            for idx, p in enumerate(mod.named_modules()):
                x += coeffs_for_mod[p[1]] * coeffs[idx]
            for idx, p in enumerate(mod.children()):
                x += coeffs_for_mod[p] * coeffs[idx]
            for idx, p in enumerate(mod.named_children()):
                x += coeffs_for_mod[p[1]] * coeffs[idx]
            return x

        ref = fn(torch.ones(1))
        cnts = torch._dynamo.testing.CompileCounter()
        opt_fn = torch._dynamo.optimize(cnts)(fn)
        res = opt_fn(torch.ones(1))

        self.assertEqual(ref, res)
        self.assertEqual(cnts.frame_count, 1)

        mod._modules["linear1"] = mod._modules.pop("linear1")
        ref = fn(torch.ones(1))
        res = opt_fn(torch.ones(1))

        self.assertEqual(ref, res)
        self.assertEqual(cnts.frame_count, 2)

    def test_attr(self):
        class MockModule(torch.nn.Module):
            def __init__(self) -> None:
                super().__init__()
                self.linear = torch.nn.Linear(10, 10)
                self.buf0 = torch.nn.Buffer(torch.randn(10, 10))

            def forward(self, x):
                return self.r(torch.sin(x)) + self.buf0

        mod = MockModule()
        opt_mod = torch._dynamo.optimize("eager")(mod)

        # Check parameters and buffers
        for p1, p2 in zip(mod.parameters(), opt_mod.parameters()):
            self.assertTrue(id(p1) == id(p2))
        for b1, b2 in zip(mod.buffers(), opt_mod.buffers()):
            self.assertTrue(id(b1) == id(b2))

        def get_parameter_dtype(mod: torch.nn.Module):
            parameters_and_buffers = itertools.chain(mod.parameters(), mod.buffers())
            return next(parameters_and_buffers).dtype

        opt_mod = torch._dynamo.optimize("eager")(get_parameter_dtype)
        out_dtype = opt_mod(mod)
        self.assertEqual(out_dtype, torch.float32)

    def test_dir(self):
        class MockModule(torch.nn.Module):
            def __init__(self) -> None:
                super().__init__()
                self.linear = torch.nn.Linear(10, 10)
                self.buf0 = torch.nn.Buffer(torch.nn.Buffer(torch.randn(10, 10)))
                self.register_parameter(
                    name="param0", param=torch.nn.Parameter(torch.randn(10, 10))
                )

            def forward(self, x):
                return self.r(torch.sin(x)) + self.buf0

        mod = MockModule()
        mod_keys = dir(mod)
        opt_mod = torch._dynamo.optimize("eager")(mod)
        opt_mod_keys = dir(opt_mod)

        # Check user-defined attributes, parameters and buffers
        self.assertIn("linear", opt_mod_keys)
        self.assertIn("buf0", opt_mod_keys)
        self.assertIn("param0", opt_mod_keys)

        # Check all attributes, parameters and buffers
        self.assertTrue(len(set(mod_keys).difference(opt_mod_keys)) == 0)

    def test_no_recompile_on_nn_guarded_modules(self):
        size = (10, 10)
        cache_size_limit = 1
        num_submodules = 4
        cnts = torch._dynamo.testing.CompileCounterWithBackend("eager")

        class SubModule(torch.nn.Module):
            def __init__(self) -> None:
                super().__init__()
                self.linear = torch.nn.Linear(*size)

            def forward(self, x):
                a = torch.sin(torch.cos(x))
                return self.linear(a)

        class MockModule(torch.nn.Module):
            def __init__(self) -> None:
                super().__init__()
                self.mods = [SubModule() for _ in range(num_submodules)]
                self.mods = [torch.compile(mod, backend=cnts) for mod in self.mods]

            def forward(self, x):
                for mod in self.mods:
                    x = mod(x)
                return x

        mod = MockModule()
        # Each submod is compiled separately and has a different nn module
        # guard. Ensure that recompilation logic is handle correctly.
        with unittest.mock.patch(
            "torch._dynamo.config.error_on_recompile", True
        ), unittest.mock.patch(
            "torch._dynamo.config.cache_size_limit",
            cache_size_limit,
        ):
            x = torch.randn(*size, requires_grad=True)
            mod(x)
            if torch._dynamo.config.inline_inbuilt_nn_modules:
                self.assertEqual(cnts.frame_count, 1)
            else:
                self.assertEqual(cnts.frame_count, num_submodules)

    @patch.object(torch._dynamo.config, "accumulated_cache_size_limit", 2)
    @patch.object(torch._dynamo.config, "inline_inbuilt_nn_modules", False)
    def test_recompile_limit_on_freed_module(self):
        class Mod(torch.nn.Module):
            def __init__(self) -> None:
                super().__init__()
                self.lin = torch.nn.Linear(5, 5)

            def forward(self, x):
                return self.lin(x)

        def fn(x, mod):
            return mod(x)

        cnts = torch._dynamo.testing.CompileCounterWithBackend("eager")
        opt_mod = torch.compile(fn, backend=cnts)
        for i in range(8):
            mod = Mod()
            opt_mod(torch.randn(5, 5), mod)

        # fn compiles twice
        self.assertEqual(cnts.frame_count, 2)

    @patch.object(torch._dynamo.config, "inline_inbuilt_nn_modules", True)
    def test_inline_inbuilt_nn_modules(self):
        size = (10, 10)
        cache_size_limit = 1
        num_submodules = 4
        cnts = torch._dynamo.testing.CompileCounterWithBackend("eager")

        class SubModule(torch.nn.Module):
            def __init__(self) -> None:
                super().__init__()
                self.linear = torch.nn.Linear(*size)

            def forward(self, x):
                a = torch.sin(torch.cos(x))
                return self.linear(a)

        class MockModule(torch.nn.Module):
            def __init__(self) -> None:
                super().__init__()
                self.mods = [SubModule() for _ in range(num_submodules)]
                self.mods = [torch.compile(mod, backend=cnts) for mod in self.mods]

            def forward(self, x):
                for mod in self.mods:
                    x = mod(x)
                return x

        mod = MockModule()
        # Each submod is compiled separately and has a different nn module
        # guard. Ensure that recompilation logic is handle correctly.
        with unittest.mock.patch(
            "torch._dynamo.config.error_on_recompile", True
        ), unittest.mock.patch(
            "torch._dynamo.config.cache_size_limit",
            cache_size_limit,
        ):
            x = torch.randn(*size, requires_grad=True)
            mod(x)
            self.assertEqual(cnts.frame_count, 1)

    def test_cache_size_limit_on_guarded_nn_modules(self):
        cache_size_limit = 2
        num_submodules = 4
        cnts = torch._dynamo.testing.CompileCounterWithBackend("eager")

        class SubModule(torch.nn.Module):
            def __init__(self) -> None:
                super().__init__()
                self.relu = torch.nn.ReLU()

            def forward(self, x):
                a = torch.sin(torch.cos(x))
                return self.relu(a)

        class MockModule(torch.nn.Module):
            def __init__(self) -> None:
                super().__init__()
                self.mods = [SubModule() for _ in range(num_submodules)]
                self.mods = [torch.compile(mod, backend=cnts) for mod in self.mods]

            def forward(self, x):
                for mod in self.mods:
                    x = mod(x)
                return x

        mod = MockModule()
        # For the third iteration, we would reach the cache size limit, and
        # therefore the total number of expected frame count is 2 *
        # num_submodules.
        with unittest.mock.patch(
            "torch._dynamo.config.cache_size_limit",
            cache_size_limit,
        ):
            for size in [
                (4,),
                (4, 4),
                (4, 4, 4),
            ]:
                x = torch.randn(size)
                mod(x)
        if torch._dynamo.config.inline_inbuilt_nn_modules:
            self.assertEqual(cnts.frame_count, 2)
        else:
            self.assertEqual(cnts.frame_count, 2 * num_submodules)

    def test_recursion(self):
        mod = MockModule()
        cnt = torch._dynamo.testing.CompileCounter()
        opt_mod = torch._dynamo.optimize(cnt)(mod)

        for _ in range(5):
            opt_mod = torch._dynamo.optimize(cnt)(opt_mod)
        opt_mod(torch.randn(10, 10))
        self.assertEqual(cnt.frame_count, 1)

    def test_composition(self):
        class InnerModule(torch.nn.Module):
            def __init__(self) -> None:
                super().__init__()
                self.relu = torch.nn.ReLU()

            def forward(self, x):
                return self.relu(torch.sin(x))

        opt_inner_mod = InnerModule()

        class OuterModule(torch.nn.Module):
            def __init__(self) -> None:
                super().__init__()
                self.mod = opt_inner_mod

            def forward(self, x):
                return self.mod(torch.cos(x))

        outer_mod = OuterModule()
        cnt = torch._dynamo.testing.CompileCounter()
        opt_outer_mod = torch._dynamo.optimize(cnt)(outer_mod)

        x = torch.randn(4)
        self.assertIsInstance(opt_outer_mod, torch._dynamo.OptimizedModule)
        self.assertTrue(torch._dynamo.testing.same(outer_mod(x), opt_outer_mod(x)))
        self.assertEqual(cnt.frame_count, 1)

    def test_composition_with_opt_mod(self):
        class InnerModule(torch.nn.Module):
            def __init__(self) -> None:
                super().__init__()
                self.relu = torch.nn.ReLU()

            def forward(self, x):
                return self.relu(torch.sin(x))

        inner_mod = InnerModule()
        cnt = torch._dynamo.testing.CompileCounter()
        opt_inner_mod = torch._dynamo.optimize(cnt)(inner_mod)

        class OuterModule(torch.nn.Module):
            def __init__(self) -> None:
                super().__init__()
                self.mod = opt_inner_mod

            def forward(self, x):
                return self.mod(torch.cos(x))

        outer_mod = OuterModule()
        opt_outer_mod = torch._dynamo.optimize(cnt)(outer_mod)

        x = torch.randn(4)
        self.assertIsInstance(opt_outer_mod, torch._dynamo.OptimizedModule)
        self.assertTrue(torch._dynamo.testing.same(outer_mod(x), opt_outer_mod(x)))
        # There will be a graph break for the inner mod being OptimizedModule
        self.assertEqual(cnt.frame_count, 2)

    def test_module_patch(self):
        mod = ModulePatch1()
        mod.forward = types.MethodType(ModulePatch2.forward, mod)

        def fn(x):
            return mod(x)

        self.assertTrue(
            torch.allclose(
                torch._dynamo.optimize("eager", nopython=True)(fn)(torch.ones(10)),
                torch.zeros(1),
            )
        )

    @patch.object(torch._dynamo.config, "skip_nnmodule_hook_guards", False)
    def test_hooks_outer(self):
        class TestModule(torch.nn.Module):
            def forward(self, x: torch.Tensor) -> torch.Tensor:
                return 2 * x + 1

        m = TestModule()

        def forward_hook(
            module: torch.nn.Module, inputs: Tuple[torch.Tensor], output: torch.Tensor
        ) -> torch.Tensor:
            return 2 * output + 1

        handle = m.register_forward_hook(forward_hook)
        inp = torch.tensor(1.0, requires_grad=True)

        failure_reason = None

        def guard_fail_fn(failure):
            nonlocal failure_reason
            failure_reason = failure[0]

        compiled_m = torch._dynamo.optimize(
            guard_fail_fn=guard_fail_fn, backend="eager"
        )(m)

        self.assertEqual(compiled_m(inp), m(inp))
        self.assertEqual(compiled_m(inp).item(), 7)
        self.assertTrue(failure_reason is None)

        # what if we remove our hook? we should recompile?
        handle.remove()
        self.assertEqual(compiled_m(inp), m(inp))
        self.assertEqual(compiled_m(inp).item(), 3)
        # self.assertTrue(failure_reason == "hook")

        """
        Summary:
          - removing a hook doesn't fail a guard, because we weren't compiling the hook
            (at least into the same graph) as forward in the first place! We do correctly
            omit calling the removed hook, but since this hook is a post forward hook,
            the 'RETURN' from forward is breaking the graph.

            Why is 'forward' the entrypoint to an InstructionTranslator, after I changed
            the eval_frame entrypoint to Module.__call__?
        """

    @patch.object(torch._dynamo.config, "skip_nnmodule_hook_guards", False)
    def test_hooks_inner(self):
        class TestModule(torch.nn.Module):
            def forward(self, x: torch.Tensor) -> torch.Tensor:
                return 2 * x + 1

        m = TestModule()

        def forward_hook(
            module: torch.nn.Module, inputs: Tuple[torch.Tensor], output: torch.Tensor
        ) -> torch.Tensor:
            return 2 * output + 1

        handle = m.register_forward_hook(forward_hook)

        def outer_func(tensor):
            x = tensor * 2 + 1
            y = m(x)
            return y

        inp = torch.tensor(1.0, requires_grad=True)

        failure_reason = None

        def guard_fail_fn(failure):
            nonlocal failure_reason
            failure_reason = failure[0]

        cc = torch._dynamo.testing.CompileCounterWithBackend("aot_eager")
        compiled_func = torch._dynamo.optimize(
            guard_fail_fn=guard_fail_fn,
            backend=cc,
        )(outer_func)

        self.assertEqual(compiled_func(inp), outer_func(inp))
        self.assertEqual(compiled_func(inp).item(), 15)

        # We are compiling 1 big graph for all 3 functions including the hook.
        self.assertEqual(cc.frame_count, 1)
        self.assertEqual(cc.op_count, 6)

        # If we remove the hook, we should recompile
        handle.remove()
        self.assertEqual(compiled_func(inp), outer_func(inp))
        self.assertEqual(compiled_func(inp).item(), 7)
        self.assertTrue("forward_hooks" in failure_reason)
        self.assertEqual(cc.frame_count, 1 + 1)
        self.assertEqual(cc.op_count, 6 + 4)

        # what if instead of removing, we alter our hook?
        torch._dynamo.reset()
        m = TestModule()
        handle = m.register_forward_hook(forward_hook)
        failure_reason = None
        self.assertEqual(compiled_func(inp), outer_func(inp))
        self.assertEqual(compiled_func(inp).item(), 15)

        def new_forward_hook(
            module: torch.nn.Module, inputs: Tuple[torch.Tensor], output: torch.Tensor
        ) -> torch.Tensor:
            return 2 * output + 2

        m._forward_hooks[handle.id] = new_forward_hook
        self.assertEqual(compiled_func(inp), outer_func(inp))
        self.assertEqual(compiled_func(inp).item(), 16)
        self.assertRegex(failure_reason, r"___check_obj_id\(L\['m'\]._forward_hooks")

    @patch.object(torch._dynamo.config, "guard_nn_modules", False)
    @patch.object(torch._dynamo.config, "skip_nnmodule_hook_guards", True)
    @patch.object(torch._dynamo.config, "inline_inbuilt_nn_modules", False)
    def test_hooks_skip_guards(self):
        class TestModule(torch.nn.Module):
            def forward(self, x: torch.Tensor) -> torch.Tensor:
                return 2 * x + 1

        m = TestModule()

        def forward_hook(
            module: torch.nn.Module, inputs: Tuple[torch.Tensor], output: torch.Tensor
        ) -> torch.Tensor:
            return 2 * output + 1

        handle = m.register_forward_hook(forward_hook)

        def outer_func(tensor):
            x = tensor * 2 + 1
            y = m(x)
            return y

        inp = torch.tensor(1.0, requires_grad=True)

        failure_reason = None

        def guard_fail_fn(failure):
            nonlocal failure_reason
            failure_reason = failure[0]

        cc = torch._dynamo.testing.CompileCounterWithBackend("aot_eager")
        compiled_func = torch._dynamo.optimize(
            guard_fail_fn=guard_fail_fn,
            backend=cc,
        )(outer_func)

        m = TestModule()
        handle = m.register_forward_hook(forward_hook)
        failure_reason = None
        self.assertEqual(compiled_func(inp), outer_func(inp))
        self.assertEqual(compiled_func(inp).item(), 15)
        self.assertEqual(cc.frame_count, 1)
        self.assertEqual(cc.op_count, 6)

        # if we remove the hook, dynamo shouldn't notice
        handle.remove()
        self.assertNotEqual(compiled_func(inp), outer_func(inp))
        self.assertEqual(compiled_func(inp).item(), 15)
        self.assertEqual(cc.frame_count, 1)

    def _forward_hook_test_helper(self, model):
        forward_handles = {}
        compiled_activations = {}
        eager_activations = {}
        activations = None

        def save_activations(name, mod, inp, out):
            activations[name] = inp

        for name, module in model.named_modules():
            forward_handles[name] = module.register_forward_hook(
                partial(save_activations, name)
            )

        compiled_model = torch.compile(model, backend="aot_eager")

        activations = compiled_activations
        for i in range(2):
            # second iteration is key, hooks would have fired during aot trace
            # on first iter
            compiled_activations.clear()
            x = torch.randn((20, 10))
            pred = compiled_model(x)
            loss = pred.sum()
            loss.backward()

        activations = eager_activations
        for i in range(2):
            # second iteration is key, hooks would have fired during aot trace
            # on first iter
            eager_activations.clear()
            x = torch.randn((20, 10))
            pred = model(x)
            loss = pred.sum()
            loss.backward()

        print(f"Recorded Layers: {compiled_activations.keys()}\n\n")
        print(f"Expected Layers: {eager_activations.keys()}")

        self.assertTrue(compiled_activations.keys() == eager_activations.keys())
        self.assertTrue(activations.keys() == forward_handles.keys())

    def test_hooks_allowed_modules(self):
        # this test shouldn't care whether hook guards are enabled or not
        class ToyModel(torch.nn.Module):
            def __init__(self) -> None:
                super().__init__()
                self.net = torch.nn.Sequential(
                    *[torch.nn.Linear(10, 10000), torch.nn.ReLU()]
                    + [torch.nn.Linear(10000, 5), torch.nn.ReLU()]
                )

            def forward(self, x):
                return self.net(x)

        model = ToyModel()
        self._forward_hook_test_helper(model)

    def test_hooks_allowed_modules_compiles(self):
        class ToyModel(torch.nn.Module):
            def __init__(self) -> None:
                super().__init__()
                self.net = torch.nn.Sequential(
                    *[torch.nn.Linear(10, 10000), torch.nn.ReLU()]
                    + [torch.nn.Linear(10000, 5), torch.nn.ReLU()]
                )

            def forward(self, x):
                return self.net(x)

        model = ToyModel()
        activations = []

        def save_activations(mod, inp, out):
            activations.append(inp)

        for name, module in model.named_modules():
            module.register_forward_hook(save_activations)

        cnt = torch._dynamo.testing.CompileCounter()
        model = torch._dynamo.optimize(cnt, nopython=True)(model)
        for i in range(2):
            # second iteration is key, hooks would have fired during aot trace
            # on first iter
            activations.clear()
            x = torch.randn((20, 10))
            pred = model(x)
            loss = pred.sum()
            loss.backward()
        self.assertEqual(len(activations), 6)
        self.assertEqual(cnt.frame_count, 1)

    def test_hooks_allowed_modules_compiles_self_contained(self):
        class ToyModel(torch.nn.Module):
            def __init__(self) -> None:
                super().__init__()
                self.net = torch.nn.Sequential(
                    *[torch.nn.Linear(10, 10000), torch.nn.ReLU()]
                    + [torch.nn.Linear(10000, 5), torch.nn.ReLU()]
                )

            def forward(self, x):
                return self.net(x) * self.net(x)

        model = ToyModel()
        forward_handles = {}

        def output_modifying_hook(mod, inp, out):
            return 2 * out + 1

        for name, module in model.named_modules():
            forward_handles[name] = module.register_forward_hook(output_modifying_hook)

        cnt = torch._dynamo.testing.CompileCounter()

        x = torch.randn((20, 10))
        pred_eager = model(x)
        loss_eager = pred_eager.sum()
        eager_loss_bwd = loss_eager.backward()

        model = torch._dynamo.optimize(cnt, nopython=True)(model)
        pred = model(x)

        loss = pred.sum()
        loss_bwd = loss.backward()

        self.assertEqual(eager_loss_bwd, loss_bwd)
        self.assertEqual(cnt.frame_count, 2)

        # Ndim change, recompile
        pred = model(torch.randn([10, 10, 10]))
        self.assertEqual(cnt.frame_count, 4)

        # Stable
        pred = model(torch.randn([10, 10, 10]))
        self.assertEqual(cnt.frame_count, 4)

    def test_dunder_call_explicitly(self):
        # hooks should be triggered if explicit calling `__call__`
        class ToyModel(torch.nn.Module):
            def __init__(self) -> None:
                super().__init__()
                self.linear = torch.nn.Linear(10, 10000)

            def forward(self, x):
                return self.linear.__call__(x)

        model = ToyModel()
        self._forward_hook_test_helper(model)

    def test_backward_hooks(self):
        # this test shouldn't care whether hook guards are enabled or not

        class CustomLinear(torch.nn.Module):
            # not an 'allowed module', so should not graph-break
            def __init__(self, a, b):
                super().__init__()
                self.weight = torch.nn.Parameter(torch.randn(a, b))

            def forward(self, x):
                return torch.mm(x, self.weight)

        class ToyModel(torch.nn.Module):
            def __init__(self) -> None:
                super().__init__()
                self.net = torch.nn.Sequential(
                    *[CustomLinear(10, 10)]
                    + [CustomLinear(10, 10000)]
                    + [CustomLinear(10000, 5)]
                )

            def forward(self, x):
                return self.net(x)

        model = ToyModel()
        backward_hook_handles = {}
        pre_backward_hook_handles = {}

        grad_sizes = {}

        def backward_hook(name, mod, grad_inp, grad_out):
            grad_sizes[name] = (
                (gi.shape for gi in grad_inp),
                (go.shape for go in grad_out),
            )
            return None

        pre_grad_sizes = {}

        def backward_pre_hook(name, mod, grad_out):
            pre_grad_sizes[name] = (go.shape for go in grad_out)
            return None

        for name, module in model.named_modules():
            backward_hook_handles[name] = module.register_full_backward_hook(
                partial(backward_hook, name)
            )

            pre_backward_hook_handles[name] = module.register_full_backward_pre_hook(
                partial(backward_pre_hook, name)
            )

        model = torch.compile(model, backend="aot_eager")

        for i in range(2):
            # second iteration is key, hooks would have fired during aot trace
            # on first iter
            x = torch.randn((20, 10))
            pred = model(x)
            loss = pred.sum()
            loss.backward()

        self.assertTrue(grad_sizes.keys() == backward_hook_handles.keys())
        self.assertTrue(pre_grad_sizes.keys() == pre_backward_hook_handles.keys())

    def test_udo_instance_method_as_hook(self):
        class CustomClass:
            def __init__(self, module):
                self.module = module
                self.handle = self.module.register_forward_pre_hook(
                    self.func1, prepend=True, with_kwargs=True
                )

            def func1(self, module, args, kwargs):
                return (args[0] + 1,), kwargs

            def __call__(self, x):
                return self.module(x)

        class ToyModel(torch.nn.Module):
            def __init__(self) -> None:
                super().__init__()

            def forward(self, x):
                return x * x

        model = ToyModel()
        x = torch.zeros((3, 4))
        obj = CustomClass(model)
        out = torch.compile(obj, fullgraph=True)(x)
        self.assertEqual(out, (x + 1) * (x + 1))

    def test_module_dict_iter_name(self):
        class MyModule(torch.nn.Module):
            def __init__(self) -> None:
                super().__init__()
                self.activations = torch.nn.ModuleDict(
                    [["lrelu", torch.nn.LeakyReLU()], ["prelu", torch.nn.PReLU()]]
                )

            def forward(self, x):
                for activation_name in self.activations:
                    x = self.activations[activation_name](x)
                return x

        cnt = torch._dynamo.testing.CompileCounter()
        # Eager
        eager_res = MyModule()(torch.ones(10, 10))

        # Compile
        optim_res = torch._dynamo.optimize(cnt)(MyModule())(torch.ones(10, 10))
        self.assertEqual(eager_res, optim_res)
        self.assertEqual(cnt.frame_count, 1)

    def test_module_dict_iter_keys(self):
        class MyModule(torch.nn.Module):
            def __init__(self) -> None:
                super().__init__()
                self.activations = torch.nn.ModuleDict(
                    [["lrelu", torch.nn.LeakyReLU()], ["prelu", torch.nn.PReLU()]]
                )

            def forward(self, x):
                for activation_name in self.activations.keys():
                    x = self.activations[activation_name](x)
                return x

        cnt = torch._dynamo.testing.CompileCounter()
        # Eager
        eager_res = MyModule()(torch.ones(10, 10))

        # Compile
        optim_res = torch._dynamo.optimize(cnt)(MyModule())(torch.ones(10, 10))
        self.assertEqual(eager_res, optim_res)
        self.assertEqual(cnt.frame_count, 1)

    def test_module_setattr(self):
        models = torch.nn.Sequential(torch.nn.Linear(3, 3))
        models[0].abc = False

        def run():
            models[0].abc = True
            x = torch.randn(1, 3)
            return models(x)

        run = torch.compile(run, fullgraph=True)
        run()
        self.assertTrue(models[0].abc)

    def test_assign_does_not_exist(self):
        class MyModule(torch.nn.Module):
            def forward(self, x):
                self.text_encoding = x + 1
                return self.text_encoding

        mod = MyModule()
        out = torch.compile(mod, fullgraph=True)(torch.randn(10))
        assert mod.text_encoding is out

    def test_module_dict_iter_values(self):
        class MyModule(torch.nn.Module):
            def __init__(self) -> None:
                super().__init__()
                self.activations = torch.nn.ModuleDict(
                    [["lrelu", torch.nn.LeakyReLU()], ["prelu", torch.nn.PReLU()]]
                )

            def forward(self, x):
                for activation in self.activations.values():
                    x = activation(x)
                return x

        cnt = torch._dynamo.testing.CompileCounter()
        # Eager
        eager_res = MyModule()(torch.ones(10, 10))

        # Compile
        optim_res = torch._dynamo.optimize(cnt)(MyModule())(torch.ones(10, 10))
        self.assertEqual(eager_res, optim_res)
        self.assertEqual(cnt.frame_count, 1)

    def test_unspecialized_seq(self):
        models = torch.nn.Sequential(torch.nn.Linear(3, 3))

        def fn(x):
            models[0].training = False
            return models(x)

        opt_fn = torch._dynamo.optimize("eager")(fn)
        x = torch.randn(1, 3)
        ref = fn(x)
        res = opt_fn(x)
        self.assertEqual(ref, res)

    def test_no_op_assignment(self):
        class Mod(torch.nn.Module):
            def __init__(self) -> None:
                super().__init__()
                self.buffer = torch.rand([4])

            def forward(self, x):
                # should be a no-op, but causes dynamo to lose the static input
                x = x + 1
                self.buffer = self.buffer.to(x)
                return self.buffer + x

        compiles_without_buffers = 0

        def debug_compile(gm, *args, **kwargs):
            nonlocal compiles_without_buffers
            compiles_without_buffers += len(list(gm.buffers())) == 0
            return gm

        @torch.compile(backend=debug_compile)
        def foo(mod, x):
            return mod(x)

        mod = Mod()
        foo(mod, torch.rand([4]))
        if torch._dynamo.config.inline_inbuilt_nn_modules:
            self.assertEqual(compiles_without_buffers, 1)
        else:
            self.assertEqual(compiles_without_buffers, 0)

        foo(mod, torch.rand([4], dtype=torch.half))
        if torch._dynamo.config.inline_inbuilt_nn_modules:
            self.assertEqual(compiles_without_buffers, 2)
        else:
            self.assertEqual(compiles_without_buffers, 1)

        class Mod2(Mod):
            def __setattr__(self, name, value):
                return super().__setattr__(name, value)

        foo(Mod2(), torch.rand([4]))
        # causes two compilations, bc unimplemented custom setattr
        self.assertTrue(compiles_without_buffers >= 2)

    def test_unspec_non_inlinable_module(self):
        mod = UnspecNonInlinableModule()
        opt_fn = torch._dynamo.optimize("eager")(mod)
        x = torch.randn(100)
        actual = opt_fn(x)
        expected = mod(x)
        self.assertEqual(actual, expected)

    @torch._dynamo.config.patch("inline_inbuilt_nn_modules", True)
    def test_mark_static_previously_seen_tensor(self):
        # This test verifies that dynamo will mark
        # the buffers/params of a module as static
        # even if this param was previously seen
        # (ex. as a different input)
        num_compiles = 0

        def debug_compiler(gm, _):
            nonlocal num_compiles
            num_compiles += 1

            input_nodes = [
                n for n in gm.graph.nodes if n.op == "placeholder" and n.name == "l_b_"
            ]

            self.assertGreater(len(input_nodes), 0)
            for input_node in input_nodes:
                self.assertEqual(
                    input_node.meta["tensor_dict"]["_dynamo_static_input_type"],
                    "unguarded",
                )

            return gm

        class TestModule(torch.nn.Module):
            def __init__(self, buf) -> None:
                super().__init__()
                # Changing this one to nn.Buffer fails because `nn.Buffer` does a .detach()
                # so the value in self.tx.output.side_effects will no longer evaluate to True
                self.register_buffer("buf", buf)

            def forward(self, x):
                return self.buf * x

        @torch._dynamo.optimize(backend=debug_compiler)
        def fn(x, b, mod):
            z = b + 1
            return z * mod(x)

        buf = torch.ones(2, 2)
        inp = torch.ones(2)
        mod = TestModule(buf)
        fn(inp, buf, mod)
        self.assertEqual(num_compiles, 1)

    @torch._dynamo.config.patch("inline_inbuilt_nn_modules", True)
    def test_mark_static_nn_module_tensor(self):
        # This test verifies that dynamo will mark
        # the nn module tensor attributes as static
        num_compiles = 0

        def debug_compiler(gm, _):
            nonlocal num_compiles
            num_compiles += 1

            input_nodes = [
                n
                for n in gm.graph.nodes
                if n.op == "placeholder" and n.name == "l_mod_buf"
            ]

            self.assertGreater(len(input_nodes), 0)
            for input_node in input_nodes:
                self.assertEqual(
                    input_node.meta["tensor_dict"]["_dynamo_static_input_type"],
                    "unguarded",
                )

            return gm

        class TestModule(torch.nn.Module):
            def __init__(self) -> None:
                super().__init__()
                self.buf = torch.ones(2, 2)

            def forward(self, x):
                return self.buf * x

        mod = TestModule()

        @torch._dynamo.optimize(backend=debug_compiler)
        def fn(x):
            return x * mod(x)

        inp = torch.ones(2)
        fn(inp)
        self.assertEqual(num_compiles, 1)

    @torch._dynamo.config.patch("inline_inbuilt_nn_modules", True)
    @torch._inductor.config.patch("freezing", True)
    @torch.no_grad()
    def test_mark_static_with_freezing(self):
        # This test verifies that dynamo will
        # add buffers/params as attributes of the
        # graph w/ guards if freezing is enabled
        num_compiles = 0

        def debug_compiler(gm, _):
            nonlocal num_compiles
            num_compiles += 1

            input_nodes = [
                n for n in gm.graph.nodes if n.op == "placeholder" and n.name == "l_b_"
            ]
            self.assertEqual(len(input_nodes), 0)
            self.assertEqual(len(list(gm.buffers())), 1)
            return gm

        class TestModule(torch.nn.Module):
            def __init__(self, buf) -> None:
                super().__init__()
                self.buf = torch.nn.Buffer(buf)

            def forward(self, x):
                return self.buf * x

        @torch._dynamo.optimize(backend=debug_compiler)
        def fn(x, mod):
            return mod(x)

        buf = torch.ones(2, 2)
        inp = torch.ones(2)
        mod = TestModule(buf)
        fn(inp, mod)
        self.assertEqual(num_compiles, 1)
        mod.buf = torch.rand_like(buf)
        fn(inp, mod)
        self.assertEqual(num_compiles, 2)

    @patch.object(torch._dynamo.config, "guard_nn_modules", True)
    def test_guard_on_torch_nn_modules(self):
        # https://github.com/pytorch/pytorch/issues/110048

        class MockModule(torch.nn.Module):
            def __init__(self) -> None:
                super().__init__()
                self.linear = torch.nn.Linear(10, 10)
                self.multiplier = 10

            def forward(self, x):
                return self.linear(x) * self.multiplier

        mod = MockModule()

        cnt = torch._dynamo.testing.CompileCounter()

        @torch.compile(backend=cnt)
        def generate(x, c):
            return mod(x) + c

        for _ in range(0, 10):
            generate(torch.randn(10, 10), 0)
            generate(torch.randn(10, 10), 1)
        self.assertEqual(cnt.frame_count, 2)

        # Ensure that modification in user module causes recompile
        mod.multiplier = 11
        generate(torch.randn(10, 10), 0)
        self.assertEqual(cnt.frame_count, 3)

    def test_setattr_on_compiled_module(self):
        # https://github.com/pytorch/pytorch/issues/114844

        class ReplayMutation(torch.nn.Module):
            def __init__(self, inp_size, out_size, inner_size):
                super().__init__()
                self.Linear1 = torch.nn.Linear(inp_size, inner_size)
                self.Linear2 = torch.nn.Linear(inner_size, out_size)
                self.x = None

            def forward(self, inp):
                res = self.Linear1(inp)
                self.x = res
                return self.Linear2(res)

        N, D_in, H, D_out, inner = 2, 2, 2, 2, 4
        model = ReplayMutation(D_in, H, inner)
        model2 = copy.deepcopy(model)
        input = torch.ones(N, D_in)

        # Keep some intermediate value in model.x
        model.x = torch.tensor([[100, 100, 100, 100], [200, 200, 200, 200]])
        model(input)

        compiled_model = torch.compile(model2, backend="eager")
        compiled_model.x = torch.tensor([[100, 100, 100, 100], [200, 200, 200, 200]])
        compiled_model(input)

        self.assertEqual(model.x, compiled_model.x)

    def test_globals_change_in_other_file(self):
        @torch.compile(backend="eager", fullgraph=True)
        def fn(x):
            update_global()
            a = test_functions.update_global(x)
            # Ensure that the updated global values are read
            return x * a * (_variable + _variable1 + test_functions._variable)

        res = fn(torch.ones(10))
        self.assertEqual(_variable, 1)
        self.assertEqual(_variable1, 1)
        # Ensure that the reconstructed bytecode updates the global value in the
        # other file.
        self.assertEqual(test_functions._variable, 1)
        self.assertEqual(res, 3 * torch.ones(10))

    @unittest.skipIf(
        "inductor" not in torch._dynamo.list_backends(),
        "inductor backend is not available",
    )
    def test_save_and_load_inductor(self):
        mod = MockModule()
        opt_mod = torch.compile(mod, backend="inductor")
        inp = torch.randn(10, 10)
        opt_mod(inp)

        with tempfile.TemporaryDirectory() as tmpdirname:
            torch.save(opt_mod, os.path.join(tmpdirname, "model.pt"))
            loaded_model = torch.load(os.path.join(tmpdirname, "model.pt"))
        loaded_model(inp)
        self.assertTrue(same_two_models(loaded_model, mod, [inp]))
        self.assertTrue(same_two_models(loaded_model, opt_mod, [inp]))

        torch._dynamo.reset()  # force recompiles
        torch._inductor.metrics.generated_kernel_count = 0
        loaded_model(inp)
        self.assertGreater(torch._inductor.metrics.generated_kernel_count, 0)

    def test_save_and_load_all_backends(self):
        mod = MockModule()
        inp = torch.randn(10, 10)
        for backend in torch._dynamo.list_backends():
            try:
                opt_mod = torch.compile(mod, backend=backend)
                with tempfile.TemporaryDirectory() as tmpdirname:
                    torch.save(opt_mod, os.path.join(tmpdirname, "model.pt"))
                    loaded_model = torch.load(os.path.join(tmpdirname, "model.pt"))
                torch._dynamo.reset()  # force recompiles
                torch._inductor.metrics.generated_kernel_count = 0
                opt_mod(inp)
                opt_success = torch._inductor.metrics.generated_kernel_count == 0
                torch._dynamo.reset()  # force recompiles
                torch._inductor.metrics.generated_kernel_count = 0
                loaded_model(inp)
                loaded_success = torch._inductor.metrics.generated_kernel_count == 0
                self.assertEqual(opt_success, loaded_success)
            except torch._dynamo.exc.BackendCompilerFailed:
                pass

    def test_monkeypatching_forward(self):
        class FakeModule(torch.nn.Module):
            def forward(self, x):
                return torch.sin(x)

        class MyModule(torch.nn.Module):
            def __init__(self, x):
                super().__init__()

            def forward(self, x):
                return torch.cos(x)

        def helper():
            torch._dynamo.reset()
            mod = MyModule(3)

            def fn(x):
                return mod(x)

            cnt = torch._dynamo.testing.CompileCounter()
            opt_fn = torch._dynamo.optimize(cnt)(fn)
            x = torch.randn(10)

            opt_fn(x)
            opt_fn(x)
            self.assertEqual(cnt.frame_count, 1)

            # Monkeypatch forward
            mod.forward = types.MethodType(FakeModule.forward, mod)
            ref = fn(x)
            res = opt_fn(x)
            self.assertEqual(ref, res)
            self.assertEqual(cnt.frame_count, 2)

        helper()
        with torch._dynamo.config.patch(inline_inbuilt_nn_modules=True):
            helper()

    def test_user_defined_nn_module_dynamic(self):
        class Conv2d(torch.nn.Conv2d):
            def __init__(self, *args, **kwargs):
                super().__init__(*args, **kwargs)

            def forward(self, x):
                x = torch.nn.functional.conv2d(
                    x,
                    self.weight,
                    self.bias,
                    self.stride,
                    self.padding,
                    self.dilation,
                    self.groups,
                )
                return x

        cnts = torch._dynamo.testing.CompileCounter()
        mod1 = Conv2d(64, 64, kernel_size=(2, 2), stride=(1, 1))
        mod2 = Conv2d(64, 64, kernel_size=(2, 2), stride=(2, 2))
        mod3 = Conv2d(64, 64, kernel_size=(2, 2), stride=(3, 3))

        opt_mod1 = torch.compile(mod1, backend=cnts, fullgraph=True)
        opt_mod2 = torch.compile(mod2, backend=cnts, fullgraph=True)
        opt_mod3 = torch.compile(mod3, backend=cnts, fullgraph=True)

        x = torch.randn(1, 64, 64, 64)
        opt_mod1(x)
        opt_mod2(x)
        opt_mod3(x)

        # Must be 3 compilations. If not marked static there would be 2, because strides would be converted to symints.
        self.assertEqual(cnts.frame_count, 3)

<<<<<<< HEAD
=======
    @patch.object(torch._dynamo.config, "inline_inbuilt_nn_modules", True)
    def test_overridden_call(self):
        class OverRiddenCallModule(torch.nn.Module):
            def __init__(self):
                super().__init__()

            def __call__(self, x):
                # Overrides the __call__ method of torch.nn.Module
                return 5 * self.forward(x)

            def forward(self, x):
                return x * 3

        m = OverRiddenCallModule()

        def fn(x):
            return m(x)

        x = torch.ones(4)
        ref = fn(x)

        opt_fn = torch.compile(fn, backend="eager", fullgraph=True)
        res = opt_fn(x)
        self.assertEqual(ref, res)

    @patch.object(
        torch._dynamo.config, "skip_tensor_guards_with_matching_dict_tags", False
    )
    def test_param_requires_grad(self):
        def adjust_model(model):
            to_freeze = model.num_iter % 2 == 0
            if to_freeze:
                for param in model.layer2.parameters():
                    param.requires_grad = False
            else:
                for param in model.layer2.parameters():
                    param.requires_grad = True

        class MyModule(torch.nn.Module):
            def __init__(self, input_size, hidden_size, output_size):
                super().__init__()

                self.layer1 = torch.nn.Linear(hidden_size, hidden_size)
                self.layer2 = torch.nn.Linear(hidden_size, hidden_size)

                self.num_iter = 0

            def forward(self, x):
                x = self.layer2(x + self.layer1.bias)

                self.num_iter += 1
                return x

        input_size = 1024
        hidden_size = 1024
        output_size = 1
        num_samples = 2048
        features = torch.randn(num_samples, input_size)

        model = MyModule(input_size, hidden_size, output_size)

        cnt = torch._dynamo.testing.CompileCounter()
        opt_model = torch.compile(model, backend=cnt, fullgraph=True)

        for _ in range(3):
            model.zero_grad(True)
            adjust_model(model)
            res = opt_model(features)
            res.sum().backward()

        # Check that we have recompiled twice, which leads to 3 frames
        self.assertEqual(cnt.frame_count, 3)

>>>>>>> 2ce2e4df

if __name__ == "__main__":
    from torch._dynamo.test_case import run_tests

    run_tests()<|MERGE_RESOLUTION|>--- conflicted
+++ resolved
@@ -1261,6 +1261,26 @@
         else:
             self.assertExpectedInline(cnt.frame_count, """1""")
 
+    def test_nn_module_setattr(self):
+        class Mod(torch.nn.Module):
+            def __init__(self):
+                super().__init__()
+                self.var = 0
+
+        @torch.compile(backend="eager", dynamic=False)
+        def f(x, m):
+            return x + m.var
+
+        inp = torch.ones(3)
+        m = Mod()
+
+        self.assertEqual(f(inp, m), inp)
+        # In 3.13.0, setattr will not fire a __dict__'s watchers,
+        # so guards may not be invalidated.
+        m.var = 1
+        # should trigger a recompile
+        self.assertEqual(f(inp, m), inp + 1)
+
     @patch.object(torch._dynamo.config, "raise_on_ctx_manager_usage", False)
     def test_generation_tag(self):
         cnt = torch._dynamo.testing.CompileCounter()
@@ -1612,6 +1632,45 @@
         opt_m = torch.compile(backend="eager", fullgraph=True)(m)
         exp_res = m(x, y)
         self.assertTrue(torch.allclose(exp_res, opt_m(x, y)))
+
+    # RuntimeError: SymIntArrayRef expected to contain only concrete integers
+    @expectedFailureDynamic
+    def test_lazy_module_speculation_log_divergence(self):
+        class ModWithOneLazyLinear(torch.nn.Module):
+            def __init__(self) -> None:
+                super().__init__()
+                self.layer = torch.nn.LazyLinear(8)
+
+            def forward(self, x):
+                return self.layer(x)
+
+        # This allows us to restart tracing without clearing speculation log
+        def id_and_fail_inlining(x):
+            torch._dynamo.graph_break()
+            return x
+
+        cnt = torch._dynamo.testing.CompileCounter()
+
+        @torch.compile(backend=cnt)
+        def test(mod, x):
+            res = mod(x)
+            # Speculation log must not diverge in the 2nd round of tracing,
+            # after we've initialized the `LazyLinear` into a `Linear` in the
+            # 1st round.
+            res2 = id_and_fail_inlining(res)
+            return res
+
+        mod = ModWithOneLazyLinear()
+        x = torch.ones(10, 3)
+
+        # Make sure we don't get recompilation across multiple runs
+        actual_res = test(mod, x)
+        expect_res = mod(x)
+        self.assertTrue(torch.allclose(expect_res, actual_res))
+        actual_res = test(mod, x)
+        expect_res = mod(x)
+        self.assertTrue(torch.allclose(expect_res, actual_res))
+        self.assertEqual(cnt.frame_count, 1)
 
     def test_call_fn_with_non_const_inputs_safe(self):
         class ModuleSpecialFwd(torch.nn.Module):
@@ -3046,8 +3105,6 @@
         # Must be 3 compilations. If not marked static there would be 2, because strides would be converted to symints.
         self.assertEqual(cnts.frame_count, 3)
 
-<<<<<<< HEAD
-=======
     @patch.object(torch._dynamo.config, "inline_inbuilt_nn_modules", True)
     def test_overridden_call(self):
         class OverRiddenCallModule(torch.nn.Module):
@@ -3121,7 +3178,6 @@
         # Check that we have recompiled twice, which leads to 3 frames
         self.assertEqual(cnt.frame_count, 3)
 
->>>>>>> 2ce2e4df
 
 if __name__ == "__main__":
     from torch._dynamo.test_case import run_tests
