--- conflicted
+++ resolved
@@ -1,5 +1,4 @@
 # Owner(s): ["module: cuda"]
-# ruff: noqa: F841
 
 import contextlib
 import ctypes
@@ -127,15 +126,6 @@
 
     def test_pinned_memory_with_cudaregister(self):
         try:
-<<<<<<< HEAD
-            pinned_t = torch.ones(1 << 21).pin_memory()
-            self.assertTrue(pinned_t.is_pinned())
-            pinned_t = torch.ones(1 << 24).pin_memory()
-            self.assertTrue(pinned_t.is_pinned())
-        except RuntimeError:
-            # Some GPUs don't support same address space on host and device side
-            pass
-=======
             torch.cuda.memory._set_allocator_settings(
                 "pinned_use_cuda_host_register:True,pinned_num_register_threads:8"
             )
@@ -153,7 +143,6 @@
             torch.cuda.memory._set_allocator_settings(
                 "pinned_use_cuda_host_register:False"
             )
->>>>>>> f568d488
 
     def test_pinned_memory_with_cudaregister_multithread(self):
         num_threads = 4
@@ -184,17 +173,6 @@
             torch.cuda.memory._set_allocator_settings(
                 "pinned_use_cuda_host_register:False"
             )
-<<<<<<< HEAD
-            try:
-                t = torch.ones(1024 * 1024, pin_memory=True)
-                self.assertTrue(t.is_pinned())
-                del t
-                torch._C._host_emptyCache()
-            except RuntimeError:
-                # Some GPUs don't support same address space on host and device side
-                pass
-=======
->>>>>>> f568d488
 
     def test_cudart_register(self):
         t = torch.ones(20)
@@ -660,6 +638,7 @@
             self.assertEqual(torch.cuda.current_stream(), user_stream)
         self.assertTrue(user_stream.query())
         tensor1 = torch.ByteTensor(5).pin_memory()
+        tensor2 = tensor1.cuda(non_blocking=True) + 1
         default_stream.synchronize()
         self.assertTrue(default_stream.query())
 
@@ -975,7 +954,7 @@
             )
             out, err = p.communicate(timeout=10)
             p.wait(timeout=10)
-        except subprocess.TimeoutExpired:
+        except subprocess.TimeoutExpired as e:
             p.kill()
             out, err = p.communicate()
         expected_messages = [
@@ -1157,7 +1136,7 @@
             with self.assertLeaksNoCudaTensors():
                 x = torch.randn(3, 1, device="cuda")
                 y = torch.randn(2, 1, device="cuda")
-                x + y
+                z = x + y
 
     @unittest.skipIf(not TEST_MEDIUM_TENSOR, "not enough memory")
     @serialTest()
@@ -1285,7 +1264,7 @@
                     )
                     for p in model.parameters():
                         self.assertTrue(p.grad is None)
-                    for _ in range(iters):
+                    for i in range(iters):
                         loss = model(x, x_first_use_on_ambient).sum()
                         if out_of_place:
                             x_grad = torch.autograd.grad((loss,), (x,))[0]
@@ -1459,7 +1438,7 @@
             # Line up threads to increase likelihood of race conditions.
             barrier.wait()
             with torch.cuda.stream(my_stream):
-                for _ in range(test_iters):
+                for i in range(test_iters):
                     # If all threads are sharing the same cublas handle,
                     # the following sequence may occur:
                     # thread 0 calls cublasSetStream()
@@ -1576,7 +1555,7 @@
             # Line up threads to increase likelihood of race conditions.
             barrier.wait()
             with torch.cuda.stream(my_stream):
-                for _ in range(test_iters):
+                for i in range(test_iters):
                     # If all threads are sharing the same cublas handle,
                     # the following sequence may occur:
                     # thread 0 calls cublasSetStream()
@@ -1671,7 +1650,7 @@
             return generator, old_state, new_state
 
         def register_states_to_graph(generator_state, graph):
-            _, old_state, new_state = generator_state
+            generator, old_state, new_state = generator_state
             graph.register_generator_state(old_state)
             graph.register_generator_state(new_state)
 
@@ -1694,7 +1673,7 @@
 
         # Define a function to retrieve the final offsets of the original and new generator states
         def get_final_offsets_of_states(generator_state):
-            _, old_state, new_state = generator_state
+            generator, old_state, new_state = generator_state
             old_state_offset = old_state.get_offset()
             new_state_offset = new_state.get_offset()
             return old_state_offset, new_state_offset
@@ -1865,7 +1844,7 @@
             z = x + y
             with torch.cuda.stream(s1):
                 s1.wait_stream(s0)
-                z + y
+                w = z + y
             s0.wait_stream(s1)
             g.capture_end()
         s0.synchronize()
@@ -1893,7 +1872,7 @@
 exit(2)
 """
         try:
-            subprocess.check_output(
+            a = subprocess.check_output(
                 [sys.executable, "-c", script],
                 stderr=subprocess.STDOUT,
                 # On Windows, opening the subprocess with the default CWD makes `import torch`
@@ -1956,7 +1935,7 @@
         free_bytes_before, total_bytes = torch.cuda.mem_get_info()
         used_gb_before = (total_bytes - free_bytes_before) / 1e9
 
-        for _ in range(100):
+        for i in range(100):
             torch_graph = torch.cuda.CUDAGraph()
             with torch.cuda.graph(torch_graph):
                 torch.mm(a, b)
@@ -2628,7 +2607,7 @@
         torch.cuda.synchronize()
 
         # dummy allocation triggers process_events, Hopefully successfully processes b's end-of-life event.
-        torch.zeros((3,), device="cuda")
+        c = torch.zeros((3,), device="cuda")
 
     @skipIfRocm
     @unittest.skipIf(
@@ -2648,20 +2627,20 @@
         model = torch.nn.LSTM(512, 512, 2, dropout=0.5).cuda()
         x = torch.ones(100, 192, 512, device="cuda")
 
-        model(x)
+        y = model(x)
 
         g = torch.cuda.CUDAGraph()
         s = torch.cuda.Stream()
         s.wait_stream(torch.cuda.current_stream())
         with torch.cuda.stream(s):
             g.capture_begin()
-            model(x)
+            y = model(x)
             g.capture_end()
         torch.cuda.current_stream().wait_stream(s)
 
         g.replay()
 
-        model(x)
+        y = model(x)
 
     @unittest.skipIf(
         not TEST_CUDA_GRAPH, "CUDA >= 11.0 or ROCM >= 5.3 required for graphs"
@@ -2838,7 +2817,7 @@
         torch.manual_seed(5)
         torch.cuda.manual_seed(5)
 
-        N, D_in, H, _ = 640, 4096, 2048, 1024
+        N, D_in, H, D_out = 640, 4096, 2048, 1024
 
         class ParameterlessModule(torch.nn.Module):
             def forward(self, input_dict: dict):
@@ -2862,6 +2841,7 @@
 
         x = torch.randn(N, D_in, device="cuda", requires_grad=False)
         unused_input = torch.randn(N, H, device="cuda", requires_grad=False)
+        y_pred = torch.randn(N, D_in, device="cuda", requires_grad=False)
         y = torch.randn(N, D_in, device="cuda")
 
         # This is a good stress test. It graphs four callables: two Modules and two python functions.
@@ -2886,7 +2866,7 @@
                 with torch.amp.autocast(
                     device_type="cuda", enabled=with_amp, cache_enabled=cache_enabled
                 ):
-                    m({"x": data, "unused_input": unused_input})["output"]
+                    out = m({"x": data, "unused_input": unused_input})["output"]
 
         # We graphed the models in training mode. Eval should still run ungraphed.
         model_graphed.eval()
@@ -3139,7 +3119,7 @@
             z = x + y
         with torch.cuda.stream(s1):
             s1.wait_stream(s0)
-            z + y
+            w = z + y
         s0.wait_stream(s1)
         with torch.cuda.stream(s0):
             g.capture_end()
@@ -3341,7 +3321,7 @@
             error_msg = "cuFileHandleRegister failed"
         with TemporaryFileName() as f:
             with self.assertRaisesRegex(RuntimeError, error_msg):
-                torch.cuda.gds._GdsFile(f, os.O_CREAT | os.O_RDWR)
+                file = torch.cuda.gds._GdsFile(f, os.O_CREAT | os.O_RDWR)
 
 
 @unittest.skipIf(not TEST_CUDA, "CUDA not available, skipping tests")
@@ -3417,7 +3397,7 @@
         try:
             torch.cuda.memory.empty_cache()
             torch.cuda.memory._record_memory_history("state", stacks="all")
-            x = torch.rand(311, 411, device="cuda")  # noqa: F841
+            x = torch.rand(311, 411, device="cuda")
 
             ss = torch.cuda.memory._snapshot()["segments"]
             found_it = False
@@ -3511,8 +3491,8 @@
                 record_context = context is not None
                 ss = torch.cuda.memory._snapshot()
 
-                trace_plot(ss)
-                segment_plot(ss)
+                tplot = trace_plot(ss)
+                splot = segment_plot(ss)
                 text = json.dumps(ss)
 
                 self.assertTrue(record_context == ("test_memory_plots" in text))
@@ -3617,7 +3597,7 @@
             def foo():
                 return torch.rand(311, 411, device="cuda")
 
-            x = foo()  # noqa: F841
+            x = foo()
 
             ss = torch.cuda.memory._snapshot()["segments"]
             found_it = False
