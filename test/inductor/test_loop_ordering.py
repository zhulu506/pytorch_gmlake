--- conflicted
+++ resolved
@@ -19,21 +19,17 @@
 from torch._inductor.utils import sympy_index_symbol
 from torch._inductor.virtualized import ops, V
 from torch.testing._internal.common_cuda import PLATFORM_SUPPORTS_FP8
-from torch.testing._internal.inductor_utils import HAS_CUDA
+from torch.testing._internal.common_device_type import expectedFailureXPU
+from torch.testing._internal.inductor_utils import GPU_TYPE, HAS_GPU
 from torch.utils._pytree import tree_map
 from torch.utils._sympy.functions import ModularIndexing
 
 
-<<<<<<< HEAD
-if HAS_CUDA:
-    torch.set_default_device("cuda")
-=======
 DO_PERF_TEST = os.environ.get("DO_PERF_TEST") == "1"
 
 
 if HAS_GPU:
     torch.set_default_device(GPU_TYPE)
->>>>>>> 2ce2e4df
 
 
 class MockScheduler:
@@ -87,7 +83,7 @@
             ir.Buffer(
                 name="a",
                 layout=ir.FixedLayout(
-                    torch.device("cuda"),
+                    torch.device(GPU_TYPE),
                     dtype=torch.float32,
                     size=sizes,
                     stride=strides,
@@ -154,7 +150,7 @@
                 )
 
             buf = ir.Pointwise.create(
-                device=torch.device("cuda"),
+                device=torch.device(GPU_TYPE),
                 dtype=torch.float32,
                 inner_fn=inner_fn,
                 ranges=[128, 4, 49, 49],
@@ -189,6 +185,8 @@
     }
 )
 class LoopOrderingTest(TestCase):
+    device = GPU_TYPE
+
     def do_acc_test(self, f, *args, cast_fp8=True):
         expect = f(*args)
         actual = torch.compile(f)(*args)
@@ -232,7 +230,7 @@
         A, B = 20, 30
         # Make the first 2 dimension not able to merge on purpose so that
         # ComputedBuffer.iter_reoredering_reindex will be updated.
-        x = rand_strided([A, A, B], [B, B * A + 300, 1], device="cuda")
+        x = rand_strided([A, A, B], [B, B * A + 300, 1], device=GPU_TYPE)
         y = torch.randn(A, A)
 
         self.do_acc_test(f, x, y)
@@ -243,6 +241,8 @@
         expected_num_bytes *= x.itemsize
         self.assertEqual(expected_num_bytes, metrics.num_bytes_accessed)
 
+    # xpu generate 2 kernels
+    @expectedFailureXPU
     def test_apbt_realize(self):
         M = 1024
         N = 2048
@@ -262,6 +262,8 @@
         self.do_acc_test(f, x, y)
         self.assertEqual(1, metrics.generated_kernel_count)
 
+    # xpu generate 2 kernels
+    @expectedFailureXPU
     def test_sum_and_t(self):
         N = 1024
 
@@ -272,6 +274,8 @@
         self.do_acc_test(f, x)
         self.assertEqual(1, metrics.generated_kernel_count)
 
+    # xpu generate 2 kernels
+    @expectedFailureXPU
     def test_pw_outer_red(self):
         def f(x):
             x = realize(x + 1)
@@ -282,6 +286,8 @@
         self.do_acc_test(f, x)
         self.assertEqual(1, metrics.generated_kernel_count)
 
+    # xpu generate 2 kernels
+    @expectedFailureXPU
     def test_pw_outer_red_2(self):
         """
         The pointwise kernel is a fused kernel
@@ -355,6 +361,8 @@
         # some buffer is used before being defined.
         f(input_ids, labels, position_ids)
 
+    # xpu generate 2 kernels
+    @expectedFailureXPU
     def test_different_broadcast_shapes(self):
         def f(x, y, c):
             return x + c, y + c
@@ -402,14 +410,12 @@
             return x, x_t
 
         x = torch.randn(4096, 4096, dtype=torch.bfloat16)
-        scale = torch.Tensor([10.0]).cuda()
+        scale = torch.Tensor([10.0]).to(GPU_TYPE)
         E4M3_MAX_POS = torch.finfo(torch.float8_e4m3fn).max
 
         self.do_acc_test(f, x, scale)
         self.assertEqual(1, metrics.generated_kernel_count)
 
-<<<<<<< HEAD
-=======
     @unittest.skipIf(not PLATFORM_SUPPORTS_FP8, "FP8 requires H100+ and MI300+")
     def test_fp8_pattern_2(self):
         """
@@ -494,8 +500,7 @@
             ms = do_bench(lambda: opt_f(x))
             print(f"{ms=:.3f}")
 
->>>>>>> 2ce2e4df
 
 if __name__ == "__main__":
-    if HAS_CUDA:
+    if HAS_GPU:
         run_tests()