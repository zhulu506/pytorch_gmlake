--- conflicted
+++ resolved
@@ -9,10 +9,6 @@
 from torch._higher_order_ops.auto_functionalize import auto_functionalized
 from torch._inductor.fx_passes.reinplace import reinplace_inplaceable_ops_core
 from torch._inductor.test_case import run_tests, TestCase as InductorTestCase
-<<<<<<< HEAD
-from torch.testing._internal.common_utils import IS_LINUX
-from torch.testing._internal.inductor_utils import HAS_CUDA
-=======
 from torch.testing._internal.common_utils import (
     instantiate_parametrized_tests,
     IS_LINUX,
@@ -20,7 +16,6 @@
     subtest,
 )
 from torch.testing._internal.inductor_utils import GPU_TYPE, HAS_GPU
->>>>>>> 416a7894
 from torch.testing._internal.logging_utils import logs_to_string
 
 
@@ -221,8 +216,6 @@
         # Both list inputs failed to reinplace. So we should have emitted clones for them.
         self.assertEqual(post_grad_graphs.count("aten.clone"), 2)
 
-<<<<<<< HEAD
-=======
     @parametrize(
         "factory_op",
         [
@@ -264,7 +257,6 @@
 
 instantiate_parametrized_tests(TestReinplacingPassCorrectness)
 
->>>>>>> 416a7894
 
 if __name__ == "__main__":
     if IS_LINUX and HAS_GPU:
