# Owner(s): ["module: inductor"]
import itertools
import logging
import os
import sys
import tempfile
import unittest
from typing import Dict, Tuple
from unittest import skip

import torch
import torch._export
import torch._inductor
import torch._inductor.config
import torch.ao.quantization.quantizer.x86_inductor_quantizer as xiq
import torch.nn as nn
from torch._dynamo import config as dynamo_config
from torch._dynamo.testing import rand_strided, same
from torch._dynamo.utils import counters
from torch._inductor import config
from torch._inductor.exc import CppWrapperCodegenError
from torch._inductor.runtime.runtime_utils import cache_dir
from torch._inductor.test_case import TestCase
from torch._inductor.utils import run_and_get_cpp_code
from torch.ao.quantization.quantize_pt2e import convert_pt2e, prepare_pt2e
from torch.ao.quantization.quantizer.x86_inductor_quantizer import X86InductorQuantizer
from torch.export import Dim, export, export_for_training
from torch.testing import FileCheck
from torch.testing._internal import common_utils
from torch.testing._internal.common_cuda import SM80OrLater, SM90OrLater
from torch.testing._internal.common_device_type import skipCUDAIf
from torch.testing._internal.common_quantization import (
    skip_if_no_torchvision,
    skipIfNoFBGEMM,
)
from torch.testing._internal.common_utils import (
    DeterministicGuard,
    IS_CI,
    IS_FBCODE,
    IS_MACOS,
    IS_WINDOWS,
    skipIfRocm,
    TEST_WITH_ROCM,
)
from torch.testing._internal.inductor_utils import HAS_CPU
from torch.testing._internal.logging_utils import LoggingTestCase, make_logging_test
from torch.testing._internal.triton_utils import HAS_CUDA, requires_cuda
from torch.utils import _pytree as pytree
from torch.utils._triton import has_triton_tma


if HAS_CUDA:
    import triton  # @manual
    from triton import language as tl

    from torch.testing._internal.triton_utils import (
        add_kernel,
        add_kernel_2d_autotuned,
        add_kernel_autotuned,
        add_kernel_autotuned_weird_param_order,
        add_kernel_with_optional_param,
        add_kernel_with_scaling,
        add_kernel_with_tma_1d,
        add_kernel_with_tma_2d,
        mul2_inplace_kernel,
    )

if IS_WINDOWS and IS_CI:
    sys.stderr.write(
        "Windows CI does not have necessary dependencies for test_torchinductor yet\n"
    )
    if __name__ == "__main__":
        sys.exit(0)
    raise unittest.SkipTest("requires sympy/functorch/filelock")

try:
    try:
        from .test_aot_inductor_utils import (
            AOTIRunnerUtil,
            check_model,
            check_model_with_multiple_inputs,
            code_check_count,
        )
        from .test_control_flow import (
            CondModels,
            prepend_counters,
            prepend_predicates,
            WhileLoopModels,
        )
        from .test_torchinductor import copy_tests, requires_multigpu, TestFailure
    except ImportError:
        from test_aot_inductor_utils import (  # @manual=fbcode//caffe2/test/inductor:aot_inductor_utils-library
            AOTIRunnerUtil,
            check_model,
            check_model_with_multiple_inputs,
            code_check_count,
        )
        from test_control_flow import (  # @manual=fbcode//caffe2/test/inductor:control_flow-library
            CondModels,
            prepend_counters,
            prepend_predicates,
            WhileLoopModels,
        )
        from test_torchinductor import (  # @manual=fbcode//caffe2/test/inductor:test_inductor-library
            copy_tests,
            requires_multigpu,
            TestFailure,
        )
except (unittest.SkipTest, ImportError) as e:
    if __name__ == "__main__":
        sys.exit(0)
    raise


class AOTInductorTestsTemplate:
    def test_simple(self):
        class Model(torch.nn.Module):
            def __init__(self) -> None:
                super().__init__()
                self.linear = torch.nn.Linear(10, 10)

            def forward(self, x, y):
                return x + self.linear(y)

        example_inputs = (
            torch.randn(10, 10, device=self.device),
            torch.randn(10, 10, device=self.device),
        )
        model = Model()
        self.check_model(model, example_inputs)
        if self.use_minimal_arrayref_interface:
            self.code_check_count(
                model, example_inputs, "AOTInductorModelRunMinimalArrayrefInterface(", 1
            )

    def test_small_constant(self):
        class Model(torch.nn.Module):
            def __init__(self) -> None:
                super().__init__()
                self.linear = torch.nn.Linear(4, 4)

            def forward(self, x):
                return self.linear(x)

        example_inputs = (torch.randn(4, 4, device=self.device),)
        with config.patch({"always_keep_tensor_constants": True}):
            self.check_model(Model().to(self.device), example_inputs)

    def test_output_path_1(self):
        class Model(torch.nn.Module):
            def __init__(self) -> None:
                super().__init__()
                self.linear = torch.nn.Linear(10, 10)

            def forward(self, x, y):
                return x + self.linear(y)

        example_inputs = (
            torch.randn(10, 10, device=self.device),
            torch.randn(10, 10, device=self.device),
        )
        with config.patch("aot_inductor.output_path", "tmp_output_"):
            self.check_model(Model(), example_inputs)

    def test_output_path_2(self):
        class Model(torch.nn.Module):
            def __init__(self) -> None:
                super().__init__()
                self.linear = torch.nn.Linear(10, 10)

            def forward(self, x, y):
                return x + self.linear(y)

        model = Model().to(device=self.device)
        example_inputs = (
            torch.randn(10, 10, device=self.device),
            torch.randn(10, 10, device=self.device),
        )
        expected_path = os.path.join(tempfile.mkdtemp(dir=cache_dir()), "model.so")
        actual_path = AOTIRunnerUtil.compile(
            model, example_inputs, options={"aot_inductor.output_path": expected_path}
        )
        self.assertTrue(actual_path == expected_path)

    def test_constant_folding(self):
        class Model(torch.nn.Module):
            def __init__(self, device):
                super().__init__()
                self.w_pre = torch.randn(4, 4, device=device)
                self.b = torch.randn(4, device=device)

            def forward(self, x):
                w_transpose = torch.transpose(self.w_pre, 0, 1)
                w_relu = torch.nn.functional.relu(w_transpose)
                w = w_relu + self.b
                return torch.matmul(x, w)

        example_inputs = (torch.randn(4, 4, device=self.device),)
        with config.patch({"aot_inductor.use_runtime_constant_folding": True}):
            self.check_model(Model(self.device), example_inputs)

    @requires_cuda
    def test_duplicate_constant_folding(self):
        class Model(torch.nn.Module):
            def __init__(self, device):
                super().__init__()
                self.w1 = torch.randn(4, 4, device=device)
                self.w2 = torch.randn(4, 4, device=device)
                self.w3 = torch.randn(4, 4, device=device)
                self.w4 = torch.randn(4, 4, device=device)

            def forward(self, x):
                w_concat = torch.cat((self.w1, self.w2, self.w3, self.w4))
                return torch.cat((x, w_concat))

        example_inputs = (torch.randn(4, 4, device=self.device),)
        with config.patch({"aot_inductor.use_runtime_constant_folding": True}):
            self.check_model(Model(self.device), example_inputs)

    @requires_cuda
    def test_multi_device(self):
        class Model(torch.nn.Module):
            def forward(self, x):
                x = x + 1
                x = x.cpu()
                x = x + 2
                x = x.cuda()
                return x

        example_inputs = (torch.randn(32, 64, device=self.device),)
        self.check_model(Model(), example_inputs)

    def test_large_weight(self):
        class Model(torch.nn.Module):
            def __init__(self) -> None:
                super().__init__()
                self.linear = torch.nn.Linear(2048, 262144)

            def forward(self, x, y):
                return x + self.linear(y)

        example_inputs = (
            torch.randn(1, 262144, device=self.device),
            torch.randn(1, 2048, device=self.device),
        )

        # We only test compilation since we often get OOM running in CI.
        model = Model()
        model = model.to(self.device)
        AOTIRunnerUtil.compile(model, example_inputs)

    def test_large_mmaped_weights(self):
        class Model(torch.nn.Module):
            def __init__(self) -> None:
                super().__init__()
                self.linear = torch.nn.Linear(512, 250112)

            def forward(self, x, y):
                return x + self.linear(y)

        example_inputs = (
            torch.randn(1, 250112, device=self.device),
            torch.randn(1, 512, device=self.device),
        )
        with config.patch({"aot_inductor.force_mmap_weights": True}):
            self.check_model(Model(), example_inputs)

    def test_with_offset(self):
        class Model(torch.nn.Module):
            def __init__(self, device):
                super().__init__()
                self.orig_tensor = torch.randn(2, 15, 10, device=device)[0]
                self.tensor = self.orig_tensor[5:, :]

            def forward(self, x, y):
                return (
                    x
                    + torch.nn.functional.linear(y, self.orig_tensor[:10, :])
                    + self.tensor
                )

        example_inputs = (
            torch.randn(10, 10, device=self.device),
            torch.randn(10, 10, device=self.device),
        )
        self.check_model(Model(self.device), example_inputs)

    @unittest.skipIf(
        IS_FBCODE,
        "Not yet runnable in fbcode when the model.so is newly generated while older PyTorch is used",
    )
    def test_freezing(self):
        class Model(torch.nn.Module):
            def __init__(self, device):
                super().__init__()
                self.weight = torch.randn(9, 10, device=device)
                self.padding = torch.randn(1, 10, device=device)

            def forward(self, x, y):
                padded_weight = torch.cat((self.weight, self.padding), dim=0)
                return x + torch.nn.functional.linear(y, padded_weight)

        example_inputs = (
            torch.randn(10, 10, device=self.device),
            torch.randn(10, 10, device=self.device),
        )

        with config.patch({"freezing": True}):
            self.check_model(Model(self.device), example_inputs)

    @unittest.skipIf(
        IS_FBCODE,
        "Not yet runnable in fbcode when the model.so is newly generated while older PyTorch is used",
    )
    def test_conv_freezing(self):
        dtypes = [torch.bfloat16, torch.float] if SM80OrLater else [torch.float]
        for dtype, groups in itertools.product(dtypes, [1, 2]):
            iC = 2
            oC = 3

            class Model(torch.nn.Module):
                def __init__(self, device):
                    super().__init__()
                    self.weight = torch.randn(oC * groups, iC, 3, 3, device=device).to(
                        dtype
                    )

                def forward(self, y):
                    return torch.nn.functional.conv2d(y, self.weight, groups=groups)

            example_inputs = (
                torch.randn(2, iC * groups, 10, 10, device=self.device).to(dtype),
            )

            with config.patch({"freezing": True}):
                self.check_model(Model(self.device), example_inputs)

    @unittest.skipIf(
        IS_FBCODE,
        "Not yet runnable in fbcode when the model.so is newly generated while older PyTorch is used",
    )
    def test_deconv_freezing(self):
        dtypes = [torch.float]
        if torch._C._has_mkldnn and torch.ops.mkldnn._is_mkldnn_bf16_supported():
            dtypes.append(torch.bfloat16)
        for dtype, groups in itertools.product(dtypes, [2, 1]):
            iC = 4
            oC = 2

            class Model(torch.nn.Module):
                def __init__(self, device):
                    super().__init__()
                    self.weight = torch.randn(iC, oC * groups, 2, 2, device=device).to(
                        dtype
                    )

                def forward(self, y):
                    return torch.nn.functional.conv_transpose2d(
                        y, self.weight, groups=groups
                    )

            example_inputs = (torch.randn(1, iC, 3, 3, device=self.device).to(dtype),)
            with config.patch({"freezing": True}):
                self.check_model(Model(self.device), example_inputs)

    @unittest.skipIf(
        IS_FBCODE,
        "Not yet runnable in fbcode when the model.so is newly generated while older PyTorch is used",
    )
    def test_linear_freezing(self):
        dtypes = [torch.bfloat16, torch.float] if SM80OrLater else [torch.float]
        for dtype in dtypes:

            class LinearModel(torch.nn.Module):
                def __init__(self, device):
                    super().__init__()
                    self.weight = torch.randn(10, 10, device=device).to(dtype)
                    self.bias = torch.randn(10, device=device).to(dtype)

                def forward(self, y):
                    return torch.nn.functional.linear(y, self.weight, self.bias)

            example_inputs = (torch.randn(10, 10, device=self.device).to(dtype),)

            with config.patch({"freezing": True}):
                self.check_model(LinearModel(self.device), example_inputs)

    @torch._inductor.config.patch(
        pre_grad_fusion_options={
            "normalization_pass": {},
            "remove_split_with_size_one_pass": {},
            "merge_getitem_cat_pass": {},
            "merge_stack_tahn_unbind_pass": {},
            "merge_splits_pass": {},
            "mutate_cat_pass": {},
            "split_cat_pass": {},
            "unbind_stack_pass": {},
        },
        post_grad_fusion_options={},
    )
    def test_simple_split(self):
        class Model(torch.nn.Module):
            def __init__(self) -> None:
                super().__init__()

            def forward(self, x):
                return torch.cat(tensors=torch.split(x, 4, dim=1), dim=-2)

        example_inputs = (torch.randn(2, 8, device=self.device),)
        counters.clear()
        self.check_model(Model(), example_inputs)
        self.assertEqual(counters["inductor"]["scmerge_split_removed"], 1)
        self.assertEqual(counters["inductor"]["scmerge_cat_removed"], 1)
        self.assertEqual(counters["inductor"]["scmerge_split_sections_removed"], 1)

    def test_amp_fallback_random(self):
        def fn(x, w):
            return torch.functional.F.linear(x, w)

        example_inputs = (
            torch.randn(10, 10, device=self.device),
            torch.randn(10, 10, device=self.device),
        )
        if self.device == "cuda":
            ctx = torch.cuda.amp.autocast
        elif self.device == "cpu":
            ctx = torch.cpu.amp.autocast
        else:
            raise AssertionError("Unsupported device")

        with config.patch({"fallback_random": True}):
            with ctx():
                self.check_model(fn, example_inputs)

    def test_missing_output(self):
        class Model(torch.nn.Module):
            def __init__(self) -> None:
                super().__init__()

            def forward(self, x, y):
                a = torch.sin(x)
                b = torch.mm(a, y)
                c = torch.cos(b)
                return c

        example_inputs = (
            torch.randn(10, 10, device=self.device),
            torch.randn(10, 10, device=self.device),
        )
        self.check_model(Model(), example_inputs)

    def test_output_misaligned(self):
        class Model(torch.nn.Module):
            def __init__(self) -> None:
                super().__init__()

            def forward(self, x, y):
                x_unsqueeze = torch.unsqueeze(x, dim=0)
                y_unsqueeze = torch.unsqueeze(y, dim=0)
                cat = torch.cat([x_unsqueeze, y_unsqueeze], dim=0)
                x_getitem = cat[0]
                y_getitem = cat[1]
                x_sigmoid = torch.sigmoid(x_getitem)
                return x_sigmoid, y_getitem

        example_inputs = (
            torch.randn(10, 10, device=self.device),
            torch.randn(10, 10, device=self.device),
        )
        self.check_model(Model(), example_inputs)

    @skip("Test was marked as expected failure, but does not fail always anymore.")
    def test_dynamic_smem_above_default_limit(self):
        class Model(torch.nn.Module):
            def forward(self, x, y):
                return x @ y

        model = Model().to(self.device)
        # on A100, the generated Triton kernel for this MM
        # requires 55296 bytes of dynamic SMEM which is above
        # the A100's default dynamic SMEM limit of 49152 bytes.
        example_inputs = (
            torch.randn(10285, 96, device=self.device),
            torch.randn(96, 1, device=self.device),
        )
        self.check_model(
            model,
            example_inputs,
            options={
                "max_autotune": True,
                "max_autotune_gemm_backends": "TRITON",
            },
        )

    @unittest.skipIf(IS_FBCODE, "Not yet runnable in fbcode")
    def test_seq(self):
        layernorm = torch.nn.LayerNorm(10)
        net = torch.nn.Sequential(
            layernorm,
            torch.nn.ReLU(),
            layernorm,
            torch.nn.ReLU(),
        )

        example_inputs = (torch.randn(10, device=self.device),)
        self.check_model(net.eval(), example_inputs)

    def test_addmm(self):
        class Model(torch.nn.Module):
            def __init__(self, n, k, device):
                super().__init__()
                self.weight = torch.randn(n, k, device=device)
                self.bias = torch.randn(n, device=device)

            def forward(self, a):
                return torch.nn.functional.linear(a, self.weight, self.bias)

        M = 8
        N = 6
        K = 16
        model = Model(N, K, self.device)
        batch = 2
        a = torch.randn(batch, M, K, device=self.device)
        example_inputs = (a,)
        self.check_model(model, example_inputs)

    def test_aliased_buffer_reuse(self):
        class Model(torch.nn.Module):
            def __init__(self) -> None:
                super().__init__()

            def forward(self, x, y):
                x = 2 * x
                y = 2 * y
                c = torch.cat([x, y], dim=-1)
                d = 1 + c
                m = torch.mm(d, d)
                return m[:, :2] + x

        example_inputs = (
            torch.randn(4, 2, device=self.device),
            torch.randn(4, 2, device=self.device),
        )
        self.check_model(Model(), example_inputs)

    def test_buffer_reuse(self):
        class Model(torch.nn.Module):
            def __init__(self) -> None:
                super().__init__()

            def forward(self, x, y):
                a = torch.sin(x)
                b = torch.cos(y)
                c = torch.mm(a, b)
                d = torch.relu(c)
                e = torch.sigmoid(d)
                f = torch.mm(x, y)
                g = e + f
                return g

        example_inputs = (
            torch.randn(4, 4, device=self.device),
            torch.randn(4, 4, device=self.device),
        )
        self.check_model(Model(), example_inputs)

    def test_duplicated_params(self):
        class Model(torch.nn.Module):
            def __init__(self) -> None:
                super().__init__()
                self.p = torch.nn.Parameter(torch.rand(6))
                self.q = self.p

            def forward(self, x):
                return self.p * x + self.q

        example_inputs = (torch.rand(6, device=self.device),)
        self.check_model(Model(), example_inputs)

    @unittest.skip("Skip this test, only for local test. SIGABRT is produced.")
    def test_inf(self):
        class Model(torch.nn.Module):
            def __init__(self) -> None:
                super().__init__()
                self.linear = torch.nn.Linear(10, 10)

            def forward(self, x, y):
                return x + self.linear(y)

        x = torch.randn(10, 10, device=self.device)
        x[0][0] = float("Inf")
        example_inputs = (
            x,
            torch.randn(10, 10, device=self.device),
        )
        self.check_model(
            Model().to(self.device),
            example_inputs,
            options={"debug_check_inf_and_nan": True},
        )

    @unittest.skip("Skip this test, only for local test. SIGABRT is produced.")
    def test_nan(self):
        class Model(torch.nn.Module):
            def __init__(self) -> None:
                super().__init__()
                self.linear = torch.nn.Linear(10, 10)

            def forward(self, x, y):
                return x + self.linear(y)

        x = torch.randn(10, 10, device=self.device)
        x[0][0] = float("nan")
        example_inputs = (
            x,
            torch.randn(10, 10, device=self.device),
        )
        self.check_model(
            Model().to(self.device),
            example_inputs,
            options={"debug_check_inf_and_nan": True},
        )

    def test_assert_async(self):
        if self.device != "cuda":
            raise unittest.SkipTest("requires CUDA")

        class Model(torch.nn.Module):
            def __init__(self) -> None:
                super().__init__()

            def forward(self, x):
                u0 = x.item()
                torch._check(u0 > 3)
                return torch.ones(u0)[0]

        x = torch.tensor(23, device=self.device)
        example_inputs = (x,)
        self.check_model(Model(), example_inputs)

    def test_simple_dynamic(self):
        class Model(torch.nn.Module):
            def __init__(self) -> None:
                super().__init__()

            def forward(self, x, y):
                add_0 = x + y
                return torch.nn.functional.relu(input=add_0, inplace=False)

        x = torch.randn(128, 2048, device=self.device)
        y = torch.randn(128, 2048, device=self.device)
        dim0_x = Dim("dim0_x", min=1, max=2048)
        dynamic_shapes = {"x": {0: dim0_x}, "y": {0: dim0_x}}
        example_inputs = (x, y)
        self.check_model(Model(), example_inputs, dynamic_shapes=dynamic_shapes)

    @skipIfRocm  # _scaled_mm_out_cuda  is not compiled for ROCm platform
    def test_fp8(self):
        if self.device == "cuda" and not SM90OrLater:
            raise unittest.SkipTest("FP8 is only supported on H100+")

        class Model(torch.nn.Module):
            def __init__(self, dtype):
                super().__init__()
                self.out_dtype = dtype

            def forward(self, x, weight, bias, scale_a, scale_b):
                weight = weight.to(torch.float8_e4m3fn)
                output = torch._scaled_mm(
                    x,
                    weight,
                    bias=input_bias,
                    out_dtype=self.out_dtype,
                    scale_a=scale_a,
                    scale_b=scale_b,
                )
                return output

        dtype = torch.float16

        a_scale = torch.Tensor([1.0]).to(device=self.device)
        b_scale = torch.Tensor([1.0]).to(device=self.device)
        input_bias = torch.rand(32, device=self.device, dtype=dtype)
        weight_shape = (32, 16)
        weight = torch.rand(*weight_shape, device=self.device, dtype=dtype).T
        a_inverse_scale = 1 / a_scale
        b_inverse_scale = 1 / b_scale

        x_shape = (16, 16)
        x = torch.rand(*x_shape, device=self.device, dtype=dtype).to(
            torch.float8_e4m3fn
        )
        dim0_x = Dim("dim0_x", min=1, max=2048)
        dynamic_shapes = ({0: dim0_x}, None, None, None, None)
        self.check_model(
            Model(dtype),
            (x, weight, input_bias, a_inverse_scale, b_inverse_scale),
            dynamic_shapes=dynamic_shapes,
        )

    @skipIfRocm  # _scaled_mm_out_cuda  is not compiled for ROCm platform
    def test_fp8_view_of_param(self):
        if self.device == "cuda" and not SM90OrLater:
            raise unittest.SkipTest("FP8 is only supported on H100+")

        class Model(torch.nn.Module):
            def __init__(self, dtype, weight):
                super().__init__()
                self.out_dtype = dtype
                self.weight = weight

            def forward(self, x, bias, scale_a, scale_b):
                # test: do the view inside of the graph,
                # AOTI needs to materialize this view before passing
                # it into the scaled_mm extern kernel
                weight = self.weight.T
                output = torch._scaled_mm(
                    x,
                    weight,
                    bias=input_bias,
                    out_dtype=self.out_dtype,
                    scale_a=scale_a,
                    scale_b=scale_b,
                )
                return output

        dtype = torch.float16

        a_scale = torch.Tensor([1.0]).to(device=self.device)
        b_scale = torch.Tensor([1.0]).to(device=self.device)
        input_bias = torch.rand(32, device=self.device, dtype=dtype)
        weight_shape = (32, 16)
        weight = torch.rand(*weight_shape, device=self.device, dtype=dtype).to(
            torch.float8_e4m3fn
        )
        a_inverse_scale = 1 / a_scale
        b_inverse_scale = 1 / b_scale

        x_shape = (16, 16)
        x = torch.rand(*x_shape, device=self.device, dtype=dtype).to(
            torch.float8_e4m3fn
        )
        dim0_x = Dim("dim0_x", min=1, max=2048)
        dynamic_shapes = ({0: dim0_x}, None, None, None)
        self.check_model(
            Model(dtype, weight),
            (x, input_bias, a_inverse_scale, b_inverse_scale),
            dynamic_shapes=dynamic_shapes,
        )

    def test_poi_multiple_dynamic(self):
        class Model(torch.nn.Module):
            def __init__(self) -> None:
                super().__init__()

            def forward(self, x, y):
                add_0 = x + y
                return torch.nn.functional.relu(input=add_0, inplace=False)

        x = torch.randn(128, 2048, device=self.device)
        y = torch.randn(128, 2048, device=self.device)
        dim0_x = Dim("dim0_x", min=1, max=2048)
        dynamic_shapes = {"x": {0: dim0_x}, "y": {0: dim0_x}}
        list_example_inputs = [(x, y)]
        list_example_inputs.append(
            (
                torch.randn(64, 2048, device=self.device),
                torch.randn(64, 2048, device=self.device),
            ),
        )
        list_example_inputs.append(
            (
                torch.randn(211, 2048, device=self.device),
                torch.randn(211, 2048, device=self.device),
            ),
        )
        self.check_model_with_multiple_inputs(
            Model(), list_example_inputs, dynamic_shapes=dynamic_shapes
        )

    def test_addmm_multiple_dynamic(self):
        class Model(torch.nn.Module):
            def __init__(self, n, k, device):
                super().__init__()
                self.weight = torch.randn(n, k, device=device)
                self.bias = torch.randn(n, device=device)

            def forward(self, a):
                return torch.nn.functional.linear(a, self.weight, self.bias)

        M = 8
        N = 6
        K = 16
        model = Model(N, K, self.device)
        batch = 2
        a = torch.randn(batch, M, K, device=self.device)
        dim0_a = Dim("dim0_a", min=1, max=2048)
        dynamic_shapes = {"a": {0: dim0_a}}
        list_example_inputs = [(a,)]
        batch = 2048
        list_example_inputs.append(
            (torch.randn(batch, M, K, device=self.device),),
        )
        batch = 128
        list_example_inputs.append(
            (torch.randn(batch, M, K, device=self.device),),
        )
        self.check_model_with_multiple_inputs(
            model,
            list_example_inputs,
            dynamic_shapes=dynamic_shapes,
            options={
                "max_autotune": True,
                "max_autotune_gemm_backends": "TRITON",
            },
        )

    def test_bmm_multiple_dynamic(self):
        class Model(torch.nn.Module):
            def __init__(self) -> None:
                super().__init__()

            def forward(self, a, b):
                return torch.bmm(a, b)

        M = 8
        N = 6
        K = 16
        model = Model()
        batch = 1024
        a = torch.randn(batch, M, K, device=self.device)
        b = torch.randn(batch, K, N, device=self.device)
        dim0_a = Dim("dim0_a", min=1, max=2048)
        dynamic_shapes = {"a": {0: dim0_a}, "b": {0: dim0_a}}
        list_example_inputs = [(a, b)]
        batch = 2048
        list_example_inputs.append(
            (
                torch.randn(batch, M, K, device=self.device),
                torch.randn(batch, K, N, device=self.device),
            ),
        )
        batch = 128
        list_example_inputs.append(
            (
                torch.randn(batch, M, K, device=self.device),
                torch.randn(batch, K, N, device=self.device),
            ),
        )
        self.check_model_with_multiple_inputs(
            model,
            list_example_inputs,
            options={
                "max_autotune": True,
                "max_autotune_gemm_backends": "TRITON",
            },
            dynamic_shapes=dynamic_shapes,
        )

    def test_foreach_multiple_dynamic(self):
        class Model(torch.nn.Module):
            def __init__(self) -> None:
                super().__init__()

            def forward(self, x, y):
                x_unsqueeze = torch.unsqueeze(x, dim=0)
                y_unsqueeze = torch.unsqueeze(y, dim=0)
                cat = torch.cat([x_unsqueeze, y_unsqueeze], dim=0)
                return cat

        model = Model()
        x = torch.randn(128, 2048, device=self.device)
        y = torch.randn(128, 2048, device=self.device)
        dim0_x = Dim("dim0_x", min=1, max=2048)
        dynamic_shapes = {"x": {0: dim0_x}, "y": {0: dim0_x}}
        list_example_inputs = [(x, y)]
        list_example_inputs.append(
            (
                torch.randn(64, 2048, device=self.device),
                torch.randn(64, 2048, device=self.device),
            ),
        )
        list_example_inputs.append(
            (
                torch.randn(211, 2048, device=self.device),
                torch.randn(211, 2048, device=self.device),
            ),
        )
        self.check_model_with_multiple_inputs(
            model,
            list_example_inputs,
            dynamic_shapes=dynamic_shapes,
        )

    # scaled_dot_product_flash_attention
    @unittest.skipIf(IS_FBCODE, "Not yet runnable in fbcode")
    @unittest.skipIf(not SM80OrLater, "bfloat16 only supported in sm80+")
    def test_sdpa(self):
        class Model(torch.nn.Module):
            def __init__(self) -> None:
                super().__init__()

            def forward(self, q, k, v):
                return torch.nn.functional.scaled_dot_product_attention(q, k, v)[0]

        example_inputs = (
            torch.randn(1, 48, 64, 64, dtype=torch.bfloat16, device=self.device),
            torch.randn(1, 48, 64, 64, dtype=torch.bfloat16, device=self.device),
            torch.randn(1, 48, 64, 64, dtype=torch.bfloat16, device=self.device),
        )
        self.check_model(Model(), example_inputs)

    @unittest.skipIf(IS_FBCODE, "Not yet runnable in fbcode")
    @unittest.skipIf(not SM80OrLater, "bfloat16 only supported in sm80+")
    def test_sdpa_2(self):
        class Model(torch.nn.Module):
            def __init__(self) -> None:
                super().__init__()

            def forward(self, q, k, v, x):
                t = torch.nn.functional.scaled_dot_product_attention(
                    q, k, v, is_causal=True
                )[0]
                return x + t

        example_inputs = (
            torch.randn(1, 48, 64, 64, dtype=torch.bfloat16, device=self.device),
            torch.randn(1, 48, 64, 64, dtype=torch.bfloat16, device=self.device),
            torch.randn(1, 48, 64, 64, dtype=torch.bfloat16, device=self.device),
            torch.randn(1, 48, 64, 64, dtype=torch.bfloat16, device=self.device),
        )
        self.check_model(Model(), example_inputs)

    @skipIfNoFBGEMM
    def test_quantized_linear(self):
        class Model(torch.nn.Module):
            def __init__(self, device):
                super().__init__()
                self.weight = torch.randn(10, 10, device=device)
                self.bias = torch.randn(10, device=device)

            def forward(self, x):
                return torch.ops.quantized.linear_dynamic_fp16_unpacked_weight(
                    x, self.weight, self.bias
                )

        example_inputs = (torch.randn(10, 10, device=self.device),)
        with config.patch({"aot_inductor.use_runtime_constant_folding": True}):
            self.check_model(Model(self.device), example_inputs)

    @skipIfNoFBGEMM
    def test_quanatized_int8_linear(self):
        class Model(torch.nn.Module):
            def __init__(self, device):
                super().__init__()
                self.weight = torch.randn(10, 10, device=device)
                self.bias = torch.randn(10, device=device)
                self.input_scale = torch.tensor(0.1)
                self.input_zero_point = torch.tensor(0)
                self.weight_scale = torch.tensor(0.1)
                self.weight_zero_point = torch.tensor(0)
                self.output_scale = torch.tensor(0.1)
                self.output_zero_point = torch.tensor(0)
                self.out_channel = 10

            def forward(self, x):
                return torch.ops._quantized.wrapped_quantized_linear(
                    x,
                    self.input_scale,
                    self.input_zero_point,
                    self.weight,
                    self.weight_scale,
                    self.weight_zero_point,
                    self.bias,
                    self.output_scale,
                    self.output_zero_point,
                    self.out_channel,
                )

        example_inputs = (torch.randn(10, 10, device=self.device),)
        with config.patch({"aot_inductor.use_runtime_constant_folding": True}):
            self.check_model(Model(self.device), example_inputs)

    def test_zero_grid_with_unbacked_symbols(self):
        class Repro(torch.nn.Module):
            def __init__(self) -> None:
                super().__init__()

            def forward(self, x, y):
                nz = torch.nonzero(x)
                b = torch.ones_like(nz, dtype=torch.float16)
                c = torch.zeros_like(nz, dtype=torch.float16)
                d = (b + c) @ y
                return d.sum()

        example_inputs = (
            torch.tensor([1, 1, 1], device=self.device),
            torch.randn((1, 32), dtype=torch.float16, device=self.device),
        )
        self.check_model(Repro(), example_inputs)

    @config.patch({"triton.autotune_at_compile_time": None})
    def test_stride_with_unbacked_expr(self):
        class Repro(torch.nn.Module):
            def forward(self, x, y):
                u0 = x.item()
                torch._check(u0 >= 1)
                s0 = y.size(0)
                expr = u0 * s0
                sevens = torch.empty_strided(
                    size=(10, expr, 32), stride=(expr * 32, 32, 1), device=x.device
                ).fill_(7)
                return sevens * 3

        example_inputs = (
            torch.scalar_tensor(2, dtype=torch.int, device=self.device),
            torch.ones(8, device=self.device),
        )
        self.check_model(Repro(), example_inputs)

    def test_fallback_kernel_with_symexpr_output(self):
        if self.device != "cuda":
            raise unittest.SkipTest("requires CUDA")

        class Module(torch.nn.Module):
            def forward(self, q, k, v):
                q = q.reshape(
                    q.shape[0],
                    2,
                    q.shape[2] * q.shape[3],
                    q.shape[1] // 2,
                )
                k = k.reshape(
                    k.shape[0],
                    2,
                    k.shape[2] * k.shape[3],
                    k.shape[1] // 2,
                )
                v = v.reshape(
                    v.shape[0],
                    2,
                    v.shape[2] * v.shape[3],
                    v.shape[1] // 2,
                )

                res = torch.ops.aten._scaled_dot_product_flash_attention.default(
                    q,
                    k,
                    v,
                )
                return res[0]

        m = Module().to(device=self.device)
        tensor_shape = (4, 32, 4, 4)
        inputs = (
            torch.randn(tensor_shape, dtype=torch.float16, device=self.device),
            torch.randn(tensor_shape, dtype=torch.float16, device=self.device),
            torch.randn(tensor_shape, dtype=torch.float16, device=self.device),
        )

        dynamic_shapes = {
            "q": {2: Dim.DYNAMIC, 3: Dim.DYNAMIC},
            "k": {2: Dim.DYNAMIC, 3: Dim.DYNAMIC},
            "v": {2: Dim.DYNAMIC, 3: Dim.DYNAMIC},
        }
        ep = torch.export.export(m, inputs, dynamic_shapes=dynamic_shapes, strict=False)
        path = torch._inductor.aot_compile(ep.module(), inputs)
        aot_model = torch._export.aot_load(path, device=self.device)
        torch.testing.assert_close(m(*inputs), aot_model(*inputs))

    def test_large_grid(self):
        if self.device != "cuda":
            raise unittest.SkipTest("requires CUDA")

        class Model(torch.nn.Module):
            def __init__(self) -> None:
                super().__init__()

            def forward(self, primals_5):
                view = torch.ops.aten.reshape.default(primals_5, [-1, 2, 4])
                primals_5 = None
                permute = torch.ops.aten.permute.default(view, [0, 2, 1])
                clone = torch.ops.aten.clone.default(
                    permute, memory_format=torch.contiguous_format
                )
                return clone

        # let y_grid = 65537
        s0 = 16777472
        s1 = 8
        example_inputs = (torch.rand(s0, s1, device=self.device),)
        self.check_model(Model(), example_inputs)

    def test_cond_simple(self):
        inputs = (
            torch.randn((10, 20), device=self.device),
            torch.randn((10, 20), device=self.device),
        )
        dim0_ab = Dim("s0", min=2, max=1024)
        dynamic_shapes = {
            "p": {},
            "a": {0: dim0_ab, 1: None},
            "b": {0: dim0_ab, 1: None},
        }
        self.check_model_with_multiple_inputs(
            CondModels.Simple(),
            prepend_predicates(inputs),
            dynamic_shapes=dynamic_shapes,
        )

    def test_cond_nested(self):
        inputs = (
            torch.randn((10, 20), device=self.device),
            torch.randn((10, 20), device=self.device),
            torch.randn((10, 20), device=self.device),
        )
        dim0_abc = Dim("s0", min=2, max=1024)
        dynamic_shapes = {
            "p0": {},
            "p1": {},
            "p2": {},
            "a": {0: dim0_abc, 1: None},
            "b": {0: dim0_abc, 1: None},
            "c": {0: dim0_abc, 1: None},
        }
        self.check_model_with_multiple_inputs(
            CondModels.Nested(),
            prepend_predicates(inputs, num_predicates=3),
            dynamic_shapes=dynamic_shapes,
        )

    def test_cond_with_parameters(self):
        inputs = (torch.randn((10, 20), device=self.device),)
        dim0_abc = Dim("s0", min=2, max=1024)
        dynamic_shapes = {
            "p": {},
            "a": {0: dim0_abc, 1: None},
        }
        self.check_model_with_multiple_inputs(
            CondModels.Parameters(self.device),
            prepend_predicates(inputs),
            dynamic_shapes=dynamic_shapes,
        )

    def test_cond_with_reinterpret_view_inputs_outputs(self):
        inputs = (
            torch.randn((10, 20), device=self.device),
            torch.randn((10, 20), device=self.device),
        )
        dim0_ab = Dim("s0", min=3, max=1024)
        dynamic_shapes = {
            "p": {},
            "a": {0: dim0_ab, 1: None},
            "b": {0: dim0_ab, 1: None},
        }
        self.check_model_with_multiple_inputs(
            CondModels.ReinterpretView(),
            prepend_predicates(inputs),
            dynamic_shapes=dynamic_shapes,
        )

    def test_cond_with_multiple_outputs(self):
        inputs = (
            torch.randn((10, 20), device=self.device),
            torch.randn((10, 20), device=self.device),
            torch.randn((30, 40), device=self.device),
        )
        dim0_ab = Dim("s0", min=2, max=1024)
        dim0_c = Dim("s1", min=2, max=1024)
        dynamic_shapes = {
            "p": {},
            "a": {0: dim0_ab, 1: None},
            "b": {0: dim0_ab, 1: None},
            "c": {0: dim0_c, 1: None},
        }
        self.check_model_with_multiple_inputs(
            CondModels.MultipleOutputs(),
            prepend_predicates(inputs),
            dynamic_shapes=dynamic_shapes,
        )

    def test_cond_with_outer_code_before_after(self):
        inputs = (
            torch.randn((10, 20), device=self.device),
            torch.randn((10, 20), device=self.device),
        )
        dim0_ab = Dim("s0", min=2, max=1024)
        dynamic_shapes = {
            "p": {},
            "a": {0: dim0_ab, 1: None},
            "b": {0: dim0_ab, 1: None},
        }
        self.check_model_with_multiple_inputs(
            CondModels.OuterCode(),
            prepend_predicates(inputs),
            dynamic_shapes=dynamic_shapes,
        )

    def test_cond_use_buffers_from_outer_scope(self):
        inputs = (
            torch.randn((10, 20), device=self.device),
            torch.randn((10, 20), device=self.device),
            torch.randn((10, 20), device=self.device),
        )
        dim0_abc = Dim("s0", min=2, max=1024)
        dynamic_shapes = {
            "p": {},
            "a": {0: dim0_abc, 1: None},
            "b": {0: dim0_abc, 1: None},
            "c": {0: dim0_abc, 1: None},
        }
        self.check_model_with_multiple_inputs(
            CondModels.OuterBuffers(),
            prepend_predicates(inputs),
            dynamic_shapes=dynamic_shapes,
        )

    @common_utils.parametrize("dynamic", [False, True])
    def test_cond_non_tensor_predicates(self, dynamic):
        inputs1 = (
            torch.randn((10, 20), device=self.device),
            torch.randn((15, 20), device=self.device),
        )
        inputs2 = (
            torch.randn((10, 20), device=self.device),
            torch.randn((5, 20), device=self.device),
        )
        inputs = (inputs1,)
        dynamic_shapes = None
        if dynamic:
            inputs = (inputs1, inputs2)
            dim0_a = Dim("s0", min=2, max=1024)
            dim0_b = Dim("s1", min=2, max=1024)
            dynamic_shapes = {
                "a": {0: dim0_a, 1: None},
                "b": {0: dim0_b, 1: None},
            }
        self.check_model_with_multiple_inputs(
            CondModels.WithNonTensorPredicate(),
            inputs,
            dynamic_shapes=dynamic_shapes,
        )

    def test_cond_symint_input(self):
        class M(torch.nn.Module):
            def forward(self, x, y, z):
                a = y.shape[0]
                b = z.shape[0]

                def true_fn(x):
                    return x + a

                def false_fn(x):
                    return x + b * z

                return torch.cond(x.shape[0] > 5, true_fn, false_fn, (x,))

        input1 = (torch.ones(3, 3), torch.ones(5), torch.ones(3, 3))
        input2 = (torch.ones(10, 3), torch.ones(6), torch.ones(10, 3))
        inputs = (input1, input2)
        dynamic_shapes = {"x": {0: Dim("d")}, "y": {0: Dim("d1")}, "z": {0: Dim("d")}}
        self.check_model_with_multiple_inputs(
            M(),
            inputs,
            dynamic_shapes=dynamic_shapes,
        )

    def test_while_loop_simple(self):
        inputs = (
            torch.randn((10, 20), device=self.device),
            torch.randn((10, 20), device=self.device),
        )
        dim0_ab = Dim("s0", min=2, max=1024)
        dynamic_shapes = {
            "ci": {},
            "a": {0: dim0_ab, 1: None},
            "b": {0: dim0_ab, 1: None},
        }
        self.check_model_with_multiple_inputs(
            WhileLoopModels.Simple(),
            prepend_counters(inputs),
            dynamic_shapes=dynamic_shapes,
        )

    def test_while_loop_nested(self):
        inputs = (
            torch.randn((10, 20), device=self.device),
            torch.randn((10, 20), device=self.device),
        )
        dim0_ab = Dim("s0", min=2, max=1024)
        dynamic_shapes = {
            "ci": {},
            "cj": {},
            "a": {0: dim0_ab, 1: None},
            "b": {0: dim0_ab, 1: None},
        }
        self.check_model_with_multiple_inputs(
            WhileLoopModels.Nested(),
            prepend_counters(inputs, num_counters=2),
            dynamic_shapes=dynamic_shapes,
        )

    def test_while_loop_with_outer_code(self):
        inputs = (
            torch.randn((10, 20), device=self.device),
            torch.randn((10, 20), device=self.device),
        )
        dim0_ab = Dim("s0", min=2, max=1024)
        dynamic_shapes = {
            "c": {},
            "a": {0: dim0_ab, 1: None},
            "b": {0: dim0_ab, 1: None},
        }
        self.check_model_with_multiple_inputs(
            WhileLoopModels.OuterCode(),
            prepend_counters(inputs),
            dynamic_shapes=dynamic_shapes,
        )

    def test_while_loop_with_parameters(self):
        inputs = (torch.randn((10, 20), device=self.device),)
        dim0_a = Dim("s0", min=2, max=1024)
        dynamic_shapes = {
            "c": {},
            "a": {0: dim0_a, 1: None},
        }
        self.check_model_with_multiple_inputs(
            WhileLoopModels.Parameters(self.device),
            prepend_counters(inputs),
            dynamic_shapes=dynamic_shapes,
        )

    def test_while_loop_with_outer_buffers(self):
        inputs = (
            torch.randn((10, 20), device=self.device),
            torch.randn((10, 20), device=self.device),
        )
        # dynamic shapes don't work now due to
        # https://github.com/pytorch/pytorch/issues/123596
        # dim0_ab = Dim("s0", min=2, max=1024)
        # dynamic_shapes = {
        #     "c": {},
        #     "a": {0: dim0_ab, 1: None},
        #     "b": {0: dim0_ab, 1: None},
        # }
        dynamic_shapes = None
        self.check_model_with_multiple_inputs(
            WhileLoopModels.OuterBuffers(),
            prepend_counters(inputs),
            dynamic_shapes=dynamic_shapes,
        )

    def test_while_loop_with_pytree_inputs(self):
        inputs = (
            torch.tensor(0, device=self.device),
            (
                [torch.randn(10, 20, device=self.device)],
                {
                    "x": torch.randn(10, 20, device=self.device),
                    "y": torch.randn(10, 20, device=self.device),
                },
            ),
        )
        self.check_model_with_multiple_inputs(
            WhileLoopModels.PytreeCarry(),
            [inputs],
            dynamic_shapes=None,
        )

    @config.patch({"is_predispatch": True})
    def test_constant(self):
        class M(torch.nn.Module):
            def __init__(self, device):
                super().__init__()
                self.device = device

            def forward(self, x):
                t = torch.tensor(x.size(-1), device=self.device, dtype=torch.float)
                t = torch.sqrt(t * 3)
                return x * t

        self.check_model(M(self.device), (torch.randn(5, 5, device=self.device),))

    def test_zero_grid_with_backed_symbols(self):
        class Repro(torch.nn.Module):
            def __init__(self) -> None:
                super().__init__()

            def forward(self, x, b):
                return x + b

        example_inputs = (
            torch.randn((3, 2), device=self.device),
            torch.randn((1, 2), device=self.device),
        )
        dynamic_shapes = {
            "x": {0: Dim("dx"), 1: Dim.STATIC},
            "b": None,
        }

        # Compile & run model where dynamic dim size > 0.
        so_path: str = AOTIRunnerUtil.compile(
            Repro(),
            example_inputs,
            dynamic_shapes=dynamic_shapes,
        )
        aot_inductor_module = AOTIRunnerUtil.load(self.device, so_path)
        aot_inductor_module(*example_inputs)

        # Re-run where dynamic dim size is 0.
        example_inputs = (
            torch.randn((0, 2), device=self.device),
            torch.randn((1, 2), device=self.device),
        )
        actual = aot_inductor_module(*example_inputs)
        expected = Repro()(*example_inputs)
        torch.testing.assert_close(actual, expected)

    def test_repeat_interleave(self):
        class Repro(torch.nn.Module):
            def __init__(self) -> None:
                super().__init__()

            def forward(self, x):
                return torch.ops.aten.repeat_interleave.Tensor(x, output_size=12)

        example_inputs = (torch.ones((1,), dtype=torch.int32, device=self.device) * 12,)
        self.check_model(Repro(), example_inputs)

    def test_dynamic_cat(self):
        class Model(torch.nn.Module):
            def __init__(self) -> None:
                super().__init__()

            def forward(self, a, b):
                return torch.cat([a, b], dim=0)

        a = torch.randn(2, 4, device=self.device)
        b = torch.randn(3, 4, device=self.device)
        dim0_a = Dim("dim0_a", min=1, max=10)
        dim0_b = Dim("dim0_b", min=1, max=20)
        dynamic_shapes = {"a": {0: dim0_a}, "b": {0: dim0_b}}
        example_inputs = (a, b)
        self.check_model(Model(), example_inputs, dynamic_shapes=dynamic_shapes)

    def test_buffer_mutation_1(self):
        class Model(torch.nn.Module):
            def __init__(self, device):
                super().__init__()
                self.foo = torch.nn.Buffer(torch.randn(4, 4, device=device))

            def forward(self, x):
                self.foo.add_(1)
                return self.foo + x

        example_inputs = (torch.rand(4, 4, device=self.device),)
        self.check_model(Model(self.device), example_inputs)

    def test_non_tensor_input(self):
        class Model(torch.nn.Module):
            def forward(self, a, b, alpha=1.0):
                return torch.add(a, b, alpha=alpha)

        a = torch.randn(10, device=self.device)
        b = torch.randn(10, device=self.device)

        for simdlen in [0, None]:
            with torch._inductor.config.patch({"cpp.simdlen": simdlen}):
                so_path = torch._export.aot_compile(
                    torch.ops.aten.add,
                    args=(a, b),
                    kwargs={"alpha": 2.0},
                )
                kernel_runner = AOTIRunnerUtil.load_runner(self.device, so_path)
                res = kernel_runner.run([a, b])
                self.assertTrue(isinstance(res, list))
                self.assertTrue(len(res) == 1)
                self.assertEqual(Model()(a, b, alpha=2.0), res[0])

    def test_buffer_mutation_2(self):
        class Model(torch.nn.Module):
            def __init__(self, device):
                super().__init__()
                self.foo = torch.nn.Buffer(torch.arange(10, device=device))
                self.bar = torch.nn.Buffer(torch.arange(10, device=device))

            def forward(self, x):
                self.bar.mul_(2)
                self.foo[5] = self.bar[0]
                return x + self.bar, x * self.foo

        example_inputs = (torch.randn(10, device=self.device),)
        self.check_model(Model(self.device), example_inputs)

    def test_buffer_mutation_3(self):
        class KVCache(torch.nn.Module):
            def __init__(
                self,
                max_batch_size,
                max_seq_length,
                n_heads,
                head_dim,
                dtype=torch.float,
            ):
                super().__init__()
                cache_shape = (max_batch_size, n_heads, max_seq_length, head_dim)
                self.k_cache = torch.nn.Buffer(torch.zeros(cache_shape, dtype=dtype))
                self.v_cache = torch.nn.Buffer(torch.zeros(cache_shape, dtype=dtype))

            def update(self, input_pos, k_val, v_val):
                # input_pos: [S], k_val: [B, H, S, D]
                k_out = self.k_cache
                v_out = self.v_cache
                k_out[:, :, input_pos] = k_val
                v_out[:, :, input_pos] = v_val

                return k_out, v_out

        class Model(torch.nn.Module):
            def __init__(self, device):
                super().__init__()
                self.kv_cache = KVCache(1, 256, 6, 48)

            def forward(self, inp_pos, k, v):
                self.kv_cache.update(inp_pos, k, v)
                return self.kv_cache.k_cache + 1, self.kv_cache.v_cache / 2

        example_inputs = (
            torch.tensor([0], device=self.device),
            torch.randn(1, 6, 1, 48, device=self.device),
            torch.randn(1, 6, 1, 48, device=self.device),
        )
        model = Model(self.device)
        self.check_model(model, example_inputs)
        self.code_check_count(model, example_inputs, "empty_strided", 2)

    def test_buffer_mutation_4(self):
        if self.device != "cuda":
            raise unittest.SkipTest("requires CUDA")

        class Model(torch.nn.Module):
            def __init__(self) -> None:
                super().__init__()
                self.register_buffer(
                    "_tensor_constant0",
                    torch.randint(1, size=[38], dtype=torch.int64, device="cpu"),
                )

            def forward(self, x):
                return x + self._tensor_constant0.to(torch.device(type="cuda", index=0))

        example_inputs = (
            torch.randint(1, size=[38], dtype=torch.int64, device="cuda"),
        )
        torch._export.aot_compile(Model(), example_inputs)

    @skipCUDAIf(True, "Test for x86 backend")
    def test_buffer_mutation_and_force_mmap_weights(self):
        class Model(nn.Module):
            def __init__(self):
                super().__init__()
                self.linear1 = torch.nn.Linear(16, 15)
                self.linear2 = torch.nn.Linear(15, 14)

            def forward(self, x):
                x = self.linear1(x)
                out = self.linear2(x)
                return out

        example_inputs = (torch.randn(32, 16),)
        model = Model().eval()
        with config.patch(
            {"freezing": True, "aot_inductor.force_mmap_weights": True}
        ), torch.no_grad():
            exported_model = export_for_training(model, example_inputs).module()
            quantizer = X86InductorQuantizer()
            quantizer.set_global(
                xiq.get_default_x86_inductor_quantization_config(reduce_range=True)
            )
            prepared_model = prepare_pt2e(exported_model, quantizer)
            prepared_model(*example_inputs)
            converted_model = convert_pt2e(prepared_model)
            torch.ao.quantization.move_exported_model_to_eval(converted_model)

            self.check_model(converted_model, example_inputs)

    @requires_multigpu()
    def test_replicate_on_devices(self):
        if self.device != "cuda":
            raise unittest.SkipTest("requires CUDA")

        class Model(torch.nn.Module):
            def __init__(self, w1, w2):
                super().__init__()
                self.w1 = w1
                self.w2 = w2

            def forward(self, x, y):
                a = x * self.w1
                b = y * self.w2
                return a + b

        w1 = torch.randn(10, 10)
        w2 = torch.randn(10, 10)
        inputs = (torch.randn(10, 10), torch.randn(10, 10))
        result_cpu = Model(w1, w2)(*inputs)

        # Compile model with AOTInductor
        with torch.cuda.device(0):
            so_path = AOTIRunnerUtil.compile(
                model=Model(w1.cuda(0), w2.cuda(0)),
                example_inputs=tuple(t.cuda(0) for t in inputs),
            )

        # Run model on cuda:N
        for i in range(torch.cuda.device_count()):
            with torch.cuda.device(i):
                example_inputs = tuple(t.cuda(i) for t in inputs)
                optimized = AOTIRunnerUtil.load("cuda", so_path)
                result_cuda = optimized(*example_inputs)
            self.assertTrue(same(result_cpu, result_cuda.cpu()))

    @requires_multigpu()
    def test_on_cuda_device1(self):
        if self.device != "cuda":
            raise unittest.SkipTest("requires CUDA")

        try:
            torch.cuda.get_device_properties(1)
        except AssertionError:
            raise unittest.SkipTest("CUDA device 1 is not available") from None

        class Model(torch.nn.Module):
            def __init__(self):
                super().__init__()
                self.fc1 = torch.nn.Linear(10, 16)
                self.relu = torch.nn.ReLU()
                self.fc2 = torch.nn.Linear(16, 1)
                self.sigmoid = torch.nn.Sigmoid()

            def forward(self, x):
                x = self.fc1(x)
                x = self.relu(x)
                x = self.fc2(x)
                x = self.sigmoid(x)
                return x

        device = "cuda:1"
        model = Model().to(device)
        example_inputs = (torch.randn(8, 10, device=device),)
        expected = model(*example_inputs)

        so_path = AOTIRunnerUtil.compile(model, example_inputs)
        optimized = AOTIRunnerUtil.load(device, so_path)
        actual = optimized(*example_inputs)
        torch.testing.assert_close(actual, expected)

    def test_pytree_inputs(self):
        class M(torch.nn.Module):
            def __init__(self) -> None:
                super().__init__()

            def forward(self, x: Dict[str, torch.Tensor]):
                device = next(iter(x.values())).device
                add_ = torch.zeros(5, device=device)
                mul_ = torch.ones(5, device=device)
                for v in x.values():
                    add_ += v
                    mul_ *= v

                return [add_, mul_]

        self.check_model(
            M(),
            (
                {
                    "x": torch.ones(5, device=self.device),
                    "y": torch.ones(5, device=self.device),
                },
            ),
        )

    @requires_multigpu()
    def test_non_default_cuda_device(self):
        if self.device != "cuda":
            raise unittest.SkipTest("requires CUDA")

        class Model(torch.nn.Module):
            def __init__(self, weight):
                super().__init__()
                self.weight = weight

            def forward(self, x, y):
                return x + torch.nn.functional.linear(y, self.weight)

        weight = torch.randn(10, 10)
        inputs = (torch.randn(10, 10), torch.randn(10, 10))
        result_cpu = Model(weight)(*inputs)

        with torch.cuda.device(0), torch.no_grad():
            result_cuda_0 = AOTIRunnerUtil.run(
                "cuda", Model(weight.cuda(0)), tuple(t.cuda(0) for t in inputs)
            )

        with torch.cuda.device(1), torch.no_grad():
            result_cuda_1 = AOTIRunnerUtil.run(
                "cuda", Model(weight.cuda(1)), tuple(t.cuda(1) for t in inputs)
            )

        self.assertTrue(same(result_cpu, result_cuda_0.cpu()))
        self.assertTrue(same(result_cpu, result_cuda_1.cpu()))

    def test_reuse_kernel(self):
        class Model(torch.nn.Module):
            def __init__(self) -> None:
                super().__init__()

            def forward(self, x, y):
                a = torch.sin(x)
                b = torch.mm(a, y)
                c = torch.sin(b)
                d = torch.mm(b, c)
                return d

        example_inputs = (
            torch.randn(87, 87, device=self.device),
            torch.randn(87, 87, device=self.device),
        )
        model = Model()
        self.check_model(
            model, example_inputs, atol=1e-4, rtol=1e-4
        )  # 1e-4 is the tol value used in pytorch/torch/_dynamo/utils.py

        if self.device == "cuda":
            self.code_check_count(
                model, example_inputs, "triton_poi_fused_sin_0 = loadKernel(", 1
            )

    def test_reuse_kernel_dynamic(self):
        class Model(torch.nn.Module):
            def __init__(self, device):
                super().__init__()
                self.cst = torch.randn(48, device=device, dtype=torch.float)
                self.weights = torch.randn(6, 48, 48, device=device, dtype=torch.float)
                self.cst_1 = torch.randn(48, device=device, dtype=torch.float)
                self.weights_1 = torch.randn(
                    6, 48, 48, device=device, dtype=torch.float
                )

            def forward(self, x, y, z):
                dim0 = x.size(1)
                add_0 = z + z
                expand_2 = add_0.expand(-1, -1, 48)
                # [s0, 6, 48]
                mul_3 = add_0 * expand_2
                # [6, s0, 48]
                permute_4 = torch.permute(mul_3, (1, 0, 2))
                # [6, s0, 48]
                bmm_5 = torch.bmm(permute_4, self.weights)
                add_6 = bmm_5 + self.cst
                reshape_7 = torch.reshape(add_6, [6, dim0 * 6, 8])
                # [6*s0, 6, 8]
                permute_8 = torch.permute(reshape_7, (1, 0, 2))
                mul_9 = permute_8 * 0.123
                reshape_10 = torch.reshape(y, [8, dim0 * 6, 4])
                # [6*s0, 8, 4]
                permute_11 = torch.permute(reshape_10, (1, 0, 2))
                bmm_12 = torch.bmm(mul_9, permute_11)

                add_0_1 = z + z
                expand_2_1 = add_0_1.expand(-1, -1, 48)
                # [s0, 6, 48]
                mul_3_1 = add_0_1 * expand_2_1
                # [6, s0, 48]
                permute_4_1 = torch.permute(mul_3_1, (1, 0, 2))
                # [6, s0, 48]
                bmm_5_1 = torch.bmm(permute_4_1, self.weights_1)
                add_6_1 = bmm_5_1 + self.cst_1
                reshape_7_1 = torch.reshape(add_6_1, [6, dim0 * 6, 8])
                # [6*s0, 6, 8]
                permute_8_1 = torch.permute(reshape_7_1, (1, 0, 2))
                mul_9_1 = permute_8_1 * 0.123
                reshape_10_1 = torch.reshape(y, [8, dim0 * 6, 4])
                # [6*s0, 8, 4]
                permute_11_1 = torch.permute(reshape_10_1, (1, 0, 2))
                bmm_12_1 = torch.bmm(mul_9_1, permute_11_1)
                return bmm_12 + bmm_12_1

        x = torch.randn(6, 2, 48, device=self.device, dtype=torch.float)
        y = torch.randn(48, 2, 4, device=self.device, dtype=torch.float)
        z = torch.randn(2, 6, 1, device=self.device, dtype=torch.float)
        dim0 = Dim("dim0", min=1, max=2048)
        dynamic_shapes = {
            "x": {1: dim0},
            "y": {1: dim0},
            "z": {0: dim0},
        }

        example_inputs = (x, y, z)
        m = Model(self.device).to(dtype=torch.float)
        self.check_model(m, example_inputs, dynamic_shapes=dynamic_shapes)

    def test_fake_tensor_device_validation(self):
        if self.device != "cuda":
            raise unittest.SkipTest("requires CUDA")

        class Model(torch.nn.Module):
            def __init__(self) -> None:
                super().__init__()

            def forward(self, x, y):
                return x + y

        example_inputs = (torch.randn(10, 10), torch.randn(10, 10))

        # Export on CPU
        exported_program = export(Model(), example_inputs)

        # Compile exported model on CUDA
        gm = exported_program.graph_module.to(self.device)
        with self.assertRaisesRegex(ValueError, "Device mismatch between fake input"):
            torch._inductor.aot_compile(
                gm, tuple(i.to(self.device) for i in example_inputs)
            )

    def test_fx_gm_return_tuple_validation(self):
        from torch.fx.experimental.proxy_tensor import make_fx

        class Model(torch.nn.Module):
            def __init__(self) -> None:
                super().__init__()

            def forward(self, x, y):
                return x + y

        example_inputs = (torch.randn(10, 10), torch.randn(10, 10))

        gm = make_fx(Model(), tracing_mode="symbolic")(*example_inputs)
        with self.assertRaisesRegex(
            AssertionError,
            r"Graph output must be a tuple\(\). This is so that we can avoid "
            "pytree processing of the outputs.",
        ):
            torch._inductor.aot_compile(gm, example_inputs)

    @unittest.mock.patch("torch._inductor.graph.supported_dtype_of_cpp_wrapper")
    def test_unsupported_input_dtype(self, supported_dtype_of_cpp_wrapper_mock):
        supported_dtype_of_cpp_wrapper_mock.return_value = False

        class Model(torch.nn.Module):
            def __init__(self) -> None:
                super().__init__()

            def forward(self, x, y):
                return x + y

        example_inputs = (
            torch.randn(10, 10).to(self.device),
            torch.randn(10, 10).to(self.device),
        )
        with self.assertRaisesRegex(
            CppWrapperCodegenError, "Unsupported input dtype torch.float32"
        ):
            torch._export.aot_compile(Model(), example_inputs)

        supported_dtype_of_cpp_wrapper_mock.assert_called_once_with(
            torch.float32, self.device
        )

    def test_consecutive_compiles(self):
        """Test that compilation behaves correctly with cache hits"""

        class TestModule(torch.nn.Module):
            def __init__(self) -> None:
                super().__init__()

            def forward(self, x):
                return x + 1

        mod = TestModule()
        inp = torch.rand(1)
        mod(inp)
        mod2 = torch.fx.symbolic_trace(mod, concrete_args=[inp])
        so = torch._export.aot_compile(mod2, (inp,))
        assert so is not None
        # compile the 2nd time with cache hit
        so = torch._export.aot_compile(mod2, (inp,))
        assert so is not None

    def test_normal_functional(self):
        class Model(torch.nn.Module):
            def __init__(self) -> None:
                super().__init__()

            def forward(self, x):
                return torch.ops.aten.normal_functional.default(x)

        self.check_model(Model(), (torch.empty(4, 1, 4, 4),))

    def test_empty_graph(self):
        class Model(torch.nn.Module):
            def __init__(self) -> None:
                super().__init__()

            def forward(self, x):
                return x

        example_inputs = (torch.randn(8, 4, 4, device=self.device),)
        self.check_model(Model(), example_inputs)

    @unittest.skipIf(IS_FBCODE, "Not runnable in fbcode")
    def test_dup_unbacked_sym_decl(self):
        class Model(torch.nn.Module):
            def __init__(self) -> None:
                super().__init__()

            def forward(self, x):
                abs_1 = torch.ops.aten.abs.default(x)
                lt = torch.ops.aten.lt.Scalar(abs_1, 0.001)
                eq = torch.ops.aten.eq.Scalar(lt, 0)
                index_1 = torch.ops.aten.index.Tensor(x, [eq])
                sin = torch.ops.aten.sin.default(index_1)
                index_2 = torch.ops.aten.index.Tensor(x, [eq])
                div_3 = torch.ops.aten.div.Tensor(sin, index_2)
                return div_3

        example_inputs = (torch.randn(4, 4, 4, 4).to(self.device),)
        self.check_model(Model(), example_inputs)

    # This exercises _eliminate_unbacked path in ShapeEnv
    @unittest.skipIf(IS_FBCODE, "Not runnable in fbcode")
    def test_dup_unbacked_sym_decl_with_refinement(self):
        class Model(torch.nn.Module):
            def __init__(self) -> None:
                super().__init__()

            def forward(self, x):
                abs_1 = torch.ops.aten.abs.default(x)
                lt = torch.ops.aten.lt.Scalar(abs_1, 0.001)
                eq = torch.ops.aten.eq.Scalar(lt, 0)
                index_1 = torch.ops.aten.index.Tensor(x, [eq])
                torch._check(index_1.size(0) == 4**4)
                sin = torch.ops.aten.sin.default(index_1)
                index_2 = torch.ops.aten.index.Tensor(x, [eq])
                div_3 = torch.ops.aten.div.Tensor(sin, index_2)
                return div_3

        example_inputs = (torch.ones(4, 4, 4, 4).to(self.device),)
        self.check_model(Model(), example_inputs)

    def test_run_with_grad_enabled(self):
        class Model(torch.nn.Module):
            def forward(self, x, weight, bias):
                return torch.ops.aten.addmm(bias, weight, x)

        m = Model().to(device=self.device)
        x = torch.rand(8, 8, device=self.device, requires_grad=True)
        weight = torch.rand(8, 8, device=self.device, requires_grad=True)
        bias = torch.rand(8, device=self.device, requires_grad=True)
        example_inputs = (x, weight, bias)

        expected = m(*example_inputs)
        expected = pytree.tree_leaves(expected)

        # compiler under no_grad
        with torch.no_grad():
            so_path = AOTIRunnerUtil.compile(m, example_inputs)

        # run under grad enabled
        self.assertTrue(torch.is_grad_enabled())

        optimized = AOTIRunnerUtil.load(self.device, so_path)
        actual = optimized(*example_inputs)
        actual = pytree.tree_leaves(actual)

        self.assertTrue(same(actual, expected))

    def test_return_constant(self):
        class Model(torch.nn.Module):
            def __init__(self, device):
                super().__init__()
                self.cst = torch.randn(5, 5, device=device)

            def forward(self, x):
                a = self.cst.clone()
                return (x, a)

        x = torch.randn(5, device=self.device)
        self.check_model(Model(self.device), (x,))

    def test_return_view_constant(self):
        class Model(torch.nn.Module):
            def __init__(self, device):
                super().__init__()
                self.cst = torch.randn(5, 5, device=device)

            def forward(self, x):
                a = torch.transpose(self.cst, 0, 1)
                return (x, a)

        x = torch.randn(5, device=self.device)
        self.check_model(Model(self.device), (x,))

    def test_with_profiler(self):
        class Model(torch.nn.Module):
            def __init__(self) -> None:
                super().__init__()
                self.linear = torch.nn.Linear(10, 10)

            def forward(self, x, y):
                return x + self.linear(y)

        example_inputs = (
            torch.randn(10, 10, device=self.device),
            torch.randn(10, 10, device=self.device),
        )
        with config.patch({"profile_bandwidth": "1", "profile_bandwidth_regex": ""}):
            self.check_model(Model(), example_inputs)

    def test_with_no_triton_profiler(self):
        class Model(torch.nn.Module):
            def __init__(self) -> None:
                super().__init__()

            def forward(self, x):
                return torch.permute(x, (1, 0))

        example_inputs = (torch.randn(10, 10, device=self.device),)
        with config.patch({"profile_bandwidth": "1", "profile_bandwidth_regex": ""}):
            self.check_model(Model(), example_inputs)

    def test_repeat_output(self):
        class Model(torch.nn.Module):
            def __init__(self) -> None:
                super().__init__()

            def forward(self, x):
                y = torch.sin(x)
                return y, y

        example_inputs = (torch.randn(3, 10, device=self.device),)
        self.check_model(Model(), example_inputs)

    def test_view_outputs(self):
        class Model(torch.nn.Module):
            def forward(self, x):
                y = torch.sin(x)
                y_same_size = y.view(*y.shape)
                y_diff_size = y.view(1, *y.shape)
                return y, y_same_size, y_diff_size

        example_inputs = (torch.randn(3, 10, device=self.device),)
        self.check_model(Model(), example_inputs)

    @skip_if_no_torchvision
    def test_missing_cubin(self):
        from torchvision.models.resnet import Bottleneck, ResNet

        class Model(ResNet):
            def __init__(self) -> None:
                super().__init__(
                    block=Bottleneck,
                    layers=[3, 4, 6, 3],
                    replace_stride_with_dilation=[False, False, True],
                    norm_layer=None,
                )

            def forward(self, x):
                x = self.conv1(x)
                x = self.bn1(x)
                x = self.relu(x)
                f1 = x
                x = self.maxpool(x)
                x = self.layer1(x)
                f2 = x
                x = self.layer2(x)
                f3 = x
                x = self.layer3(x)
                x = self.layer4(x)
                f4 = x
                return [f1, f2, f3, f4]

        # Call eval() here so that batch_norm won't update the running stats
        # Use float64 to avoid numeric difference failure
        model = Model().to(device=self.device, dtype=torch.float64).eval()
        example_inputs = (
            torch.randn(4, 3, 64, 64, device=self.device, dtype=torch.float64),
        )
        self.check_model(model, example_inputs)

    @common_utils.parametrize("grid_type", [1, 2, 3])
    @common_utils.parametrize("num_dims", [1, 2])
    @common_utils.parametrize("dynamic", [False, True])
    @common_utils.parametrize("autotune", [False, True])
    def test_triton_kernel(self, grid_type, num_dims, dynamic, autotune):
        if self.device != "cuda":
            raise unittest.SkipTest("requires CUDA")

        class Model(torch.nn.Module):
            def __init__(self) -> None:
                super().__init__()

            def forward(self, x, y):
                output = torch.zeros_like(x)
                if autotune and num_dims == 2:
                    x_elements = output.size()[0]
                    y_elements = output.size()[1]
                else:
                    n_elements = output.numel()

                # Select grid
                if autotune and num_dims == 2:
                    if grid_type == 1:
                        grid = (x_elements, y_elements)
                    elif grid_type == 2:
                        grid = lambda meta: (  # noqa: E731
                            triton.cdiv(x_elements, meta["BLOCK_SIZE_X"]),
                            triton.cdiv(y_elements, meta["BLOCK_SIZE_Y"]),
                        )
                    else:

                        def grid_fn(meta):
                            return (
                                triton.cdiv(x_elements, meta["BLOCK_SIZE_X"]),
                                triton.cdiv(y_elements, meta["BLOCK_SIZE_Y"]),
                            )

                        grid = grid_fn
                else:
                    if grid_type == 1:
                        grid = (n_elements,)
                    elif grid_type == 2:
                        grid = lambda meta: (  # noqa: E731
                            triton.cdiv(n_elements, meta["BLOCK_SIZE"]),
                        )
                    else:

                        def grid_fn(meta):
                            return (triton.cdiv(n_elements, meta["BLOCK_SIZE"]),)

                        grid = grid_fn

                # Select kernel
                if autotune:
                    if num_dims == 1:
                        add_kernel_autotuned[grid](x, y, output, n_elements)
                    else:
                        add_kernel_2d_autotuned[grid](
                            x, y, output, x_elements, y_elements
                        )
                else:
                    add_kernel[grid](x, y, output, n_elements, BLOCK_SIZE=16)
                return output

        dims = [10] * num_dims
        x = torch.randn(*dims, device=self.device)
        y = torch.randn(*dims, device=self.device)
        dynamic_shapes = []
        if dynamic:
            dim0_x = Dim("dim0_x", min=1, max=10)
            dim0_y = Dim("dim0_y", min=1, max=10)
            dynamic_shapes = {"x": {0: dim0_x}, "y": {0: dim0_y}}
        self.check_model(Model(), (x, y), dynamic_shapes=dynamic_shapes)

    def test_triton_kernel_dynamic_shape_with_div(self):
        if self.device != "cuda":
            raise unittest.SkipTest("requires CUDA")

        @triton.jit
        def pass_kernel(x, num):
            pass

        class Model(torch.nn.Module):
            def __init__(self) -> None:
                super().__init__()

            def forward(self, x):
                num = x.numel() // 4

                grid = lambda meta: (triton.cdiv(num, 16),)  # noqa: E731
                pass_kernel[grid](x, num)
                return x

        x = torch.randn(10, device=self.device)
        dim0_x = Dim("dim0_x", min=1, max=10)
        dynamic_shapes = {"x": {0: dim0_x}}
        self.check_model(Model(), (x,), dynamic_shapes=dynamic_shapes)

    def test_triton_kernel_reinterpret_view(self):
        if self.device != "cuda":
            raise unittest.SkipTest("requires CUDA")

        @triton.jit
        def pass_kernel(x, y):
            pass

        class Model(torch.nn.Module):
            def __init__(self) -> None:
                super().__init__()

            def forward(self, x):
                out = torch.zeros_like(x[:, 4:])
                # the slicing below creates two ReinterpretView
                # instances: with offset=3 and offset=4
                add_kernel[(10,)](
                    in_ptr0=x[:, 3:-1],
                    in_ptr1=x[:, 4:],
                    out_ptr=out,
                    n_elements=160,
                    BLOCK_SIZE=16,
                )
                return out

        example_inputs = (torch.randn(10, 20, device=self.device),)
        self.check_model(Model(), example_inputs)

    @common_utils.parametrize("dynamic", [False, True])
    def test_triton_kernel_tma_descriptor_1d(self, dynamic):
        if self.device != "cuda":
            raise unittest.SkipTest("requires CUDA")
        if not has_triton_tma():
            raise unittest.SkipTest("requires Triton TMA")

        class Model(torch.nn.Module):
            def __init__(self) -> None:
                super().__init__()

            def forward(self, a, b):
                BLOCK_SIZE = 256
                out = torch.zeros_like(a)
                n_elements = out.numel()

                desc_a, desc_b, desc_out = (
                    triton.tools.experimental_descriptor.create_1d_tma_descriptor(
                        t.data_ptr(),
                        n_elements,
                        BLOCK_SIZE,
                        t.element_size(),
                    )
                    for t in (a, b, out)
                )

                grid = lambda meta: (  # noqa: E731
                    triton.cdiv(n_elements, meta["BLOCK_SIZE"]),
                )
                add_kernel_with_tma_1d[grid](
                    desc_a,
                    desc_b,
                    desc_out,
                    BLOCK_SIZE=BLOCK_SIZE,
                )

                return out

        a = torch.randn(301, device=self.device)
        b = torch.randn(301, device=self.device)
        example_inputs = (a, b)

        dynamic_shapes = None
        if dynamic:
            dim0_ab = Dim("s0", min=2, max=1024)
            dynamic_shapes = {
                "a": {0: dim0_ab, 1: None},
                "b": {0: dim0_ab, 1: None},
            }

        self.check_model(
            Model(),
            example_inputs=example_inputs,
            dynamic_shapes=dynamic_shapes,
        )

    @common_utils.parametrize("dynamic", [False, True])
    def test_triton_kernel_tma_descriptor_2d(self, dynamic):
        if self.device != "cuda":
            raise unittest.SkipTest("requires CUDA")
        if not has_triton_tma():
            raise unittest.SkipTest("requires Triton TMA")

        class Model(torch.nn.Module):
            def __init__(self) -> None:
                super().__init__()

            def forward(self, a, b):
                BLOCK_SIZE_X = 16
                BLOCK_SIZE_Y = 32
                out = torch.zeros_like(a)
                x_size, y_size = out.size()

                desc_a, desc_b, desc_out = (
                    triton.tools.experimental_descriptor.create_2d_tma_descriptor(
                        t.data_ptr(),
                        x_size,
                        y_size,
                        BLOCK_SIZE_X,
                        BLOCK_SIZE_Y,
                        t.element_size(),
                    )
                    for t in (a, b, out)
                )

                grid = lambda meta: (  # noqa: E731
                    triton.cdiv(x_size, meta["BLOCK_SIZE_X"]),
                    triton.cdiv(y_size, meta["BLOCK_SIZE_Y"]),
                )
                add_kernel_with_tma_2d[grid](
                    desc_a,
                    desc_b,
                    desc_out,
                    BLOCK_SIZE_X=BLOCK_SIZE_X,
                    BLOCK_SIZE_Y=BLOCK_SIZE_Y,
                )

                return out

        a = torch.randn((25, 16), device=self.device)
        b = torch.randn((25, 16), device=self.device)
        example_inputs = (a, b)

        dynamic_shapes = None
        if dynamic:
            dim0_ab = Dim("s0", min=2, max=1024)
            dynamic_shapes = {
                "a": {0: dim0_ab, 1: None},
                "b": {0: dim0_ab, 1: None},
            }

        self.check_model(
            Model(),
            example_inputs=example_inputs,
            dynamic_shapes=dynamic_shapes,
        )

    def test_triton_kernel_sympy_expr_arg(self):
        if self.device != "cuda":
            raise unittest.SkipTest("requires CUDA")

        class Model(torch.nn.Module):
            def forward(self, x, e):
                sympy_expr = max(1, e.item())
                out = torch.zeros_like(x)
                add_kernel[(1,)](
                    in_ptr0=x,
                    in_ptr1=x,
                    out_ptr=out,
                    n_elements=sympy_expr,
                    BLOCK_SIZE=1,
                )
                return out

        NUMEL = 64
        inputs = (
            torch.randn(NUMEL, device=self.device),
            torch.tensor(NUMEL, device=self.device),
        )
        self.check_model(Model(), inputs)

    def test_triton_kernel_sympy_fn_like_arg(self):
        # This test should hit sympy.expand("sqrt") which crashes with
        # AttributeError: 'function' object has no attribute 'expand'.
        if self.device != "cuda":
            raise unittest.SkipTest("requires CUDA")

        class Model(torch.nn.Module):
            def forward(self, x):
                out = torch.zeros_like(x)
                add_kernel_with_optional_param[1,](
                    in_ptr0=x,
                    in_ptr1=x,
                    out_ptr=out,
                    n_elements=x.numel(),
                    BLOCK_SIZE=1,
                    ARGS_PASSED="sqrt",  # sqrt is a valid sympy fn
                )
                return out

        inputs = (torch.randn(4, device=self.device),)
        self.check_model(Model(), inputs)

    def test_triton_kernel_with_none_input(self):
        if self.device != "cuda":
            raise unittest.SkipTest("requires CUDA")

        class Model(torch.nn.Module):
            def __init__(self) -> None:
                super().__init__()

            def forward(self, x, y):
                n_elements = x.size()[0]
                BLOCK_SIZE = 1024

                output_wo_y = torch.empty_like(x)
                output_with_y = torch.empty_like(x)

                wo_kernel = add_kernel_with_optional_param[(1,)](
                    x,
                    None,
                    output_wo_y,
                    n_elements,
                    ARGS_PASSED="one",
                    BLOCK_SIZE=BLOCK_SIZE,
                )
                with_kernel = add_kernel_with_optional_param[(1,)](
                    x,
                    y,
                    output_with_y,
                    n_elements,
                    ARGS_PASSED="two",
                    BLOCK_SIZE=BLOCK_SIZE,
                )

                return 2.71 * output_wo_y + 3.14 * output_with_y

        example_inputs = (
            torch.randn(1023, device=self.device),
            torch.randn(1023, device=self.device),
        )

        self.check_model(Model(), example_inputs)

    def test_triton_kernel_equal_to_1_arg(self):
        if self.device != "cuda":
            raise unittest.SkipTest("requires CUDA")

        class Model(torch.nn.Module):
            def forward(self, x, y):
                out = torch.empty_like(x)
                n_elements = x.numel()
                add_kernel[(n_elements,)](x, y, out, n_elements, BLOCK_SIZE=16)
                return out

        example_inputs = (
            torch.randn(1, device=self.device),
            torch.randn(1, device=self.device),
        )

        self.check_model(Model(), example_inputs)

    @common_utils.parametrize("dynamic", [False, True])
    def test_triton_kernel_equal_to_1_float_arg(self, dynamic):
        if self.device != "cuda":
            raise unittest.SkipTest("requires CUDA")

        class Model(torch.nn.Module):
            def forward(self, x, y):
                out = torch.empty_like(x)
                n_elements = x.numel()
                scaling_factor = (n_elements**0) / 1.0
                add_kernel_with_scaling[(n_elements,)](
                    x,
                    y,
                    out,
                    n_elements,
                    scaling_factor,
                    BLOCK_SIZE=16,
                )
                return out

        dynamic_shapes = None
        if dynamic:
            dim0_xy = Dim("s0", min=2, max=1024)
            dynamic_shapes = {
                "x": {0: dim0_xy, 1: None},
                "y": {0: dim0_xy, 1: None},
            }
        example_inputs = (
            torch.randn(2, device=self.device),
            torch.randn(2, device=self.device),
        )
        self.check_model(
            Model(),
            example_inputs,
            dynamic_shapes=dynamic_shapes,
        )

    def test_triton_kernel_weird_param_order(self):
        if self.device != "cuda":
            raise unittest.SkipTest("requires CUDA")

        class Model(torch.nn.Module):
            def __init__(self) -> None:
                super().__init__()

            def forward(self, x):
                out = torch.empty_like(x)
                add_kernel_autotuned_weird_param_order[16,](
                    in_ptr0=x,
                    in_ptr1=x,
                    n_elements=x.numel(),
                    out_ptr=out,
                )
                return out

        x = torch.randn(16, 16, device=self.device)
        self.check_model(Model(), (x,))

    def test_shifted_constraint_ranges(self):
        class Model(torch.nn.Module):
            def __init__(self) -> None:
                super().__init__()

            def forward(
                self,
                x: torch.Tensor,
                y: torch.Tensor,
            ):
                torch._check(y.size(0) == x.size(0) + 1)
                return x.sum(0) + y.sum(0)

        a = torch.randn((4, 5), device=self.device)
        b = torch.randn((5, 5), device=self.device)
        dim0_x = Dim("dim0_x", min=2, max=1024)
        dim0_y = dim0_x + 1
        dynamic_shapes = {"x": {0: dim0_x}, "y": {0: dim0_y}}
        self.check_model(
            Model(),
            (a, b),
            dynamic_shapes=dynamic_shapes,
        )

    def test_scatter_fallback(self):
        class Model(torch.nn.Module):
            def __init__(self) -> None:
                super().__init__()

            def forward(
                self,
                inp: torch.Tensor,
                index: torch.Tensor,
                src: torch.Tensor,
            ):
                return torch.scatter(inp, 1, index, src)

        inputs = (
            torch.ones((3, 5), device=self.device, dtype=torch.int64),
            torch.tensor([[0, 1, 2, 0]], device=self.device, dtype=torch.int64),
            torch.zeros((2, 5), device=self.device, dtype=torch.int64),
        )

        self.check_model(Model(), inputs)

    def test_scatter_reduce_fallback(self):
        class Model(torch.nn.Module):
            def __init__(self) -> None:
                super().__init__()

            def forward(
                self,
                inp: torch.Tensor,
                index: torch.Tensor,
                src: torch.Tensor,
            ):
                return torch.scatter_reduce(inp, 0, index, src, reduce="sum")

        inputs = (
            torch.tensor([1, 10, 100, 1000], device=self.device, dtype=torch.int64),
            torch.tensor([0, 1, 0, 1, 2, 1], device=self.device, dtype=torch.int64),
            torch.tensor([1, 2, 3, 4, 5, 6], device=self.device, dtype=torch.int64),
        )

        self.check_model(Model(), inputs)

    def test_index_put_fallback(self):
        # index_put falls back in the deterministic mode
        with DeterministicGuard(True):

            class Model(torch.nn.Module):
                def __init__(self) -> None:
                    super().__init__()

                def forward(
                    self,
                    self_tensor: torch.Tensor,
                    indices: Tuple[torch.Tensor],
                    values: torch.Tensor,
                ):
                    return torch.index_put(
                        self_tensor, indices, values, accumulate=True
                    )

            inputs = (
                torch.ones(4, device=self.device, dtype=torch.int64),
                (torch.tensor([1, 1, 2, 2], device=self.device, dtype=torch.bool),),
                torch.ones(4, device=self.device, dtype=torch.int64),
            )

            self.check_model(Model(), inputs)

    def test_repeated_user_defined_triton_kernel(self):
        if self.device != "cuda":
            raise unittest.SkipTest("requires CUDA")

        class Model(torch.nn.Module):
            def __init__(self) -> None:
                super().__init__()

            def forward(self, x):
                for _ in range(3):
                    mul2_inplace_kernel[4,](x, n_elements=4, BLOCK_SIZE=16)
                return x

        inputs = (torch.randn(4, 4, device=self.device),)
        self.check_model(Model(), inputs)

    def test_convolution(self):
        class Model(torch.nn.Module):
            def __init__(self) -> None:
                super().__init__()

            def forward(self, x, w, b):
                return torch.ops.aten.convolution(x, w, b, [4], [0], [1], True, [0], 1)

        example_inputs = (
            torch.randn([2, 32, 90], device=self.device),
            torch.randn([32, 16, 8], device=self.device),
            torch.randn([16], device=self.device),
        )
        with config.patch(
            {
                "max_autotune": True,
                "max_autotune_gemm_backends": "Triton",
            }
        ):
            self.check_model(Model(), example_inputs)

    def test_zero_size_weight(self):
        class Model(torch.nn.Module):
            def __init__(self, channel, r=8):
                super().__init__()
                self.pool = torch.nn.AdaptiveAvgPool2d(1)
                self.net = torch.nn.Sequential(
                    torch.nn.Linear(channel, channel // r, bias=False),
                    torch.nn.ReLU(inplace=True),
                    torch.nn.Linear(channel // r, channel, bias=False),
                    torch.nn.Sigmoid(),
                )

            def forward(self, inp):
                b, c, _, _ = inp.shape
                x = self.pool(inp).view(b, c)
                x = self.net(x).view(b, c, 1, 1)
                x = inp * x
                return x

        inputs = (torch.rand(4, 4, 4, 4, device=self.device),)
        self.check_model(Model(4), inputs)

    def test_zero_size_buffer(self):
        class Model(torch.nn.Module):
            def __init__(self, device):
                super().__init__()
                self.foo = torch.nn.Buffer(torch.zeros((0, 0), device=device))

            def forward(self, x):
                return x + 1, self.foo

        example_inputs = (torch.rand(4, 4, device=self.device),)
        self.check_model(Model(self.device), example_inputs)

    def test_no_args(self):
        class Model(torch.nn.Module):
            def __init__(self, m, n):
                super().__init__()
                self.weight = torch.nn.Parameter(
                    torch.randn(m, n),
                )
                self.alpha = torch.nn.Parameter(torch.randn(m, n))

            def forward(self):
                return self.weight * self.alpha

        self.check_model(Model(6, 4), ())

    def test_dynamic_scalar(self):
        class Model(torch.nn.Module):
            def __init__(self) -> None:
                super().__init__()
                self.criterion_ce = torch.nn.CrossEntropyLoss(reduction="none")

            def forward(self, inputs, targets, split_index=None):
                statistics = {}
                total_loss = self.criterion_ce(inputs, targets).sum()
                statistics["dl"] = total_loss.item()
                return total_loss, statistics

        inputs = (
            torch.rand(4, 4, 4, 4, device=self.device),
            torch.rand(4, 4, 4, 4, device=self.device),
        )
        self.check_model(Model(), inputs)

    def test_symint_item(self):
        class Model(torch.nn.Module):
            def forward(self, tensor):
                return tensor.item()

        inputs = (torch.tensor([1], dtype=torch.int, device=self.device),)
        self.check_model(Model(), inputs)

    def test_symbool_item(self):
        class Model(torch.nn.Module):
            def forward(self, tensor):
                return tensor.item()

        inputs = (torch.tensor([0], dtype=torch.bool, device=self.device),)
        self.check_model(Model(), inputs)

    def test_constant_original_fqn_and_dtype(self):
        class FooBarModule(torch.nn.Module):
            def __init__(self) -> None:
                super().__init__()
                self.register_parameter("0", torch.nn.Parameter(torch.randn(3, 4)))
                self.test_buf = torch.nn.Buffer(torch.randn(3, 4))
                self.register_parameter(
                    "test_param", torch.nn.Parameter(torch.randn(3, 4))
                )

            def forward(self, x):
                return ((x + self.test_buf) * getattr(self, "0")) / self.test_param

        class TestModule(torch.nn.Module):
            def __init__(self) -> None:
                super().__init__()
                self.foo_bar = FooBarModule()
                self.register_parameter(
                    "test_param", torch.nn.Parameter(torch.randn(3, 4))
                )
                self.test_buf = torch.nn.Buffer(torch.randn(3, 4))

            def forward(self, x):
                return (self.foo_bar(x) + self.test_param) * self.test_buf

        with torch.no_grad():
            so_path = AOTIRunnerUtil.compile(
                model=TestModule().to(device=self.device),
                example_inputs=(torch.rand(3, 4, device=self.device),),
            )

        runner = AOTIRunnerUtil.load_runner(self.device, so_path)

        expected_original_fqns = {
            "L__self___test_param": "test_param",
            "L__self___test_buf": "test_buf",
            "getattr_L__self___foo_bar___0__": "foo_bar.0",
            "L__self___foo_bar_test_param": "foo_bar.test_param",
            "L__self___foo_bar_test_buf": "foo_bar.test_buf",
        }
        self.assertEqual(
            expected_original_fqns, runner.get_constant_names_to_original_fqns()
        )

        expected_dtypes = {
            "L__self___test_param": 6,
            "L__self___test_buf": 6,
            "getattr_L__self___foo_bar___0__": 6,
            "L__self___foo_bar_test_param": 6,
            "L__self___foo_bar_test_buf": 6,
        }
        self.assertEqual(expected_dtypes, runner.get_constant_names_to_dtypes())

    def test_masked_select_dynamic(self):
        class M(torch.nn.Module):
            def __init__(self) -> None:
                super().__init__()

            def forward(self, x: torch.Tensor) -> torch.Tensor:
                mask = x.ge(0.5)
                return torch.masked_select(x, mask)

        example_args = (torch.randn(3, 4, 5, device=self.device),)
        dim0_x_max, dim1_x_max = 100, 7
        dynamic_shapes = {
            "x": {
                0: Dim("dim0_x", max=dim0_x_max),
                1: Dim("dim1_x_max", max=dim1_x_max),
            }
        }
        m = M()
        self.check_model(m, example_args, dynamic_shapes=dynamic_shapes)

    def test_fqn(self):
        class NestedChild(torch.nn.Module):
            def __init__(self) -> None:
                super().__init__()
                self.nestedchild3buffer = torch.nn.Buffer(torch.ones(2, 3) * 3)

            def forward(self, x):
                return x / self.nestedchild3buffer

        class Child1(torch.nn.Module):
            def __init__(self) -> None:
                super().__init__()
                self.nested = NestedChild()
                self.register_parameter(
                    "child1param", torch.nn.Parameter(torch.ones(2, 3))
                )

            def forward(self, x):
                x = self.nested(x)
                return x + self.child1param

        class Child2(torch.nn.Module):
            def __init__(self) -> None:
                super().__init__()
                self.child2buffer = torch.nn.Buffer(torch.ones(2, 3) * 2)

            def forward(self, x):
                return x - self.child2buffer

        class MyModule(torch.nn.Module):
            def __init__(self) -> None:
                super().__init__()
                self.foo = Child1()
                self.bar = Child2()
                self.register_parameter(
                    "rootparam", torch.nn.Parameter(torch.ones(2, 3) * 4)
                )

            def forward(self, x):
                x = x * self.rootparam
                x = self.foo(x)
                x = self.bar(x)
                return x

        orig_eager = MyModule()

        self.check_model(MyModule(), (torch.randn(2, 3, device=self.device),))

    def test_model_modified_weights(self):
        class Model(torch.nn.Module):
            def __init__(self, n, k, device):
                super().__init__()
                self.weight = torch.randn(n, k, device=device)
                self.bias = torch.randn(n, device=device)

            def forward(self, a):
                return torch.nn.functional.linear(a, self.weight, self.bias)

        M = 16
        N = 10
        K = 128
        batch = 8
        example_inputs = (torch.randn(2, M, K, device=self.device),)
        model = Model(N, K, self.device)
        self.check_model(model, example_inputs)
        # Update model weights, after this AOTInductor should re-generate model.so
        # if weights are stored in the model.so
        model.weight += 1
        self.check_model(model, example_inputs)

    def test_triton_kernel_extern_kernel_arg(self):
        if self.device != "cuda":
            raise unittest.SkipTest("requires CUDA")

        class Model(torch.nn.Module):
            def forward(self, x, y):
                out = torch.zeros_like(x)
                # torch.mm is ExternKernelOut
                add_kernel[(4,)](x, torch.mm(x, y), out, 4, 16)
                return out

        example_inputs = (
            torch.randn(4, 4, device="cuda"),
            torch.randn(4, 4, device="cuda"),
        )

        self.check_model(Model(), example_inputs)

    def test_triton_kernel_multi_output_arg(self):
        if self.device != "cuda":
            raise unittest.SkipTest("requires CUDA")

        class Model(torch.nn.Module):
            def forward(self, x, y):
                out = torch.zeros_like(x)
                # torch.sort creates fallback kernel and hence MultiOutput
                add_kernel[(4,)](x, torch.sort(y).values, out, 4, 16)
                return out

        example_inputs = (
            torch.randn(4, 4, device="cuda"),
            torch.randn(4, 4, device="cuda"),
        )

        self.check_model(Model(), example_inputs)

    def test_triton_kernel_reinterpret_view_mem_leak(self):
        # Check for memory leak when using user-defined Triton Kernel + AOTI.
        if self.device != "cuda":
            raise unittest.SkipTest("requires CUDA")

        class Model(torch.nn.Module):
            def __init__(self) -> None:
                super().__init__()

            def forward(self, x, y):
                out = torch.zeros_like(x)
                yy = y * y
                # reshape creates a ReinterpretView
                add_kernel[(4,)](x, yy.reshape_as(x), out, 4, 16)
                return out

        example_inputs = (
            torch.randn(4, 4, device="cuda"),
            torch.randn(1, 16, device="cuda"),
        )

        so_path: str = AOTIRunnerUtil.compile(
            Model(),
            example_inputs,
        )
        aot_inductor_module = AOTIRunnerUtil.load("cuda", so_path)

        # Don't assign outputs to a variable b/c it will allocate GPU memory.
        device: int = torch.cuda.current_device()
        mem_before = torch.cuda.memory_allocated(device)
        aot_inductor_module(*example_inputs)
        aot_inductor_module(*example_inputs)
        mem_after = torch.cuda.memory_allocated(device)
        self.assertEqual(mem_before, mem_after)

        actual = aot_inductor_module(*example_inputs)
        expected = Model()(*example_inputs)
        torch.testing.assert_close(actual, expected)

    @torch._dynamo.config.patch(capture_scalar_outputs=True)
    @common_utils.parametrize("dynamic", [False, True])
    @common_utils.parametrize("autotuning", [False, True])
    def test_triton_kernel_unbacked_symint_in_grid(self, dynamic, autotuning):
        if self.device != "cuda":
            raise unittest.SkipTest("requires CUDA")

        class Model(torch.nn.Module):
            def forward(self, x, y, n_elements_tensor):
                output = torch.zeros_like(x)
                n_elements_symint = n_elements_tensor.item()
                n_elements = x.numel()

                def grid(meta):
                    return (triton.cdiv(n_elements_symint, meta["BLOCK_SIZE"]),)

                if autotuning:
                    add_kernel_autotuned[grid](
                        x,
                        y,
                        output,
                        n_elements,
                    )
                else:
                    add_kernel[grid](
                        x,
                        y,
                        output,
                        n_elements,
                        BLOCK_SIZE=16,
                    )

                return output

        example_inputs = (
            torch.randn(123, device="cuda"),
            torch.randn(123, device="cuda"),
            torch.tensor(123),
        )

        dynamic_shapes = None
        if dynamic:
            dim0 = Dim("s0", min=2, max=1024)
            dynamic_shapes = {
                "x": {0: dim0},
                "y": {0: dim0},
                "n_elements_tensor": {},
            }

        self.check_model(
            Model(),
            example_inputs,
            dynamic_shapes=dynamic_shapes,
        )

    @skipIfRocm  # USE_MEM_EFF_ATTENTION was not enabled for build.
    def test_scaled_dot_product_efficient_attention(self):
        if self.device != "cuda":
            raise unittest.SkipTest("requires CUDA")

        class Model(torch.nn.Module):
            def forward(self, q, k, v, attn_bias):
                return torch.ops.aten._scaled_dot_product_efficient_attention(
                    q, k, v, attn_bias, False
                )[0]

        example_inputs = (
            torch.randn(4, 4, 36, 36, device="cuda"),
            torch.randn(4, 4, 36, 36, device="cuda"),
            torch.randn(4, 4, 36, 36, device="cuda"),
            torch.randn(4, 4, 36, 36, device="cuda"),
        )
        self.check_model(Model(), example_inputs)

    def test_index_put_with_none_index(self):
        # index_put falls back in the deterministic mode
        with DeterministicGuard(True):

            class Model(torch.nn.Module):
                def forward(self, x, i1, i2, y):
                    return torch.ops.aten.index_put(
                        x,
                        (None, None, i1, i2.transpose(0, 1)),
                        y,
                        accumulate=True,
                    )

            example_inputs = (
                torch.rand(8, 192, 30, 30, device=self.device),
                torch.zeros(3, 14, 1, 1, dtype=torch.int64, device=self.device),
                torch.ones(14, 3, dtype=torch.int64, device=self.device),
                torch.randn(8, 192, 3, 14, 3, 14, device=self.device),
            )
            self.check_model(Model(), example_inputs)

    def test_runtime_checks(self):
        class Model(torch.nn.Module):
            def __init__(self) -> None:
                super().__init__()

            if SM80OrLater:

                def forward(self, x0, x1, x2, x3, x4, x5, x6, x7, x8, x9):
                    return (x0, x1, x2, x3, x4, x5, x6, x7, x8, x9)

            else:

                def forward(self, x0, x1, x2, x4, x5, x6, x7, x8, x9):
                    return (x0, x1, x2, x4, x5, x6, x7, x8, x9)

        inputs = []
        dtypes = [
            torch.float16,
            torch.float32,
            torch.float64,
            torch.bool,
            torch.int8,
            torch.int16,
            torch.int32,
            torch.int64,
            torch.uint8,
        ]
        if SM80OrLater:
            dtypes.append(torch.bfloat16)
        for dtype in dtypes:
            inputs.append(torch.ones(4, 8, 10, dtype=dtype, device=self.device))

        dim0 = Dim("s0", min=2, max=1024)
        dim1 = Dim("s1", min=2, max=512)
        dim2 = Dim("s2", min=2, max=128)
        dynamic_shapes = {
            "x0": {0: dim0},
            "x1": {0: dim0},
            "x2": {0: dim0},
            "x4": {1: dim1},
            "x5": {1: dim1},
            "x6": {},
            "x7": {2: dim2},
            "x8": {2: dim2},
            "x9": {2: dim2},
        }
        if SM80OrLater:
            dynamic_shapes["x3"] = {1: dim1}

        m = Model()
        inputs = tuple(inputs)
        with torch.no_grad(), config.patch(
            {
                "aot_inductor.debug_compile": True,
            }
        ):
            so_path = AOTIRunnerUtil.compile(m, inputs, dynamic_shapes=dynamic_shapes)
        with open(os.path.splitext(so_path)[0] + ".cpp") as cpp:
            src_code = cpp.read()
            FileCheck().check_count(
                "unmatched dtype",
                10 if SM80OrLater else 9,
                exactly=True,
            ).run(src_code)
            FileCheck().check_count(
                "unmatched dim value at",
                21
                if SM80OrLater
                else 19,  # we have 9 dynamic dims for which we generate different checks
                exactly=True,
            ).run(src_code)
            FileCheck().check_count(
                "dim value is too",
                18
                if SM80OrLater
                else 16,  # we have 9 dynamic dims for which we generate two checks
                exactly=True,
            ).run(src_code)
            FileCheck().check_count(
                "unmatched stride value at",
                21
                if SM80OrLater
                else 19,  # we have 9 symbolic strides for which we don't generate checks
                exactly=True,
            ).run(src_code)
        optimized = AOTIRunnerUtil.load(self.device, so_path)
        actual = optimized(*inputs)
        expected = m(*inputs)
        torch.testing.assert_close(actual, expected)

    @unittest.skipIf(TEST_WITH_ROCM, "FP8 is not supported on ROCM")
    @unittest.skipIf(not SM90OrLater, "FP8 is only supported on H100+")
    def test_runtime_checks_fp8(self):
        # cuda only
        if self.device != "cuda":
            return

        class Model(torch.nn.Module):
            def __init__(self) -> None:
                super().__init__()

            def forward(self, x0, x1):
                t = x0.to(torch.float) + x1.to(torch.float)
                return t

        inputs = []
        for dtype in (
            torch.float8_e4m3fn,
            torch.float8_e5m2,
            # FP8 funz are for AMD
            # see https://github.com/pytorch/pytorch/issues/126734
            # torch.float8_e4m3fnuz,
            # torch.float8_e5m2fnuz,
        ):
            inputs.append(torch.ones(8, 8, 8, dtype=dtype, device=self.device))
        dim0 = Dim("s0", min=2, max=1024)
        dynamic_shapes = {
            "x0": {0: dim0},
            "x1": {0: dim0},
        }
        with torch.no_grad(), config.patch(
            {
                "aot_inductor.debug_compile": True,
            }
        ):
            self.check_model(
                Model(),
                tuple(inputs),
                dynamic_shapes=dynamic_shapes,
            )

    def test_runtime_checks_complex(self):
        class Model(torch.nn.Module):
            def __init__(self) -> None:
                super().__init__()

            def forward(self, x0, x1, x2):
                return (x0, x1, x2)

        inputs = []
        x0 = torch.tensor([1, -1], dtype=torch.complex32, device=self.device)
        x1 = torch.tensor(
            [1 + 1j, -1 + 1j, -2 + 2j, 3 - 3j, 0, 1j, 1, -1],
            dtype=torch.complex64,
            device=self.device,
        )
        x2 = torch.tensor(128, dtype=torch.complex128, device=self.device)
        inputs.append(x0)
        inputs.append(x1)
        inputs.append(x2)
        dim0 = Dim("s0", min=2, max=1024)
        dynamic_shapes = {
            "x0": {0: dim0},
            "x1": {},
            "x2": {},
        }
        with torch.no_grad(), config.patch(
            {
                "aot_inductor.debug_compile": True,
            }
        ):
            self.check_model(
                Model(),
                tuple(inputs),
                dynamic_shapes=dynamic_shapes,
            )

    @unittest.skipIf(IS_FBCODE, "Not yet runnable in fbcode")
    def test_runtime_checks_dtype_failed(self):
        class Model(torch.nn.Module):
            def __init__(self) -> None:
                super().__init__()

            def forward(self, x):
                y = x.type(torch.float)
                return y

        x = torch.randn(1, 4, dtype=torch.float16, device=self.device)
        model = Model()
        with torch.no_grad(), config.patch(
            {
                "aot_inductor.debug_compile": True,
            }
        ):
            so_path: str = AOTIRunnerUtil.compile(
                model,
                (x,),
            )
        aot_inductor_module = AOTIRunnerUtil.load(self.device, so_path)
        x_casted = x.float()
        with self.assertRaisesRegex(Exception, ""):
            aot_inductor_module(x_casted)

    def test_non_contiguous_output_alias(self):
        # Test return x, x.contiguous() where x is non-contiguous.
        class Model(torch.nn.Module):
            def forward(self, x):
                squared = x * x
                transposed = squared.t()  # non-contiguous
                contig = transposed.contiguous()
                return transposed, contig

        x = torch.randn(3, 4, dtype=torch.float16, device=self.device)
        model = Model()
        with torch.no_grad():
            result = AOTIRunnerUtil.run(
                self.device,
                model,
                (x,),
            )
        actual = model(x)
        self.assertTrue(same(result, actual))

        # contiguous() should create a new tensor
        self.assertTrue(result[0].data_ptr() != result[1].data_ptr())

    def test_multiple_output_alias(self):
        # Test when mutliple outputs alias the same tensor
        class Model(torch.nn.Module):
            def forward(self, x):
                squared = x * x
                contig = squared.contiguous()  # alias
                reshaped = squared.reshape(squared.shape)  # alias
                cubed = squared * x
                return squared, contig, reshaped, cubed

        x = torch.randn(3, 4, dtype=torch.float32, device=self.device)
        model = Model()

        with torch.no_grad():
            result = AOTIRunnerUtil.run(
                self.device,
                model,
                (x,),
            )
        actual = model(x)
        self.assertTrue(same(result, actual))

        # squared, contig and reshaped alias the same tensor.
        self.assertTrue(result[0].data_ptr() == result[1].data_ptr())
        self.assertTrue(result[0].data_ptr() == result[2].data_ptr())
        # cubed shouldn't be an alias.
        self.assertTrue(result[0].data_ptr() != result[3].data_ptr())

    def test_runtime_checks_shape_failed(self):
        class Model(torch.nn.Module):
            def __init__(self) -> None:
                super().__init__()

            def forward(self, x):
                return x

        x = torch.randn(4, 4, 4, dtype=torch.float16, device=self.device)
        y0 = torch.randn(8, 4, 4, dtype=torch.float16, device=self.device)
        y1 = torch.randn(4, 8, 4, dtype=torch.float16, device=self.device)
        y2 = rand_strided(
            (4, 4, 4), (16, 1, 4), dtype=torch.float16, device=self.device
        )
        # batch size is outside of the range
        y3 = torch.randn(2048, 3, 4, dtype=torch.float16, device=self.device)
        y4 = torch.randn(2048, 4, 4, dtype=torch.float16, device=self.device)
        dim0 = Dim("s0", min=4, max=1024)
        dynamic_shapes = {
            "x": {0: dim0},
        }
        model = Model()
        with torch.no_grad(), config.patch(
            {
                "aot_inductor.debug_compile": True,
            }
        ):
            so_path: str = AOTIRunnerUtil.compile(
                model, (x,), dynamic_shapes=dynamic_shapes
            )
        aot_inductor_module = AOTIRunnerUtil.load(self.device, so_path)
        # dynamic dim works fine
        _ = aot_inductor_module(y0)
        with self.assertRaisesRegex(Exception, ""):
            aot_inductor_module(y1)
        with self.assertRaisesRegex(Exception, ""):
            aot_inductor_module(y2)
        with self.assertRaisesRegex(Exception, ""):
            aot_inductor_module(y3)
        with self.assertRaisesRegex(Exception, ""):
            aot_inductor_module(y4)

    def test_add_complex(self):
        class Model(torch.nn.Module):
            def forward(self, a, b):
                return torch.add(a, b)

        x = torch.tensor(
            [1 + 1j, -1 + 1j, -2 + 2j, 3 - 3j, 0, 1j, 1, -1], device=self.device
        )
        y = torch.tensor(
            [1 + 1j, -1 + 1j, -2 + 2j, 3 - 3j, 0, 1j, 1, -1], device=self.device
        )
        self.check_model(Model(), (x, y))

    def test_embedding_bag(self):
        class Model(torch.nn.Module):
            def forward(self, w, i, o):
                return torch.ops.aten._embedding_bag(w, i, o, False, 0, False, None)

        example_inputs = (
            torch.randn([10, 4], device=self.device),
            torch.randint(10, [8], device=self.device),
            torch.tensor([0, 2, 6], device=self.device),
        )
        self.check_model(Model(), example_inputs)

    def test_fft_c2c(self):
        class Model(torch.nn.Module):
            def forward(self, x):
                return torch.fft.fftn(x), torch.fft.fftn(x).real

        example_inputs = (torch.randn(16, 16, 16, device=self.device),)
        self.check_model(Model(), example_inputs)

    def test_bool_input(self):
        # Specialize on whichever branch the example input for b is
        class Model(torch.nn.Module):
            def forward(self, x, b):
                if b:
                    return x * x
                else:
                    return x + x

        example_inputs = (torch.randn(3, 3, device=self.device), True)
        self.check_model(Model(), example_inputs)

    def test_int_list_input(self):
        class Model(torch.nn.Module):
            def forward(self, x, i):
                return x * i[0] * i[1]

        example_inputs = (torch.randn(3, 3, device=self.device), [3, 4])
        self.check_model(Model(), example_inputs)

    def test_nested_tensor_from_jagged(self):
        class Model(nn.Module):
            def __init__(self) -> None:
                super().__init__()
                self.mlp = nn.Sequential(
                    nn.Linear(128, 64), nn.ReLU(), nn.Linear(64, 32), nn.Sigmoid()
                )

            def forward(self, values, offsets):
                nt = torch.nested.nested_tensor_from_jagged(values, offsets)
                res = self.mlp(nt)
                return res.values()

        model = Model().to(device=self.device)

        example_inputs_1 = (
            torch.randn((15, 128), device=self.device),
            torch.tensor([0, 3, 4, 10, 15], device=self.device),
        )

        # same "NT batch size", different actual amount of data
        example_inputs_2 = (
            torch.randn((31, 128), device=self.device),
            torch.tensor([0, 1, 20, 25, 31], device=self.device),
        )

        # same actual amount of data, different "NT batch size"
        example_inputs_3 = (
            torch.randn((15, 128), device=self.device),
            torch.tensor([0, 3, 10, 15], device=self.device),
        )

        # different "NT batch size"
        example_inputs_4 = (
            torch.randn((37, 128), device=self.device),
            torch.tensor([0, 5, 16, 25, 29, 37], device=self.device),
        )

        dim0_values = Dim("dim0_values", min=1, max=128)
        dim0_offsets = Dim("dim0_offsets", min=1, max=9)
        dynamic_shapes = {"values": {0: dim0_values}, "offsets": {0: dim0_offsets}}
        example_inputs_list = [
            example_inputs_1,
            example_inputs_2,
            example_inputs_3,
            example_inputs_4,
        ]

        self.check_model_with_multiple_inputs(
            model, example_inputs_list, dynamic_shapes=dynamic_shapes
        )

    @common_utils.parametrize("max_autotune", [True, False])
    def test_misc_1(self, max_autotune):
        if self.device == "cpu" and IS_MACOS and max_autotune:
            raise unittest.SkipTest("max_autotune not supported on macos")

        class Model(nn.Module):
            def __init__(self) -> None:
                super().__init__()
                self.mlp = nn.Sequential(
                    nn.Linear(128, 64), nn.ReLU(), nn.Linear(64, 32), nn.Sigmoid()
                )
                self.emb = nn.EmbeddingBag(num_embeddings=128, embedding_dim=32)
                self.over_arch = nn.Sequential(
                    nn.Linear(64, 32), nn.ReLU(), nn.Linear(32, 32), nn.Sigmoid()
                )

            def forward(self, x, y):
                mlp_output = self.mlp(x)
                emb_output = self.emb(y)
                return self.over_arch(torch.concat([mlp_output, emb_output], dim=1))

        example_inputs = (
            torch.randn(16, 128, device=self.device),
            torch.randint(0, 128, (16, 10), device=self.device),
        )
        self.check_model(
            Model(), example_inputs, options=dict(max_autotune=max_autotune)
        )

    @skip_if_no_torchvision
    def test_torchvision_transforms_functional_tensor_resize(self):
        import torchvision

        # https://fb.workplace.com/groups/1075192433118967/permalink/1501860707118802/
        class A(torch.nn.Module):
            def forward(self, image: torch.Tensor, target_size: torch.Tensor):
                target_h, target_w = target_size.tolist()
                torch._check(target_h > 0)
                torch._check(target_w > 0)
                torch._check(target_h <= 4000)
                torch._check(target_w <= 4000)

                return torchvision.transforms._functional_tensor.resize(
                    image,
                    size=[target_h, target_w],
                    interpolation="bilinear",
                    antialias=False,
                )

        model = A()
        example_inputs = (
            torch.ones([3, 800, 600], device=self.device),
            torch.tensor([448, 336], device=self.device),
        )
        dynamic_shapes = {
            "image": {
                1: torch.export.Dim("height", min=1, max=4000),
                2: torch.export.Dim("width", min=1, max=4000),
            },
            "target_size": None,
        }
        self.check_model(model, example_inputs, dynamic_shapes=dynamic_shapes)

    def test_aoti_debug_printer_codegen(self):
        # basic addmm model to test codegen for aoti intermediate debug printer
        class Model(torch.nn.Module):
            def __init__(self, n, k, device):
                super().__init__()
                self.weight = torch.randn(n, k, device=device)
                self.bias = torch.randn(n, device=device)

            def forward(self, a):
                return torch.nn.functional.linear(a, self.weight, self.bias)

        M = 8
        N = 6
        K = 16
        model = Model(N, K, self.device)
        batch = 2
        a = torch.randn(batch, M, K, device=self.device)
        example_inputs = (a,)

        kernel_calls = (
            [
                ("triton_poi_fused_0", 1),
                ("aoti_torch_cuda_addmm_out", 2),
            ]
            if self.device == "cuda"
            else [
                ("aoti_torch_cpu_addmm_out", 2),
            ]
        )

        # test default debug printing all tensor values codegen
        with config.patch({"aot_inductor.debug_intermediate_value_printer": "2"}):
            result, code = run_and_get_cpp_code(
                AOTIRunnerUtil.compile, model, example_inputs
            )

            # check the c shim print_tensor_handle call is triggered by the config and injected the cpp output code as expected
            self.assertEqual("aoti_torch_print_tensor_handle" in code, True)

            # check the codegen for debug printing around the actual kernel call is expected

            for kernel_call, count in kernel_calls:
                FileCheck().check_count(
                    f"before_launch - {kernel_call}",
                    count,
                ).run(code)
                FileCheck().check_count(
                    f"after_launch - {kernel_call}",
                    count,
                ).run(code)

        # test printing selected kernel's tensor values codegen
        filtered_kernel_name = f"aoti_torch_{self.device}_addmm_out"
        with config.patch(
            {
                "aot_inductor.debug_intermediate_value_printer": "2",
                "aot_inductor.filtered_kernel_names": filtered_kernel_name,
            }
        ):
            result, code = run_and_get_cpp_code(
                AOTIRunnerUtil.compile, model, example_inputs
            )
            filtered_kernel_calls = [
                (filtered_kernel_name, 2),
            ]
            for kernel_call, count in filtered_kernel_calls:
                FileCheck().check_count(
                    f"before_launch - {kernel_call}",
                    count,
                ).run(code)
                FileCheck().check_count(
                    f"after_launch - {kernel_call}",
                    count,
                ).run(code)

            kernel_calls_not_to_print = [
                kernel_call
                for kernel_call in kernel_calls
                if kernel_call[0] != filtered_kernel_name
            ]
            for kernel_name, _ in kernel_calls_not_to_print:
                FileCheck().check_not(f"before_launch - {kernel_name}").run(code)
                FileCheck().check_not(f"after_launch - {kernel_name}").run(code)

    def test_aoti_debug_printer_user_defined_triton_kernel(self):
        if self.device != "cuda":
            raise unittest.SkipTest("requires CUDA")

        class Model(torch.nn.Module):
            def __init__(self) -> None:
                super().__init__()

            def forward(self, x, y):
                out = torch.zeros_like(x)
                add_kernel[(4,)](x, y, out, n_elements=4, BLOCK_SIZE=16)
                return out

        example_inputs = (
            torch.randn(4, 4, device=self.device),
            torch.randn(4, 4, device=self.device),
        )

        kernel_calls = [
            ("add_kernel_0", 3),
        ]

        with config.patch({"aot_inductor.debug_intermediate_value_printer": "2"}):
            result, code = run_and_get_cpp_code(
                AOTIRunnerUtil.compile, Model(), example_inputs
            )
            # check the c shim print_tensor_handle call is triggered by the config and injected the cpp output code as expected
            self.assertEqual("aoti_torch_print_tensor_handle" in code, True)
            # check the codegen for debug printing around the actual kernel call is expected
            for kernel_call, count in kernel_calls:
                FileCheck().check_count(
                    f"before_launch - {kernel_call}",
                    count,
                ).run(code)
                FileCheck().check_count(
                    f"after_launch - {kernel_call}",
                    count,
                ).run(code)

    def test_aoti_debug_printer_cpp_kernel(self):
        if self.device != "cpu":
            raise unittest.SkipTest("cpu test case only")

        # a simple cpp kernel test case for testing the debug printer codegen
        # on cpp kernel cpu device.
        class Model(torch.nn.Module):
            def __init__(self) -> None:
                super().__init__()

            def forward(self, x):
                t = torch.tensor(x.size(-1), device="cpu", dtype=torch.float)
                t = torch.sqrt(t * 3)
                return x * t

        example_inputs = (torch.randn(4, 4, device="cpu"),)

        kernel_calls = [
            ("cpp_fused_mul_sqrt_0", 2),
        ]

        with config.patch({"aot_inductor.debug_intermediate_value_printer": "2"}):
            result, code = run_and_get_cpp_code(
                AOTIRunnerUtil.compile, Model(), example_inputs
            )
            # check the c shim print_tensor_handle call is triggered by the config and injected the cpp output code as expected
            self.assertEqual("aoti_torch_print_tensor_handle" in code, True)
            # check the codegen for debug printing around the actual kernel call is expected
            for kernel_call, count in kernel_calls:
                FileCheck().check_count(
                    f"before_launch - {kernel_call}",
                    count,
                ).run(code)
                FileCheck().check_count(
                    f"after_launch - {kernel_call}",
                    count,
                ).run(code)

    def test_aoti_debug_printer_sym_inputs(self):
        if self.device != "cuda":
            raise unittest.SkipTest("requires CUDA")

        from torch.testing._internal.triton_utils import add_kernel

        class Model(torch.nn.Module):
            def __init__(self):
                super().__init__()

            def forward(self, x):
                maxlen = max(x.item(), 512)
                a = torch.ones(maxlen, device="cuda")
                b = torch.ones(maxlen, device="cuda")
                out = torch.zeros_like(a)
                # unbacked symint in grid
                add_kernel[(1, 1, maxlen)](a, b, out, maxlen, 32)
                return out

        example_inputs = (torch.randint(high=1024, size=(1,), device=self.device),)

        expected_scalar_args = [
            "triton_poi_fused_zeros_like_0_xnumel",
            "triton_poi_fused_1_xnumel",
            "std::max(static_cast<int64_t>(512L), static_cast<int64_t>(u0))",
        ]

        with config.patch({"aot_inductor.debug_intermediate_value_printer": "2"}):
            result, code = run_and_get_cpp_code(
                AOTIRunnerUtil.compile, Model(), example_inputs
            )
            self.assertEqual("aoti_torch_print_tensor_handle" in code, True)
            for scalar in expected_scalar_args:
                FileCheck().check_count(
                    f"{scalar}",
                    2,
                ).run(code)

    def test_aoti_debug_printing_model_inputs_codegen(self):
        if self.device != "cuda":
            raise unittest.SkipTest("requires CUDA")

        class Model(torch.nn.Module):
            def __init__(self):
                super().__init__()

            def forward(self, a, b, c):
                x = a * 3.14
                y = torch.addmm(c, x, b)
                z = torch.nn.functional.gelu(y)
                return z

        example_inputs = (
            torch.randn(10, 20, device="cuda"),
            torch.randn(20, 30, device="cuda"),
            torch.randn(10, 30, device="cuda"),
        )
        model = Model()
        kernel_calls = [
            ("aoti_model_inputs", 3),
        ]

        with config.patch({"aot_inductor.debug_intermediate_value_printer": "2"}):
            result, code = run_and_get_cpp_code(
                AOTIRunnerUtil.compile, model, example_inputs
            )
            self.assertEqual("aoti_torch_print_tensor_handle" in code, True)
            # check the codegen for debug printing around aoti model inputs is expected
            for kernel_call, count in kernel_calls:
                FileCheck().check_count(
                    f"{kernel_call}",
                    count,
                ).run(code)

    def test_size_from_multi_output(self):
        class Model(torch.nn.Module):
            def __init__(self):
                super().__init__()
                self.relu = torch.nn.ReLU()

            def forward(self, x):
                _x, _i = torch.unique(x, sorted=True, return_inverse=True)
                _x = _x.detach().clone()
                return self.relu(_x), _i

        example_inputs = (torch.randn(8, device=self.device),)
        self.check_model(Model(), example_inputs)

    @dynamo_config.patch({"capture_scalar_outputs": True})
    def test_sym_i64_input_codegen(self):
        if self.device != "cuda":
            raise unittest.SkipTest("requires CUDA")

        from torch.testing._internal.triton_utils import add_kernel

        class Model(torch.nn.Module):
            def __init__(self) -> None:
                super().__init__()

            def forward(self, x):
                x_symint = x.item()
                a = torch.ones(x_symint, device="cuda")
                b = torch.ones(x_symint, device="cuda")
                out = torch.zeros_like(a)
                # unbacked symint in grid
                add_kernel[(1, 1, x_symint)](a, b, out, x_symint, 32)
                return out

        example_inputs = (
            torch.randint(high=1024, size=(1,), device=self.device, dtype=torch.int32),
        )
        # This simple unit test case model generates two triton kernels:
        # 1. triton_poi_fused_ones_1:
        # triton_meta={'signature': {'out_ptr0': '*fp32', 'xnumel': 'i64'}
        # 2. add_kernel:
        # triton_meta={'signature': {'in_ptr0': '*fp32', 'in_ptr1': '*fp32', 'out_ptr': '*fp32', 'n_elements': 'i64'}
        # input u0 was defined as int32_t initially, verify for every kernel var args downstream,
        # it gets explicitly declared using its data types in the cpp wrapper codegen code.
        expected_scalar_args = [
            "int64_t var_1 = u0;",
            "int64_t var_3 = u0;",
            "int64_t var_5 = u0;",
            "int64_t var_9 = u0;",
        ]
        # check the new behavior of codegen is expected
        result, code = run_and_get_cpp_code(
            AOTIRunnerUtil.compile, Model(), example_inputs
        )
        for scalar_line in expected_scalar_args:
            FileCheck().check_count(
                scalar_line,
                1,
            ).run(code)

        self.check_model(Model(), example_inputs)

    def test_none_args_aot_codegen(self):
        if self.device != "cuda":
            raise unittest.SkipTest("requires CUDA")

        @triton.autotune(
            configs=[
                triton.Config({"BLOCK_SIZE": 32}, num_stages=5, num_warps=2),
                triton.Config({"BLOCK_SIZE": 64}, num_stages=4, num_warps=4),
            ],
            key=["n_elements"],
        )
        @triton.jit
        def sin_kernel(
            in_ptr0,
            out_ptr,
            # We want to include an arg known to be 1 at compile time
            # This is because we remove None args from the arg list; changing the eq_1/constexpr arg indices.
            # We want to make sure we recompute these correctly
            EQ_1_ARG,
            n_elements,
            BLOCK_SIZE: "tl.constexpr",
        ):
            pid = tl.program_id(axis=0)
            block_start = pid * BLOCK_SIZE
            offsets = block_start + tl.arange(0, BLOCK_SIZE)
            mask = offsets < n_elements
            if in_ptr0 is not None:
                x = tl.load(in_ptr0 + offsets, mask=mask)
            else:
                x = 0.0
            output = tl.sin(x) + EQ_1_ARG
            tl.store(out_ptr + offsets, output, mask=mask)

        def sin_triton(x, out):
            n_elements = out.numel()
            sin_kernel[(n_elements,)](x, out, 1, n_elements)
            return out

        x = torch.randn(65, device=self.device)
        out = torch.empty_like(x)

        not_none_inputs = (x, out)
        none_inputs = (None, out)

        # AOTI compilation specializes on either None or non-None inputs
        # So we have to check twice here

        self.check_model(sin_triton, none_inputs)
        self.check_model(sin_triton, not_none_inputs)

    def test_issue_140766(self):
        class Model(torch.nn.Module):
            def __init__(self):
                super().__init__()
                self.mlp = torch.nn.Sequential(
                    torch.nn.Linear(128, 512),
                    torch.nn.ReLU(),
                    torch.nn.Linear(512, 128),
                )
                self.norm = torch.nn.LayerNorm(128)
                self.attn = torch.nn.functional.scaled_dot_product_attention

            def forward(self, x):
                # [2, 128, 4096]
                x = x.transpose(1, 2)
                # [2, 4096, 128]
                for _ in range(2):
                    x = self.forward_block(x)
                return x

            def forward_block(self, x):
                # x: B, H*W, C
                B = x.shape[0]
                H, W, C = 64, 64, 128
                shortcut = x
                x = self.norm(x)
                x = x.reshape(B, H, W, C)
                # B, H, W, C
                x = self.attn(x, x, x)
                x = x.reshape(B, H // 8, W // 8, 8, 8, -1)
                x = x.transpose(2, 3).reshape(B, H * W, -1)

                x = shortcut + x
                x = x + self.mlp(self.norm(x))
                return x

        bs = torch.export.Dim("bs", max=12)
        example_inputs = (torch.randn(2, 128, 4096, device=self.device),)
        self.check_model(Model(), example_inputs, dynamic_shapes={"x": {0: bs}})


class AOTInductorLoggingTest(LoggingTestCase):
    @make_logging_test(dynamic=logging.DEBUG)
    def test_shape_env_reuse(self, records):
        # make sure ShapeEnv is only created once and reused afterwards
        class Foo(torch.nn.Module):
            def forward(self, x):
                return x + 2

        inputs = (torch.randn(4, 4),)
        dynamic_shapes = {
            "x": {0: Dim.AUTO, 1: Dim.AUTO},
        }
        ep = export(Foo(), inputs, dynamic_shapes=dynamic_shapes, strict=False)
        with torch.no_grad():
            torch._inductor.aot_compile(ep.module(), inputs)
        self.assertEqual([r.msg == "create_env" for r in records].count(True), 1)


common_utils.instantiate_parametrized_tests(AOTInductorTestsTemplate)


def fail_cpu(is_skip=False):
    return TestFailure(
        ("cpu",),
        is_skip=is_skip,
    )


def fail_cuda(is_skip=False):
    return TestFailure(
        ("cuda"),
        is_skip=is_skip,
    )


# test_failures, xfail by default, set is_skip=True to skip
CPU_TEST_FAILURES = {
    # TODO: failed internally
    "test_multiple_output_alias": fail_cpu(is_skip=True),
}

# test_failures, xfail by default, set is_skip=True to skip
CUDA_TEST_FAILURES = {
    # quantized unsupported for GPU
    "test_quantized_linear": fail_cuda(),
    "test_quanatized_int8_linear": fail_cuda(),
}


class AOTInductorTestABICompatibleCpu(TestCase):
    device = "cpu"
    device_type = "cpu"
    check_model = check_model
    check_model_with_multiple_inputs = check_model_with_multiple_inputs
    code_check_count = code_check_count
    allow_stack_allocation = False
    use_minimal_arrayref_interface = False


copy_tests(
    AOTInductorTestsTemplate,
    AOTInductorTestABICompatibleCpu,
    "cpu",
    CPU_TEST_FAILURES,
)


@unittest.skipIf(sys.platform == "darwin", "No CUDA on MacOS")
<<<<<<< HEAD
@unittest.skipIf(not HAS_CUDA and HAS_CPU, "No CUDA on CPU only")
class AOTInductorTestABICompatibleCuda(AOTITestCase):
=======
class AOTInductorTestABICompatibleCuda(TestCase):
>>>>>>> 74037c16
    device = "cuda"
    device_type = "cuda"
    check_model = check_model
    check_model_with_multiple_inputs = check_model_with_multiple_inputs
    code_check_count = code_check_count
    allow_stack_allocation = False
    use_minimal_arrayref_interface = False


copy_tests(
    AOTInductorTestsTemplate,
    AOTInductorTestABICompatibleCuda,
    "cuda",
    CUDA_TEST_FAILURES,
)

if __name__ == "__main__":
    from torch._inductor.test_case import run_tests

    # cpp_extension N/A in fbcode
    if HAS_CUDA or sys.platform == "darwin" or (not HAS_CUDA and HAS_CPU):
        run_tests(needs="filelock")<|MERGE_RESOLUTION|>--- conflicted
+++ resolved
@@ -3928,12 +3928,8 @@
 
 
 @unittest.skipIf(sys.platform == "darwin", "No CUDA on MacOS")
-<<<<<<< HEAD
-@unittest.skipIf(not HAS_CUDA and HAS_CPU, "No CUDA on CPU only")
-class AOTInductorTestABICompatibleCuda(AOTITestCase):
-=======
+@unittest.skipIf(not HAS_CUDA, "No CUDA")
 class AOTInductorTestABICompatibleCuda(TestCase):
->>>>>>> 74037c16
     device = "cuda"
     device_type = "cuda"
     check_model = check_model
@@ -3954,5 +3950,5 @@
     from torch._inductor.test_case import run_tests
 
     # cpp_extension N/A in fbcode
-    if HAS_CUDA or sys.platform == "darwin" or (not HAS_CUDA and HAS_CPU):
+    if HAS_CUDA or sys.platform == "darwin" or HAS_CPU:
         run_tests(needs="filelock")