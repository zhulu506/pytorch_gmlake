--- conflicted
+++ resolved
@@ -20,15 +20,9 @@
                            const double weight_decay,
                            const double eps,
                            const bool maximize,
-<<<<<<< HEAD
-                           const c10::optional<at::Tensor>& grad_scale,
-                           const c10::optional<at::Tensor>& found_inf) {
-  std::vector<std::vector<at::Tensor>> tensor_lists{params.vec(), grads.vec(), exp_avgs.vec(), exp_avg_sqs.vec()};
-=======
                            const std::optional<Tensor>& grad_scale,
                            const std::optional<Tensor>& found_inf) {
   std::vector<std::vector<Tensor>> tensor_lists{params.vec(), grads.vec(), exp_avgs.vec(), exp_avg_sqs.vec()};
->>>>>>> a205a53c
 
   const auto kernel_name =
       "fused_adam_" + scalarToMetalTypeString(params[0]) + "_" + scalarToMetalTypeString(state_steps[0]);
@@ -56,15 +50,9 @@
                            const double weight_decay,
                            const double eps,
                            const bool maximize,
-<<<<<<< HEAD
-                           const c10::optional<at::Tensor>& grad_scale,
-                           const c10::optional<at::Tensor>& found_inf) {
-  std::vector<std::vector<at::Tensor>> tensor_lists{params.vec(), grads.vec(), exp_avgs.vec(), exp_avg_sqs.vec()};
-=======
                            const std::optional<Tensor>& grad_scale,
                            const std::optional<Tensor>& found_inf) {
   std::vector<std::vector<Tensor>> tensor_lists{params.vec(), grads.vec(), exp_avgs.vec(), exp_avg_sqs.vec()};
->>>>>>> a205a53c
 
   const auto kernel_name =
       "fused_adam_" + scalarToMetalTypeString(params[0]) + "_" + scalarToMetalTypeString(state_steps[0]);
