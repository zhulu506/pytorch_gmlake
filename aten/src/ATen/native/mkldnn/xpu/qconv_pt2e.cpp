#include <ATen/core/op_registration/op_registration.h>
#include <ATen/native/mkldnn/xpu/detail/oneDNN.h>
#include <c10/core/MemoryFormat.h>
#include <torch/library.h>

#include <iostream>
#include <c10/core/ScalarType.h>

using namespace at::native::onednn;
namespace at::native::xpu {

at::Tensor qconv_prepack_xpu(
    at::Tensor weight,
    at::Tensor weight_scales,
    double input_scale,
    int64_t input_zero_point,
    torch::List<int64_t> stride,
    torch::List<int64_t> padding,
    torch::List<int64_t> dilation,
    int64_t groups,
    std::optional<torch::List<int64_t>> input_shape) {
  // XPU has no prepack at present
  return weight;
}

class QConvoneDNNXPU final {
 public:
  static at::Tensor run_pointwise(
      at::Tensor act,
      double act_scale,
      int64_t act_zero_point,
      at::Tensor weight,
      at::Tensor weight_scales,
      at::Tensor weight_zero_points,
      c10::optional<at::Tensor> bias,
      torch::List<int64_t> stride,
      torch::List<int64_t> padding,
      torch::List<int64_t> dilation,
      int64_t groups,
      double inv_output_scale,
      int64_t output_zero_point,
      c10::optional<c10::ScalarType> output_dtype,
      c10::string_view attr,
      torch::List<c10::optional<at::Scalar>> scalars,
      c10::optional<c10::string_view> algorithm) {
    if (act.dim() == 3 || act.dim() == 5) {
      TORCH_CHECK(
          attr == "none",
          "quantized pointwise conv",
          act.dim() - 2,
          "d doesn't support unary_post_op fusion. Got unary_post_op:",
          attr,
          ".");
    } else {
      TORCH_CHECK(
          attr == "none" || attr == "relu" || attr == "hardtanh" ||
              attr == "hardswish" || attr == "swish",
          "none post_op or post_op relu/hardtanh/hardswish is supported for quantized pointwise conv2d. Got unary_post_op: ",
          attr,
          ".");
    }

    bool is_channels_last_suggested = use_channels_last_for_conv(act, weight);
    auto mfmt = is_channels_last_suggested
        ? get_cl_tag_by_ndim(act.ndimension())
        : at::MemoryFormat::Contiguous;
    Tensor input_ = act.contiguous(mfmt);
    Tensor weight_ = weight.contiguous(mfmt);

    auto dst_tz = conv_dst_size(
        input_.ndimension(),
        input_.sizes(),
        weight_.sizes(),
        padding.vec(),
        padding.vec(),
        stride.vec(),
        dilation.vec());

    Tensor output = at::empty(
        dst_tz, device(c10::kXPU).dtype(output_dtype).memory_format(mfmt));

    return quantized_convolution_pt2(
        act,
        act_scale,
        act_zero_point,
        weight,
        weight_scales,
        weight_zero_points,
        bias,
        stride,
        padding,
        dilation,
        /*transposed*/ false,
        groups,
        output,
        inv_output_scale,
        output_zero_point,
        /*accum*/ c10::nullopt,
        /*accum_scale*/ 0.0,
        /*accum_zero_point*/ 0,
        /*output_dtype*/ output_dtype,
        /*binary_attr*/ c10::nullopt,
        /*binary_alpha*/ c10::nullopt,
        /*unary_attr*/ attr,
        /*unary_scalars*/ scalars,
        /*unary_algorithm*/ algorithm);
  }

  static at::Tensor run_pointwise_binary(
      at::Tensor act,
      double act_scale,
      int64_t act_zero_point,
      at::Tensor accum,
      double accum_scale,
      int64_t accum_zero_point,
      at::Tensor weight,
      at::Tensor weight_scales,
      at::Tensor weight_zero_points,
      c10::optional<at::Tensor> bias,
      torch::List<int64_t> stride,
      torch::List<int64_t> padding,
      torch::List<int64_t> dilation,
      int64_t groups,
      double output_scale,
      int64_t output_zero_point,
      std::optional<c10::ScalarType> output_dtype,
      c10::string_view binary_attr,
      std::optional<at::Scalar> alpha,
      std::optional<c10::string_view> unary_attr,
      torch::List<c10::optional<at::Scalar>> unary_scalars,
      c10::optional<c10::string_view> unary_algorithm) {
    TORCH_CHECK(
        act.dim() == 4 && binary_attr == "sum" &&
            (!unary_attr.has_value() ||
             (unary_attr.has_value() &&
              (unary_attr.value() == "none" || unary_attr.value() == "relu"))),
        "post_op sum or post_op sum_relu is supported for quantized pointwise conv2d. Got binary_post_op: ",
        binary_attr,
        " unary_post_op: ",
        unary_attr.has_value() ? unary_attr.value() : "none",
        ".")

    bool is_channels_last_suggested = use_channels_last_for_conv(act, weight);
    auto mfmt = is_channels_last_suggested
        ? get_cl_tag_by_ndim(act.ndimension())
        : at::MemoryFormat::Contiguous;
    Tensor input_ = act.contiguous(mfmt);
    Tensor weight_ = weight.contiguous(mfmt);

    auto dst_tz = conv_dst_size(
        input_.ndimension(),
        input_.sizes(),
        weight_.sizes(),
        padding.vec(),
        padding.vec(),
        stride.vec(),
        dilation.vec());

<<<<<<< HEAD
    bool fp32_output = output_dtype.has_value() && (output_dtype == c10::kFloat);
    bool bfloat16_output = output_dtype.has_value() && (output_dtype == c10::kBFloat16);
    auto dst_dtype = fp32_output ? c10::kFloat : (bfloat16_output ? c10::kBFloat16 : c10::kByte);
    Tensor output = at::empty(
        dst_tz, device(c10::kXPU).dtype(dst_dtype).memory_format(mfmt));
=======
    Tensor output = at::empty(
        dst_tz, device(c10::kXPU).dtype(output_dtype).memory_format(mfmt));
>>>>>>> b025bdb6

    return quantized_convolution_pt2(
        act,
        act_scale,
        act_zero_point,
        weight,
        weight_scales,
        weight_zero_points,
        bias,
        stride,
        padding,
        dilation,
        /*transposed*/ false,
        groups,
        output,
        output_scale,
        output_zero_point,
        /*accum*/ accum,
        /*accum_scale*/ accum_scale,
        /*accum_zero_point*/ accum_zero_point,
        /*output_dtype*/ output_dtype,
        /*binary_attr*/ binary_attr,
        /*binary_alpha*/ alpha,
        /*unary_attr*/ unary_attr,
        /*unary_scalars*/ unary_scalars,
        /*unary_algorithm*/ unary_algorithm);
  }
};

TORCH_LIBRARY_IMPL(onednn, XPU, m) {
  m.impl(
      TORCH_SELECTIVE_NAME("onednn::qconv_prepack"),
      TORCH_FN(xpu::qconv_prepack_xpu));
  m.impl(
      TORCH_SELECTIVE_NAME("onednn::qconv1d_pointwise"),
      QConvoneDNNXPU::run_pointwise);
  m.impl(
      TORCH_SELECTIVE_NAME("onednn::qconv2d_pointwise"),
      QConvoneDNNXPU::run_pointwise);
  m.impl(
      TORCH_SELECTIVE_NAME("onednn::qconv3d_pointwise"),
      QConvoneDNNXPU::run_pointwise);
  m.impl(
      TORCH_SELECTIVE_NAME("onednn::qconv2d_pointwise.binary"),
      QConvoneDNNXPU::run_pointwise_binary);
}

} // namespace at::native::xpu<|MERGE_RESOLUTION|>--- conflicted
+++ resolved
@@ -3,8 +3,8 @@
 #include <c10/core/MemoryFormat.h>
 #include <torch/library.h>
 
+#include <c10/core/ScalarType.h>
 #include <iostream>
-#include <c10/core/ScalarType.h>
 
 using namespace at::native::onednn;
 namespace at::native::xpu {
@@ -156,16 +156,15 @@
         stride.vec(),
         dilation.vec());
 
-<<<<<<< HEAD
-    bool fp32_output = output_dtype.has_value() && (output_dtype == c10::kFloat);
-    bool bfloat16_output = output_dtype.has_value() && (output_dtype == c10::kBFloat16);
-    auto dst_dtype = fp32_output ? c10::kFloat : (bfloat16_output ? c10::kBFloat16 : c10::kByte);
+    bool fp32_output =
+        output_dtype.has_value() && (output_dtype == c10::kFloat);
+    bool bfloat16_output =
+        output_dtype.has_value() && (output_dtype == c10::kBFloat16);
+    auto dst_dtype = fp32_output
+        ? c10::kFloat
+        : (bfloat16_output ? c10::kBFloat16 : c10::kByte);
     Tensor output = at::empty(
         dst_tz, device(c10::kXPU).dtype(dst_dtype).memory_format(mfmt));
-=======
-    Tensor output = at::empty(
-        dst_tz, device(c10::kXPU).dtype(output_dtype).memory_format(mfmt));
->>>>>>> b025bdb6
 
     return quantized_convolution_pt2(
         act,
