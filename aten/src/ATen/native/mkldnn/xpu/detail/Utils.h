#pragma once
#include <ATen/ATen.h>
#include <ATen/Tensor.h>
#include <ATen/core/Tensor.h>
#include <iostream>

#include <ATen/core/grad_mode.h>
#include <c10/core/MemoryFormat.h>
#include <oneapi/dnnl/dnnl.hpp>
#include <oneapi/dnnl/dnnl_sycl.hpp>
#include <oneapi/dnnl/dnnl_version.h>

#include <ATen/native/mkldnn/xpu/detail/oneDNNContext.h>

<<<<<<< HEAD
#define ONEDNN_SUPPORT_DETERMINISTIC (DNNL_VERSION_MAJOR >=3 && DNNL_VERSION_MINOR >=4)
=======
#define ONEDNN_SUPPORT_DETERMINISTIC \
  (DNNL_VERSION_MAJOR >= 3 && DNNL_VERSION_MINOR >= 4)
>>>>>>> aba00657

namespace at::native::onednn {

dnnl::memory::format_tag get_dnnl_default_format(
    int ndims,
    bool is_channels_last = false,
    bool allow_undef = false);

dnnl::memory::data_type get_onednn_dtype(
    const at::Tensor& tensor,
    bool allow_undef = false);

dnnl::memory::data_type get_onednn_dtype_include_double(
    const at::Tensor& tensor,
    bool allow_undef = false);

bool is_supported_onednn_dtype(const at::Tensor& tensor);

dnnl::memory::dims get_onednn_dims(const at::Tensor& tensor);

dnnl::memory::dims get_onednn_strides(const at::Tensor& tensor);
dnnl::memory::desc get_onednn_md(const at::Tensor& tensor);

bool onednn_strides_check(const at::Tensor& src);
bool is_broadcast(const at::Tensor& t);

bool is_onednn_matmul_strides(const at::Tensor& tensor, bool is_dst = false);

bool is_broadcast_from_other_to_self(
    const at::Tensor& self,
    const at::Tensor& other);

at::MemoryFormat get_cl_tag_by_ndim(const int64_t ndim);

bool binary_valid(
    const at::Tensor& self,
    const at::Tensor& other,
    bool is_fusion = false);

bool use_channels_last_for_conv(
    const at::Tensor& src,
    const at::Tensor& weight);

dnnl::memory::format_tag conv_src_fmt(
    const int64_t ndim,
    const bool is_channels_last = false);

dnnl::memory::dims compatible_weight_dims(
    const int64_t ndim,
    const int64_t groups,
    const int64_t oc,
    const int64_t ic,
    const IntArrayRef wsizes);

dnnl::memory::format_tag conv_weight_fmt(
    const int64_t ndim,
    const bool grouped = false,
    const bool is_channels_last = false);

template <typename Vec>
dnnl::memory::dims compatible_dilation(Vec&& dilation) {
  dnnl::memory::dims ret = dilation.vec();
  for (auto it = ret.begin(); it != ret.end(); it++) {
    *it -= 1;
  }
  return ret;
}

template <typename T>
dnnl::memory dnnl_memory_from_host_scalar(
    T host_value,
    Tensor& holder,
    dnnl::engine& engine) {
  auto options = at::TensorOptions()
                     .dtype(c10::CppTypeToScalarType<T>::value)
                     .device(kXPU);
  holder = at::empty({1}, options).fill_(host_value);
  dnnl::memory::desc md = get_onednn_md(holder);
  dnnl::memory mem = make_onednn_memory(md, engine, holder.data_ptr());
  return mem;
}

} // namespace at::native::onednn<|MERGE_RESOLUTION|>--- conflicted
+++ resolved
@@ -12,12 +12,8 @@
 
 #include <ATen/native/mkldnn/xpu/detail/oneDNNContext.h>
 
-<<<<<<< HEAD
-#define ONEDNN_SUPPORT_DETERMINISTIC (DNNL_VERSION_MAJOR >=3 && DNNL_VERSION_MINOR >=4)
-=======
 #define ONEDNN_SUPPORT_DETERMINISTIC \
   (DNNL_VERSION_MAJOR >= 3 && DNNL_VERSION_MINOR >= 4)
->>>>>>> aba00657
 
 namespace at::native::onednn {
 
