//  Copyright © 2022 Apple Inc.

#pragma once

#include <ATen/Generator.h>
#include <ATen/detail/MPSHooksInterface.h>
#include <ATen/mps/MPSEvent.h>
#include <optional>

namespace at::mps {

// The real implementation of MPSHooksInterface
struct MPSHooks : public at::MPSHooksInterface {
  MPSHooks(at::MPSHooksArgs) {}
  void init() const override;

  // MPSDevice interface
  bool hasMPS() const override;
  bool isOnMacOSorNewer(unsigned major, unsigned minor) const override;

  // MPSGeneratorImpl interface
  const Generator& getDefaultGenerator(
      DeviceIndex device_index = -1) const override;
<<<<<<< HEAD
  Generator getNewGenerator(
      DeviceIndex device_index = -1) const override;
=======
>>>>>>> 7fafaa9c

  // MPSStream interface
  void deviceSynchronize() const override;
  void commitStream() const override;
  void* getCommandBuffer() const override;
  void* getDispatchQueue() const override;

  // MPSAllocator interface
  Allocator* getMPSDeviceAllocator() const override;
  void emptyCache() const override;
  size_t getCurrentAllocatedMemory() const override;
  size_t getDriverAllocatedMemory() const override;
  size_t getRecommendedMaxMemory() const override;
  void setMemoryFraction(double ratio) const override;
  bool isPinnedPtr(const void* data) const override;
  Allocator* getPinnedMemoryAllocator() const override;

  // MPSProfiler interface
  void profilerStartTrace(const std::string& mode, bool waitUntilCompleted)
      const override;
  void profilerStopTrace() const override;

  // MPSEvent interface
  uint32_t acquireEvent(bool enable_timing) const override;
  void releaseEvent(uint32_t event_id) const override;
  void recordEvent(uint32_t event_id) const override;
  void waitForEvent(uint32_t event_id) const override;
  void synchronizeEvent(uint32_t event_id) const override;
  bool queryEvent(uint32_t event_id) const override;
  double elapsedTimeOfEvents(uint32_t start_event_id, uint32_t end_event_id)
      const override;

  // Compatibility with Accelerator API
  bool hasPrimaryContext(DeviceIndex device_index) const override {
    // When MPS is available, it is always in use for the one device.
    return true;
  }
};

} // namespace at::mps<|MERGE_RESOLUTION|>--- conflicted
+++ resolved
@@ -21,11 +21,8 @@
   // MPSGeneratorImpl interface
   const Generator& getDefaultGenerator(
       DeviceIndex device_index = -1) const override;
-<<<<<<< HEAD
   Generator getNewGenerator(
       DeviceIndex device_index = -1) const override;
-=======
->>>>>>> 7fafaa9c
 
   // MPSStream interface
   void deviceSynchronize() const override;
